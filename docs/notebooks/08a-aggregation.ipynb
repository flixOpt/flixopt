{
 "cells": [
  {
   "cell_type": "markdown",
   "id": "0",
   "metadata": {},
   "source": [
    "# Aggregation\n",
    "\n",
    "Speed up large problems with time series aggregation techniques.\n",
    "\n",
    "This notebook introduces:\n",
    "\n",
    "- **Resampling**: Reduce time resolution (e.g., hourly → 4-hourly)\n",
<<<<<<< HEAD
=======
    "- **Clustering**: Identify typical periods (e.g., 8 representative days)\n",
>>>>>>> f5942a21
    "- **Two-stage optimization**: Size with reduced data, dispatch at full resolution\n",
    "- **Speed vs. accuracy trade-offs**: When to use each technique"
   ]
  },
  {
   "cell_type": "markdown",
   "id": "1",
   "metadata": {},
   "source": [
    "## Setup"
   ]
  },
  {
   "cell_type": "code",
   "execution_count": null,
   "id": "2",
   "metadata": {},
   "outputs": [],
   "source": [
    "import timeit\n",
    "\n",
    "import pandas as pd\n",
    "import plotly.graph_objects as go\n",
    "from plotly.subplots import make_subplots\n",
    "\n",
    "import flixopt as fx\n",
    "\n",
    "fx.CONFIG.notebook()"
   ]
  },
  {
   "cell_type": "markdown",
   "id": "3",
   "metadata": {},
   "source": [
<<<<<<< HEAD
    "## Load the FlowSystem\n",
    "\n",
    "We use a pre-built district heating system with real-world time series data (one month at 15-min resolution):"
=======
    "## Load Time Series Data\n",
    "\n",
    "We use real-world district heating data at 15-minute resolution (one month):"
>>>>>>> f5942a21
   ]
  },
  {
   "cell_type": "code",
   "execution_count": null,
   "id": "4",
   "metadata": {},
   "outputs": [],
<<<<<<< HEAD
   "source": "from pathlib import Path\n\n# Generate example data if not present (for local development)\ndata_file = Path('data/district_heating_system.nc4')\nif not data_file.exists():\n    from data.generate_example_systems import create_district_heating_system\n\n    fs = create_district_heating_system()\n    fs.optimize(fx.solvers.HighsSolver(log_to_console=False))\n    fs.to_netcdf(data_file, overwrite=True)\n\n# Load the district heating system (real data from Zeitreihen2020.csv)\nflow_system = fx.FlowSystem.from_netcdf(data_file)\n\ntimesteps = flow_system.timesteps\nprint(f'Loaded FlowSystem: {len(timesteps)} timesteps ({len(timesteps) / 96:.0f} days at 15-min resolution)')\nprint(f'Components: {list(flow_system.components.keys())}')"
=======
   "source": [
    "# Load time series data (15-min resolution)\n",
    "data = pd.read_csv('data/Zeitreihen2020.csv', index_col=0, parse_dates=True).sort_index()\n",
    "data = data['2020-01-01':'2020-01-31 23:45:00']  # One month\n",
    "data.index.name = 'time'  # Rename index for consistency\n",
    "\n",
    "timesteps = data.index\n",
    "\n",
    "# Extract profiles\n",
    "electricity_demand = data['P_Netz/MW'].to_numpy()\n",
    "heat_demand = data['Q_Netz/MW'].to_numpy()\n",
    "electricity_price = data['Strompr.€/MWh'].to_numpy()\n",
    "gas_price = data['Gaspr.€/MWh'].to_numpy()\n",
    "\n",
    "print(f'Timesteps: {len(timesteps)} ({len(timesteps) / 96:.0f} days at 15-min resolution)')\n",
    "print(f'Heat demand: {heat_demand.min():.1f} - {heat_demand.max():.1f} MW')\n",
    "print(f'Electricity price: {electricity_price.min():.1f} - {electricity_price.max():.1f} €/MWh')"
   ]
>>>>>>> f5942a21
  },
  {
   "cell_type": "code",
   "execution_count": null,
   "id": "5",
   "metadata": {},
   "outputs": [],
   "source": [
    "# Visualize first week of data\n",
    "heat_demand = flow_system.components['HeatDemand'].inputs[0].fixed_relative_profile\n",
    "electricity_price = flow_system.components['GridBuy'].outputs[0].effects_per_flow_hour['costs']\n",
    "\n",
<<<<<<< HEAD
    "fig = make_subplots(rows=2, cols=1, shared_xaxes=True, vertical_spacing=0.1)\n",
    "\n",
    "fig.add_trace(go.Scatter(x=timesteps[:672], y=heat_demand.values[:672], name='Heat Demand'), row=1, col=1)\n",
    "fig.add_trace(go.Scatter(x=timesteps[:672], y=electricity_price.values[:672], name='Electricity Price'), row=2, col=1)\n",
    "\n",
    "fig.update_layout(height=400, title='First Week of Data')\n",
    "fig.update_yaxes(title_text='Heat Demand [MW]', row=1, col=1)\n",
    "fig.update_yaxes(title_text='El. Price [€/MWh]', row=2, col=1)\n",
    "fig.show()"
=======
    "df = profiles.to_dataframe().reset_index().melt(id_vars='time', var_name='variable', value_name='value')\n",
    "fig = px.line(df, x='time', y='value', facet_col='variable', height=300)\n",
    "fig.update_yaxes(matches=None, showticklabels=True)\n",
    "fig.for_each_annotation(lambda a: a.update(text=a.text.split('=')[-1]))\n",
    "fig"
   ]
  },
  {
   "cell_type": "markdown",
   "id": "6",
   "metadata": {},
   "source": [
    "## Build the Base FlowSystem\n",
    "\n",
    "A typical district heating system with investment decisions:"
   ]
  },
  {
   "cell_type": "code",
   "execution_count": null,
   "id": "7",
   "metadata": {},
   "outputs": [],
   "source": [
    "def build_system(timesteps, heat_demand, electricity_demand, electricity_price, gas_price):\n",
    "    \"\"\"Build a district heating system with CHP, boiler, and storage (with investment options).\"\"\"\n",
    "    fs = fx.FlowSystem(timesteps)\n",
    "\n",
    "    fs.add_elements(\n",
    "        # Buses\n",
    "        fx.Bus('Electricity'),\n",
    "        fx.Bus('Heat'),\n",
    "        fx.Bus('Gas'),\n",
    "        fx.Bus('Coal'),\n",
    "        # Effects\n",
    "        fx.Effect('costs', '€', 'Total Costs', is_standard=True, is_objective=True),\n",
    "        fx.Effect('CO2', 'kg', 'CO2 Emissions'),\n",
    "        # CHP with investment optimization\n",
    "        fx.linear_converters.CHP(\n",
    "            'CHP',\n",
    "            thermal_efficiency=0.58,\n",
    "            electrical_efficiency=0.22,\n",
    "            electrical_flow=fx.Flow('P_el', bus='Electricity', size=200),\n",
    "            thermal_flow=fx.Flow(\n",
    "                'Q_th',\n",
    "                bus='Heat',\n",
    "                size=fx.InvestParameters(\n",
    "                    minimum_size=100,\n",
    "                    maximum_size=300,\n",
    "                    effects_of_investment_per_size={'costs': 10},\n",
    "                ),\n",
    "            ),\n",
    "            fuel_flow=fx.Flow('Q_fu', bus='Coal'),\n",
    "        ),\n",
    "        # Gas Boiler with investment optimization\n",
    "        fx.linear_converters.Boiler(\n",
    "            'Boiler',\n",
    "            thermal_efficiency=0.85,\n",
    "            thermal_flow=fx.Flow(\n",
    "                'Q_th',\n",
    "                bus='Heat',\n",
    "                size=fx.InvestParameters(\n",
    "                    minimum_size=0,\n",
    "                    maximum_size=150,\n",
    "                    effects_of_investment_per_size={'costs': 5},\n",
    "                ),\n",
    "            ),\n",
    "            fuel_flow=fx.Flow('Q_fu', bus='Gas'),\n",
    "        ),\n",
    "        # Thermal Storage with investment optimization\n",
    "        fx.Storage(\n",
    "            'Storage',\n",
    "            capacity_in_flow_hours=fx.InvestParameters(\n",
    "                minimum_size=0,\n",
    "                maximum_size=1000,\n",
    "                effects_of_investment_per_size={'costs': 0.5},\n",
    "            ),\n",
    "            initial_charge_state=0,\n",
    "            eta_charge=1,\n",
    "            eta_discharge=1,\n",
    "            relative_loss_per_hour=0.001,\n",
    "            charging=fx.Flow('Charge', size=137, bus='Heat'),\n",
    "            discharging=fx.Flow('Discharge', size=158, bus='Heat'),\n",
    "        ),\n",
    "        # Fuel sources\n",
    "        fx.Source(\n",
    "            'GasGrid',\n",
    "            outputs=[fx.Flow('Q_Gas', bus='Gas', size=1000, effects_per_flow_hour={'costs': gas_price, 'CO2': 0.3})],\n",
    "        ),\n",
    "        fx.Source(\n",
    "            'CoalSupply',\n",
    "            outputs=[fx.Flow('Q_Coal', bus='Coal', size=1000, effects_per_flow_hour={'costs': 4.6, 'CO2': 0.3})],\n",
    "        ),\n",
    "        # Electricity grid connection\n",
    "        fx.Source(\n",
    "            'GridBuy',\n",
    "            outputs=[\n",
    "                fx.Flow(\n",
    "                    'P_el',\n",
    "                    bus='Electricity',\n",
    "                    size=1000,\n",
    "                    effects_per_flow_hour={'costs': electricity_price + 0.5, 'CO2': 0.3},\n",
    "                )\n",
    "            ],\n",
    "        ),\n",
    "        fx.Sink(\n",
    "            'GridSell',\n",
    "            inputs=[fx.Flow('P_el', bus='Electricity', size=1000, effects_per_flow_hour=-(electricity_price - 0.5))],\n",
    "        ),\n",
    "        # Demands\n",
    "        fx.Sink('HeatDemand', inputs=[fx.Flow('Q_th', bus='Heat', size=1, fixed_relative_profile=heat_demand)]),\n",
    "        fx.Sink(\n",
    "            'ElecDemand', inputs=[fx.Flow('P_el', bus='Electricity', size=1, fixed_relative_profile=electricity_demand)]\n",
    "        ),\n",
    "    )\n",
    "\n",
    "    return fs\n",
    "\n",
    "\n",
    "flow_system = build_system(timesteps, heat_demand, electricity_demand, electricity_price, gas_price)\n",
    "print(f'System: {len(timesteps)} timesteps')"
>>>>>>> f5942a21
   ]
  },
  {
   "cell_type": "markdown",
<<<<<<< HEAD
   "id": "6",
=======
   "id": "8",
>>>>>>> f5942a21
   "metadata": {},
   "source": [
    "## Technique 1: Resampling\n",
    "\n",
    "Reduce time resolution to speed up optimization:"
   ]
  },
  {
   "cell_type": "code",
   "execution_count": null,
<<<<<<< HEAD
   "id": "7",
=======
   "id": "9",
>>>>>>> f5942a21
   "metadata": {},
   "outputs": [],
   "source": [
    "solver = fx.solvers.HighsSolver(mip_gap=0.01)\n",
    "\n",
<<<<<<< HEAD
    "# Resample from 15-min to 4h resolution\n",
=======
    "# Resample from 15min to 4h resolution\n",
>>>>>>> f5942a21
    "fs_resampled = flow_system.transform.resample('4h')\n",
    "\n",
    "reduction = (1 - len(fs_resampled.timesteps) / len(flow_system.timesteps)) * 100\n",
    "print(f'Resampled: {len(flow_system.timesteps)} → {len(fs_resampled.timesteps)} timesteps ({reduction:.0f}% reduction)')"
   ]
  },
  {
   "cell_type": "code",
   "execution_count": null,
<<<<<<< HEAD
   "id": "8",
=======
   "id": "10",
>>>>>>> f5942a21
   "metadata": {},
   "outputs": [],
   "source": [
    "# Optimize resampled system\n",
    "start = timeit.default_timer()\n",
    "fs_resampled.optimize(solver)\n",
    "time_resampled = timeit.default_timer() - start\n",
    "\n",
<<<<<<< HEAD
    "print(f'\\nResampled optimization: {time_resampled:.2f} seconds')\n",
    "print(f'Cost: {fs_resampled.solution[\"costs\"].item():,.0f} €')"
=======
    "print(f'Resampled: {time_resampled:.1f}s, {fs_resampled.solution[\"costs\"].item():,.0f} €')"
>>>>>>> f5942a21
   ]
  },
  {
   "cell_type": "markdown",
<<<<<<< HEAD
   "id": "9",
=======
   "id": "11",
>>>>>>> f5942a21
   "metadata": {},
   "source": [
    "## Technique 2: Two-Stage Optimization\n",
    "\n",
    "1. **Stage 1**: Size components with resampled data (fast)\n",
    "2. **Stage 2**: Fix sizes and optimize dispatch at full resolution"
   ]
  },
  {
   "cell_type": "code",
   "execution_count": null,
<<<<<<< HEAD
   "id": "10",
=======
   "id": "12",
>>>>>>> f5942a21
   "metadata": {},
   "outputs": [],
   "source": [
    "# Stage 1: Sizing with resampled data\n",
    "start = timeit.default_timer()\n",
    "fs_sizing = flow_system.transform.resample('4h')\n",
    "fs_sizing.optimize(solver)\n",
    "time_stage1 = timeit.default_timer() - start\n",
    "\n",
    "sizes = {k: float(v.item()) for k, v in fs_sizing.statistics.sizes.items()}\n",
    "print(\n",
    "    f'Stage 1 (sizing): {time_stage1:.1f}s → CHP {sizes[\"CHP(Q_th)\"]:.0f}, Boiler {sizes[\"Boiler(Q_th)\"]:.0f}, Storage {sizes[\"Storage\"]:.0f}'\n",
    ")"
   ]
  },
  {
   "cell_type": "code",
   "execution_count": null,
<<<<<<< HEAD
   "id": "11",
=======
   "id": "13",
>>>>>>> f5942a21
   "metadata": {},
   "outputs": [],
   "source": [
    "# Stage 2: Dispatch at full resolution with fixed sizes\n",
    "start = timeit.default_timer()\n",
    "fs_dispatch = flow_system.transform.fix_sizes(fs_sizing.statistics.sizes)\n",
    "fs_dispatch.optimize(solver)\n",
    "time_stage2 = timeit.default_timer() - start\n",
    "\n",
<<<<<<< HEAD
    "print('=== Stage 2: Dispatch ===')\n",
    "print(f'Time: {time_stage2:.2f} seconds')\n",
    "print(f'Cost: {fs_dispatch.solution[\"costs\"].item():,.0f} €')\n",
    "print(f'\\nTotal two-stage time: {time_stage1 + time_stage2:.2f} seconds')"
=======
    "print(\n",
    "    f'Stage 2 (dispatch): {time_stage2:.1f}s, {fs_dispatch.solution[\"costs\"].item():,.0f} € (total: {time_stage1 + time_stage2:.1f}s)'\n",
    ")"
>>>>>>> f5942a21
   ]
  },
  {
   "cell_type": "markdown",
<<<<<<< HEAD
   "id": "12",
=======
   "id": "14",
>>>>>>> f5942a21
   "metadata": {},
   "source": [
    "## Technique 3: Full Optimization (Baseline)\n",
    "\n",
    "For comparison, solve the full problem:"
   ]
  },
  {
   "cell_type": "code",
   "execution_count": null,
<<<<<<< HEAD
   "id": "13",
=======
   "id": "15",
>>>>>>> f5942a21
   "metadata": {},
   "outputs": [],
   "source": [
    "start = timeit.default_timer()\n",
    "fs_full = flow_system.copy()\n",
    "fs_full.optimize(solver)\n",
    "time_full = timeit.default_timer() - start\n",
    "\n",
<<<<<<< HEAD
    "print('=== Full Optimization ===')\n",
    "print(f'Time: {time_full:.2f} seconds')\n",
    "print(f'Cost: {fs_full.solution[\"costs\"].item():,.0f} €')"
=======
    "print(f'Full optimization: {time_full:.1f}s, {fs_full.solution[\"costs\"].item():,.0f} €')"
>>>>>>> f5942a21
   ]
  },
  {
   "cell_type": "markdown",
<<<<<<< HEAD
   "id": "14",
=======
   "id": "16",
>>>>>>> f5942a21
   "metadata": {},
   "source": [
    "## Compare Results"
   ]
  },
  {
   "cell_type": "code",
   "execution_count": null,
<<<<<<< HEAD
   "id": "15",
=======
   "id": "17",
>>>>>>> f5942a21
   "metadata": {},
   "outputs": [],
   "source": [
    "# Collect results\n",
    "results = {\n",
    "    'Full (baseline)': {\n",
    "        'Time [s]': time_full,\n",
    "        'Cost [€]': fs_full.solution['costs'].item(),\n",
    "        'CHP Size [MW]': fs_full.statistics.sizes['CHP(Q_th)'].item(),\n",
    "        'Boiler Size [MW]': fs_full.statistics.sizes['Boiler(Q_th)'].item(),\n",
    "        'Storage Size [MWh]': fs_full.statistics.sizes['Storage'].item(),\n",
    "    },\n",
    "    'Resampled (4h)': {\n",
    "        'Time [s]': time_resampled,\n",
    "        'Cost [€]': fs_resampled.solution['costs'].item(),\n",
    "        'CHP Size [MW]': fs_resampled.statistics.sizes['CHP(Q_th)'].item(),\n",
    "        'Boiler Size [MW]': fs_resampled.statistics.sizes['Boiler(Q_th)'].item(),\n",
    "        'Storage Size [MWh]': fs_resampled.statistics.sizes['Storage'].item(),\n",
    "    },\n",
    "    'Two-Stage': {\n",
    "        'Time [s]': time_stage1 + time_stage2,\n",
    "        'Cost [€]': fs_dispatch.solution['costs'].item(),\n",
    "        'CHP Size [MW]': fs_dispatch.statistics.sizes['CHP(Q_th)'].item(),\n",
    "        'Boiler Size [MW]': fs_dispatch.statistics.sizes['Boiler(Q_th)'].item(),\n",
    "        'Storage Size [MWh]': fs_dispatch.statistics.sizes['Storage'].item(),\n",
    "    },\n",
    "}\n",
    "\n",
    "comparison = pd.DataFrame(results).T\n",
    "\n",
    "# Add relative metrics\n",
    "baseline_cost = comparison.loc['Full (baseline)', 'Cost [€]']\n",
    "baseline_time = comparison.loc['Full (baseline)', 'Time [s]']\n",
    "comparison['Cost Gap [%]'] = ((comparison['Cost [€]'] - baseline_cost) / baseline_cost * 100).round(2)\n",
    "comparison['Speedup'] = (baseline_time / comparison['Time [s]']).round(1)\n",
    "\n",
    "comparison.style.format(\n",
    "    {\n",
    "        'Time [s]': '{:.2f}',\n",
    "        'Cost [€]': '{:,.0f}',\n",
    "        'CHP Size [MW]': '{:.1f}',\n",
    "        'Boiler Size [MW]': '{:.1f}',\n",
    "        'Storage Size [MWh]': '{:.0f}',\n",
    "        'Cost Gap [%]': '{:.2f}',\n",
    "        'Speedup': '{:.1f}x',\n",
    "    }\n",
    ")"
   ]
  },
  {
   "cell_type": "markdown",
<<<<<<< HEAD
   "id": "16",
=======
   "id": "18",
>>>>>>> f5942a21
   "metadata": {},
   "source": [
    "## Visual Comparison: Heat Balance"
   ]
  },
  {
   "cell_type": "code",
   "execution_count": null,
<<<<<<< HEAD
   "id": "17",
=======
   "id": "19",
>>>>>>> f5942a21
   "metadata": {},
   "outputs": [],
   "source": [
    "# Full optimization heat balance\n",
    "fs_full.statistics.plot.balance('Heat')"
   ]
  },
  {
   "cell_type": "code",
   "execution_count": null,
<<<<<<< HEAD
   "id": "18",
=======
   "id": "20",
>>>>>>> f5942a21
   "metadata": {},
   "outputs": [],
   "source": [
    "# Two-stage optimization heat balance\n",
    "fs_dispatch.statistics.plot.balance('Heat')"
   ]
  },
  {
   "cell_type": "markdown",
<<<<<<< HEAD
   "id": "19",
=======
   "id": "21",
>>>>>>> f5942a21
   "metadata": {},
   "source": [
    "### Energy Flow Sankey (Full Optimization)\n",
    "\n",
    "A Sankey diagram visualizes the total energy flows:"
   ]
  },
  {
   "cell_type": "code",
   "execution_count": null,
<<<<<<< HEAD
   "id": "20",
=======
   "id": "22",
>>>>>>> f5942a21
   "metadata": {},
   "outputs": [],
   "source": [
    "fs_full.statistics.plot.sankey.flows()"
   ]
  },
  {
   "cell_type": "markdown",
<<<<<<< HEAD
   "id": "21",
=======
   "id": "23",
>>>>>>> f5942a21
   "metadata": {},
   "source": [
    "## When to Use Each Technique\n",
    "\n",
    "| Technique | Best For | Trade-off |\n",
    "|-----------|----------|------------|\n",
    "| **Full optimization** | Final results, small problems | Slowest, most accurate |\n",
    "| **Resampling** | Quick screening, trend analysis | Fast, loses temporal detail |\n",
    "| **Two-stage** | Investment decisions, large problems | Good balance of speed and accuracy |\n",
    "| **Clustering** | Preserves extreme periods | Requires `tsam` package |\n",
    "\n",
    "### Resampling Options\n",
    "\n",
    "```python\n",
    "# Different resolutions\n",
    "fs_2h = flow_system.transform.resample('2h')   # 2-hourly\n",
    "fs_4h = flow_system.transform.resample('4h')   # 4-hourly\n",
    "fs_daily = flow_system.transform.resample('1D')  # Daily\n",
    "\n",
    "# Different aggregation methods\n",
    "fs_mean = flow_system.transform.resample('4h', method='mean')  # Default\n",
    "fs_max = flow_system.transform.resample('4h', method='max')    # Preserve peaks\n",
    "```\n",
    "\n",
    "### Two-Stage Workflow\n",
    "\n",
    "```python\n",
    "# Stage 1: Sizing\n",
    "fs_sizing = flow_system.transform.resample('4h')\n",
    "fs_sizing.optimize(solver)\n",
    "\n",
    "# Stage 2: Dispatch\n",
    "fs_dispatch = flow_system.transform.fix_sizes(fs_sizing.statistics.sizes)\n",
    "fs_dispatch.optimize(solver)\n",
    "```"
   ]
  },
  {
   "cell_type": "markdown",
<<<<<<< HEAD
   "id": "22",
=======
   "id": "24",
>>>>>>> f5942a21
   "metadata": {},
   "source": [
    "## Summary\n",
    "\n",
    "You learned how to:\n",
    "\n",
    "- Use **`transform.resample()`** to reduce time resolution\n",
    "- Apply **two-stage optimization** for large investment problems\n",
    "- Use **`transform.fix_sizes()`** to lock in investment decisions\n",
    "- Compare **speed vs. accuracy** trade-offs\n",
    "\n",
    "### Key Takeaways\n",
    "\n",
    "1. **Start fast**: Use resampling for initial exploration\n",
    "2. **Iterate**: Refine with two-stage optimization\n",
    "3. **Validate**: Run full optimization for final results\n",
    "4. **Monitor**: Check cost gaps to ensure acceptable accuracy\n",
    "\n",
    "### Next Steps\n",
    "\n",
<<<<<<< HEAD
    "- **[08b-Rolling Horizon](08b-rolling-horizon.ipynb)**: For operational problems, decompose time into sequential segments\n",
    "- **[08c-Clustering](08c-clustering.ipynb)**: Use typical periods with the `tsam` package\n",
=======
    "- **[08b-Rolling Horizon](08b-rolling-horizon.ipynb)**: For operational problems without investment decisions, decompose time into sequential segments\n",
>>>>>>> f5942a21
    "\n",
    "### Further Reading\n",
    "\n",
    "- For clustering with typical periods, see `transform.cluster()` (requires `tsam` package)\n",
    "- For time selection, see `transform.sel()` and `transform.isel()`"
   ]
  }
 ],
 "metadata": {
  "kernelspec": {
   "display_name": "Python 3 (ipykernel)",
   "language": "python",
   "name": "python3"
  },
  "language_info": {
   "codemirror_mode": {
    "name": "ipython",
    "version": 3
   },
   "file_extension": ".py",
   "mimetype": "text/x-python",
   "name": "python",
   "nbconvert_exporter": "python",
   "pygments_lexer": "ipython3",
   "version": "3.11.11"
  }
 },
 "nbformat": 4,
 "nbformat_minor": 5
}<|MERGE_RESOLUTION|>--- conflicted
+++ resolved
@@ -12,10 +12,6 @@
     "This notebook introduces:\n",
     "\n",
     "- **Resampling**: Reduce time resolution (e.g., hourly → 4-hourly)\n",
-<<<<<<< HEAD
-=======
-    "- **Clustering**: Identify typical periods (e.g., 8 representative days)\n",
->>>>>>> f5942a21
     "- **Two-stage optimization**: Size with reduced data, dispatch at full resolution\n",
     "- **Speed vs. accuracy trade-offs**: When to use each technique"
    ]
@@ -51,15 +47,9 @@
    "id": "3",
    "metadata": {},
    "source": [
-<<<<<<< HEAD
     "## Load the FlowSystem\n",
     "\n",
     "We use a pre-built district heating system with real-world time series data (one month at 15-min resolution):"
-=======
-    "## Load Time Series Data\n",
-    "\n",
-    "We use real-world district heating data at 15-minute resolution (one month):"
->>>>>>> f5942a21
    ]
   },
   {
@@ -68,28 +58,25 @@
    "id": "4",
    "metadata": {},
    "outputs": [],
-<<<<<<< HEAD
-   "source": "from pathlib import Path\n\n# Generate example data if not present (for local development)\ndata_file = Path('data/district_heating_system.nc4')\nif not data_file.exists():\n    from data.generate_example_systems import create_district_heating_system\n\n    fs = create_district_heating_system()\n    fs.optimize(fx.solvers.HighsSolver(log_to_console=False))\n    fs.to_netcdf(data_file, overwrite=True)\n\n# Load the district heating system (real data from Zeitreihen2020.csv)\nflow_system = fx.FlowSystem.from_netcdf(data_file)\n\ntimesteps = flow_system.timesteps\nprint(f'Loaded FlowSystem: {len(timesteps)} timesteps ({len(timesteps) / 96:.0f} days at 15-min resolution)')\nprint(f'Components: {list(flow_system.components.keys())}')"
-=======
-   "source": [
-    "# Load time series data (15-min resolution)\n",
-    "data = pd.read_csv('data/Zeitreihen2020.csv', index_col=0, parse_dates=True).sort_index()\n",
-    "data = data['2020-01-01':'2020-01-31 23:45:00']  # One month\n",
-    "data.index.name = 'time'  # Rename index for consistency\n",
-    "\n",
-    "timesteps = data.index\n",
-    "\n",
-    "# Extract profiles\n",
-    "electricity_demand = data['P_Netz/MW'].to_numpy()\n",
-    "heat_demand = data['Q_Netz/MW'].to_numpy()\n",
-    "electricity_price = data['Strompr.€/MWh'].to_numpy()\n",
-    "gas_price = data['Gaspr.€/MWh'].to_numpy()\n",
-    "\n",
-    "print(f'Timesteps: {len(timesteps)} ({len(timesteps) / 96:.0f} days at 15-min resolution)')\n",
-    "print(f'Heat demand: {heat_demand.min():.1f} - {heat_demand.max():.1f} MW')\n",
-    "print(f'Electricity price: {electricity_price.min():.1f} - {electricity_price.max():.1f} €/MWh')"
-   ]
->>>>>>> f5942a21
+   "source": [
+    "from pathlib import Path\n",
+    "\n",
+    "# Generate example data if not present (for local development)\n",
+    "data_file = Path('data/district_heating_system.nc4')\n",
+    "if not data_file.exists():\n",
+    "    from data.generate_example_systems import create_district_heating_system\n",
+    "\n",
+    "    fs = create_district_heating_system()\n",
+    "    fs.optimize(fx.solvers.HighsSolver(log_to_console=False))\n",
+    "    fs.to_netcdf(data_file, overwrite=True)\n",
+    "\n",
+    "# Load the district heating system (real data from Zeitreihen2020.csv)\n",
+    "flow_system = fx.FlowSystem.from_netcdf(data_file)\n",
+    "\n",
+    "timesteps = flow_system.timesteps\n",
+    "print(f'Loaded FlowSystem: {len(timesteps)} timesteps ({len(timesteps) / 96:.0f} days at 15-min resolution)')\n",
+    "print(f'Components: {list(flow_system.components.keys())}')"
+   ]
   },
   {
    "cell_type": "code",
@@ -102,7 +89,6 @@
     "heat_demand = flow_system.components['HeatDemand'].inputs[0].fixed_relative_profile\n",
     "electricity_price = flow_system.components['GridBuy'].outputs[0].effects_per_flow_hour['costs']\n",
     "\n",
-<<<<<<< HEAD
     "fig = make_subplots(rows=2, cols=1, shared_xaxes=True, vertical_spacing=0.1)\n",
     "\n",
     "fig.add_trace(go.Scatter(x=timesteps[:672], y=heat_demand.values[:672], name='Heat Demand'), row=1, col=1)\n",
@@ -112,12 +98,6 @@
     "fig.update_yaxes(title_text='Heat Demand [MW]', row=1, col=1)\n",
     "fig.update_yaxes(title_text='El. Price [€/MWh]', row=2, col=1)\n",
     "fig.show()"
-=======
-    "df = profiles.to_dataframe().reset_index().melt(id_vars='time', var_name='variable', value_name='value')\n",
-    "fig = px.line(df, x='time', y='value', facet_col='variable', height=300)\n",
-    "fig.update_yaxes(matches=None, showticklabels=True)\n",
-    "fig.for_each_annotation(lambda a: a.update(text=a.text.split('=')[-1]))\n",
-    "fig"
    ]
   },
   {
@@ -125,9 +105,9 @@
    "id": "6",
    "metadata": {},
    "source": [
-    "## Build the Base FlowSystem\n",
-    "\n",
-    "A typical district heating system with investment decisions:"
+    "## Technique 1: Resampling\n",
+    "\n",
+    "Reduce time resolution to speed up optimization:"
    ]
   },
   {
@@ -137,138 +117,9 @@
    "metadata": {},
    "outputs": [],
    "source": [
-    "def build_system(timesteps, heat_demand, electricity_demand, electricity_price, gas_price):\n",
-    "    \"\"\"Build a district heating system with CHP, boiler, and storage (with investment options).\"\"\"\n",
-    "    fs = fx.FlowSystem(timesteps)\n",
-    "\n",
-    "    fs.add_elements(\n",
-    "        # Buses\n",
-    "        fx.Bus('Electricity'),\n",
-    "        fx.Bus('Heat'),\n",
-    "        fx.Bus('Gas'),\n",
-    "        fx.Bus('Coal'),\n",
-    "        # Effects\n",
-    "        fx.Effect('costs', '€', 'Total Costs', is_standard=True, is_objective=True),\n",
-    "        fx.Effect('CO2', 'kg', 'CO2 Emissions'),\n",
-    "        # CHP with investment optimization\n",
-    "        fx.linear_converters.CHP(\n",
-    "            'CHP',\n",
-    "            thermal_efficiency=0.58,\n",
-    "            electrical_efficiency=0.22,\n",
-    "            electrical_flow=fx.Flow('P_el', bus='Electricity', size=200),\n",
-    "            thermal_flow=fx.Flow(\n",
-    "                'Q_th',\n",
-    "                bus='Heat',\n",
-    "                size=fx.InvestParameters(\n",
-    "                    minimum_size=100,\n",
-    "                    maximum_size=300,\n",
-    "                    effects_of_investment_per_size={'costs': 10},\n",
-    "                ),\n",
-    "            ),\n",
-    "            fuel_flow=fx.Flow('Q_fu', bus='Coal'),\n",
-    "        ),\n",
-    "        # Gas Boiler with investment optimization\n",
-    "        fx.linear_converters.Boiler(\n",
-    "            'Boiler',\n",
-    "            thermal_efficiency=0.85,\n",
-    "            thermal_flow=fx.Flow(\n",
-    "                'Q_th',\n",
-    "                bus='Heat',\n",
-    "                size=fx.InvestParameters(\n",
-    "                    minimum_size=0,\n",
-    "                    maximum_size=150,\n",
-    "                    effects_of_investment_per_size={'costs': 5},\n",
-    "                ),\n",
-    "            ),\n",
-    "            fuel_flow=fx.Flow('Q_fu', bus='Gas'),\n",
-    "        ),\n",
-    "        # Thermal Storage with investment optimization\n",
-    "        fx.Storage(\n",
-    "            'Storage',\n",
-    "            capacity_in_flow_hours=fx.InvestParameters(\n",
-    "                minimum_size=0,\n",
-    "                maximum_size=1000,\n",
-    "                effects_of_investment_per_size={'costs': 0.5},\n",
-    "            ),\n",
-    "            initial_charge_state=0,\n",
-    "            eta_charge=1,\n",
-    "            eta_discharge=1,\n",
-    "            relative_loss_per_hour=0.001,\n",
-    "            charging=fx.Flow('Charge', size=137, bus='Heat'),\n",
-    "            discharging=fx.Flow('Discharge', size=158, bus='Heat'),\n",
-    "        ),\n",
-    "        # Fuel sources\n",
-    "        fx.Source(\n",
-    "            'GasGrid',\n",
-    "            outputs=[fx.Flow('Q_Gas', bus='Gas', size=1000, effects_per_flow_hour={'costs': gas_price, 'CO2': 0.3})],\n",
-    "        ),\n",
-    "        fx.Source(\n",
-    "            'CoalSupply',\n",
-    "            outputs=[fx.Flow('Q_Coal', bus='Coal', size=1000, effects_per_flow_hour={'costs': 4.6, 'CO2': 0.3})],\n",
-    "        ),\n",
-    "        # Electricity grid connection\n",
-    "        fx.Source(\n",
-    "            'GridBuy',\n",
-    "            outputs=[\n",
-    "                fx.Flow(\n",
-    "                    'P_el',\n",
-    "                    bus='Electricity',\n",
-    "                    size=1000,\n",
-    "                    effects_per_flow_hour={'costs': electricity_price + 0.5, 'CO2': 0.3},\n",
-    "                )\n",
-    "            ],\n",
-    "        ),\n",
-    "        fx.Sink(\n",
-    "            'GridSell',\n",
-    "            inputs=[fx.Flow('P_el', bus='Electricity', size=1000, effects_per_flow_hour=-(electricity_price - 0.5))],\n",
-    "        ),\n",
-    "        # Demands\n",
-    "        fx.Sink('HeatDemand', inputs=[fx.Flow('Q_th', bus='Heat', size=1, fixed_relative_profile=heat_demand)]),\n",
-    "        fx.Sink(\n",
-    "            'ElecDemand', inputs=[fx.Flow('P_el', bus='Electricity', size=1, fixed_relative_profile=electricity_demand)]\n",
-    "        ),\n",
-    "    )\n",
-    "\n",
-    "    return fs\n",
-    "\n",
-    "\n",
-    "flow_system = build_system(timesteps, heat_demand, electricity_demand, electricity_price, gas_price)\n",
-    "print(f'System: {len(timesteps)} timesteps')"
->>>>>>> f5942a21
-   ]
-  },
-  {
-   "cell_type": "markdown",
-<<<<<<< HEAD
-   "id": "6",
-=======
-   "id": "8",
->>>>>>> f5942a21
-   "metadata": {},
-   "source": [
-    "## Technique 1: Resampling\n",
-    "\n",
-    "Reduce time resolution to speed up optimization:"
-   ]
-  },
-  {
-   "cell_type": "code",
-   "execution_count": null,
-<<<<<<< HEAD
-   "id": "7",
-=======
-   "id": "9",
->>>>>>> f5942a21
-   "metadata": {},
-   "outputs": [],
-   "source": [
     "solver = fx.solvers.HighsSolver(mip_gap=0.01)\n",
     "\n",
-<<<<<<< HEAD
     "# Resample from 15-min to 4h resolution\n",
-=======
-    "# Resample from 15min to 4h resolution\n",
->>>>>>> f5942a21
     "fs_resampled = flow_system.transform.resample('4h')\n",
     "\n",
     "reduction = (1 - len(fs_resampled.timesteps) / len(flow_system.timesteps)) * 100\n",
@@ -278,11 +129,7 @@
   {
    "cell_type": "code",
    "execution_count": null,
-<<<<<<< HEAD
    "id": "8",
-=======
-   "id": "10",
->>>>>>> f5942a21
    "metadata": {},
    "outputs": [],
    "source": [
@@ -291,21 +138,12 @@
     "fs_resampled.optimize(solver)\n",
     "time_resampled = timeit.default_timer() - start\n",
     "\n",
-<<<<<<< HEAD
-    "print(f'\\nResampled optimization: {time_resampled:.2f} seconds')\n",
-    "print(f'Cost: {fs_resampled.solution[\"costs\"].item():,.0f} €')"
-=======
     "print(f'Resampled: {time_resampled:.1f}s, {fs_resampled.solution[\"costs\"].item():,.0f} €')"
->>>>>>> f5942a21
-   ]
-  },
-  {
-   "cell_type": "markdown",
-<<<<<<< HEAD
+   ]
+  },
+  {
+   "cell_type": "markdown",
    "id": "9",
-=======
-   "id": "11",
->>>>>>> f5942a21
    "metadata": {},
    "source": [
     "## Technique 2: Two-Stage Optimization\n",
@@ -317,11 +155,7 @@
   {
    "cell_type": "code",
    "execution_count": null,
-<<<<<<< HEAD
    "id": "10",
-=======
-   "id": "12",
->>>>>>> f5942a21
    "metadata": {},
    "outputs": [],
    "source": [
@@ -340,11 +174,7 @@
   {
    "cell_type": "code",
    "execution_count": null,
-<<<<<<< HEAD
    "id": "11",
-=======
-   "id": "13",
->>>>>>> f5942a21
    "metadata": {},
    "outputs": [],
    "source": [
@@ -354,25 +184,14 @@
     "fs_dispatch.optimize(solver)\n",
     "time_stage2 = timeit.default_timer() - start\n",
     "\n",
-<<<<<<< HEAD
-    "print('=== Stage 2: Dispatch ===')\n",
-    "print(f'Time: {time_stage2:.2f} seconds')\n",
-    "print(f'Cost: {fs_dispatch.solution[\"costs\"].item():,.0f} €')\n",
-    "print(f'\\nTotal two-stage time: {time_stage1 + time_stage2:.2f} seconds')"
-=======
     "print(\n",
     "    f'Stage 2 (dispatch): {time_stage2:.1f}s, {fs_dispatch.solution[\"costs\"].item():,.0f} € (total: {time_stage1 + time_stage2:.1f}s)'\n",
     ")"
->>>>>>> f5942a21
-   ]
-  },
-  {
-   "cell_type": "markdown",
-<<<<<<< HEAD
+   ]
+  },
+  {
+   "cell_type": "markdown",
    "id": "12",
-=======
-   "id": "14",
->>>>>>> f5942a21
    "metadata": {},
    "source": [
     "## Technique 3: Full Optimization (Baseline)\n",
@@ -383,11 +202,7 @@
   {
    "cell_type": "code",
    "execution_count": null,
-<<<<<<< HEAD
    "id": "13",
-=======
-   "id": "15",
->>>>>>> f5942a21
    "metadata": {},
    "outputs": [],
    "source": [
@@ -396,22 +211,12 @@
     "fs_full.optimize(solver)\n",
     "time_full = timeit.default_timer() - start\n",
     "\n",
-<<<<<<< HEAD
-    "print('=== Full Optimization ===')\n",
-    "print(f'Time: {time_full:.2f} seconds')\n",
-    "print(f'Cost: {fs_full.solution[\"costs\"].item():,.0f} €')"
-=======
     "print(f'Full optimization: {time_full:.1f}s, {fs_full.solution[\"costs\"].item():,.0f} €')"
->>>>>>> f5942a21
-   ]
-  },
-  {
-   "cell_type": "markdown",
-<<<<<<< HEAD
+   ]
+  },
+  {
+   "cell_type": "markdown",
    "id": "14",
-=======
-   "id": "16",
->>>>>>> f5942a21
    "metadata": {},
    "source": [
     "## Compare Results"
@@ -420,11 +225,7 @@
   {
    "cell_type": "code",
    "execution_count": null,
-<<<<<<< HEAD
    "id": "15",
-=======
-   "id": "17",
->>>>>>> f5942a21
    "metadata": {},
    "outputs": [],
    "source": [
@@ -476,11 +277,7 @@
   },
   {
    "cell_type": "markdown",
-<<<<<<< HEAD
    "id": "16",
-=======
-   "id": "18",
->>>>>>> f5942a21
    "metadata": {},
    "source": [
     "## Visual Comparison: Heat Balance"
@@ -489,11 +286,7 @@
   {
    "cell_type": "code",
    "execution_count": null,
-<<<<<<< HEAD
    "id": "17",
-=======
-   "id": "19",
->>>>>>> f5942a21
    "metadata": {},
    "outputs": [],
    "source": [
@@ -504,11 +297,7 @@
   {
    "cell_type": "code",
    "execution_count": null,
-<<<<<<< HEAD
    "id": "18",
-=======
-   "id": "20",
->>>>>>> f5942a21
    "metadata": {},
    "outputs": [],
    "source": [
@@ -518,39 +307,27 @@
   },
   {
    "cell_type": "markdown",
-<<<<<<< HEAD
    "id": "19",
-=======
+   "metadata": {},
+   "source": [
+    "### Energy Flow Sankey (Full Optimization)\n",
+    "\n",
+    "A Sankey diagram visualizes the total energy flows:"
+   ]
+  },
+  {
+   "cell_type": "code",
+   "execution_count": null,
+   "id": "20",
+   "metadata": {},
+   "outputs": [],
+   "source": [
+    "fs_full.statistics.plot.sankey.flows()"
+   ]
+  },
+  {
+   "cell_type": "markdown",
    "id": "21",
->>>>>>> f5942a21
-   "metadata": {},
-   "source": [
-    "### Energy Flow Sankey (Full Optimization)\n",
-    "\n",
-    "A Sankey diagram visualizes the total energy flows:"
-   ]
-  },
-  {
-   "cell_type": "code",
-   "execution_count": null,
-<<<<<<< HEAD
-   "id": "20",
-=======
-   "id": "22",
->>>>>>> f5942a21
-   "metadata": {},
-   "outputs": [],
-   "source": [
-    "fs_full.statistics.plot.sankey.flows()"
-   ]
-  },
-  {
-   "cell_type": "markdown",
-<<<<<<< HEAD
-   "id": "21",
-=======
-   "id": "23",
->>>>>>> f5942a21
    "metadata": {},
    "source": [
     "## When to Use Each Technique\n",
@@ -590,11 +367,7 @@
   },
   {
    "cell_type": "markdown",
-<<<<<<< HEAD
    "id": "22",
-=======
-   "id": "24",
->>>>>>> f5942a21
    "metadata": {},
    "source": [
     "## Summary\n",
@@ -615,12 +388,8 @@
     "\n",
     "### Next Steps\n",
     "\n",
-<<<<<<< HEAD
     "- **[08b-Rolling Horizon](08b-rolling-horizon.ipynb)**: For operational problems, decompose time into sequential segments\n",
     "- **[08c-Clustering](08c-clustering.ipynb)**: Use typical periods with the `tsam` package\n",
-=======
-    "- **[08b-Rolling Horizon](08b-rolling-horizon.ipynb)**: For operational problems without investment decisions, decompose time into sequential segments\n",
->>>>>>> f5942a21
     "\n",
     "### Further Reading\n",
     "\n",
@@ -629,25 +398,7 @@
    ]
   }
  ],
- "metadata": {
-  "kernelspec": {
-   "display_name": "Python 3 (ipykernel)",
-   "language": "python",
-   "name": "python3"
-  },
-  "language_info": {
-   "codemirror_mode": {
-    "name": "ipython",
-    "version": 3
-   },
-   "file_extension": ".py",
-   "mimetype": "text/x-python",
-   "name": "python",
-   "nbconvert_exporter": "python",
-   "pygments_lexer": "ipython3",
-   "version": "3.11.11"
-  }
- },
+ "metadata": {},
  "nbformat": 4,
  "nbformat_minor": 5
 }