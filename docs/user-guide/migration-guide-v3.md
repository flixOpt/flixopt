--- conflicted
+++ resolved
@@ -1,38 +1,15 @@
 # Migration Guide: v2.x → v3.0.0
-<<<<<<< HEAD
-
-Quick guide for migrating flixopt from v2.x to v3.0.0.
-=======
->>>>>>> 552569ac
 
 !!! tip "Quick Start"
     ```bash
     pip install --upgrade flixopt
     ```
-<<<<<<< HEAD
-    Review breaking changes below, update deprecated parameters, and test thoroughly.
-=======
     Review [breaking changes](#breaking-changes), update [deprecated parameters](#deprecated-parameters), test thoroughly.
->>>>>>> 552569ac
 
 ---
 
 ## 💥 Breaking Changes
 
-<<<<<<< HEAD
-**Effect System Redesign**  - terminology and sharing system redesigned.
-
-Effect domains have been renamed for clarity:
-
-| Old Term (v2.x) | New Term (v3.0.0) | Meaning                                                                 |
-|-----------------|-------------------|-------------------------------------------------------------------------|
-| `operation` | `temporal` | Time-varying effects (e.g., operational costs, occuring over time)      |
-| `invest` / `investment` | `periodic` | Investment-related effects (e.g., fixed costs per period, annuity, ...) |
-
-Effects now "pull" shares from other effects instead of "pushing" them.
-
-=== "v2.x (Old)"
-=======
 ### Effect System Redesign
 
 Terminology changed and sharing system inverted: effects now "pull" shares.
@@ -43,99 +20,16 @@
 | Investment effects | `invest` / `investment` | `periodic` |
 | Share to other effects (operation) | `specific_share_to_other_effects_operation` | `share_from_temporal` |
 | Share to other effects (invest) | `specific_share_to_other_effects_invest` | `share_from_periodic` |
->>>>>>> 552569ac
 
 === "v2.x"
     ```python
-<<<<<<< HEAD
-    CO2 = fx.Effect('CO2', 'kg', 'CO2 emissions',
-        specific_share_to_other_effects_operation={'costs': 0.2})  # operation → temporal
-    land = fx.Effect('land', 'm²', 'Land usage',
-        specific_share_to_other_effects_invest={'costs': 100})     # invest → periodic
-    costs = fx.Effect('costs', '€', 'Total costs')
-=======
     CO2 = fx.Effect('CO2', 'kg', 'CO2',
         specific_share_to_other_effects_operation={'costs': 0.2})
     costs = fx.Effect('costs', '€', 'Total')
->>>>>>> 552569ac
     ```
 
 === "v3.0.0"
     ```python
-<<<<<<< HEAD
-    CO2 = fx.Effect('CO2', 'kg', 'CO2 emissions')
-    land = fx.Effect('land', 'm²', 'Land usage')
-    costs = fx.Effect('costs', '€', 'Total costs',
-        share_from_temporal={'CO2': 0.2},      # Pulls from temporal effects
-        share_from_periodic={'land': 100})     # Pulls from periodic effects
-    ```
-
-**Migration:**
-1. Move share definitions to the receiving effect
-2. Update parameter names:
-   - `specific_share_to_other_effects_operation` → `share_from_temporal`
-   - `specific_share_to_other_effects_invest` → `share_from_periodic`
-3. Update terminology throughout your code:
-   - Replace "operation" with "temporal" in effect-related contexts
-   - Replace "invest/investment" with "periodic" in effect-related contexts
-
----
-
-**Variable Renaming in Results**
-
-Multiple variables renamed following terminology changes.
-
-| Category         | Old (v2.x)                         | New (v3.0.0)   |
-|------------------|------------------------------------|----------------|
-| Investment       | `is_invested`                      | `invested`     |
-| Switch tracking  | `switch_on`                        | `switch|on`   |
-| Switch tracking  | `switch_off`                       | `switch|off`  |
-| Switch tracking  | `switch_on_nr`                     | `switch|count` |
-| Effect submodels | `Effect(invest)|total`            | `Effect(periodic)` |
-| Effect submodels | `Effect(operation)|total`         | `Effect(temporal)` |
-| Effect submodels | `Effect(operation)|total_per_timestep` | `Effect(temporal)|per_timestep` |
-| Effect submodels | `Effect|total`           | `Effect` |
-
-=== "v2.x (Old)"
-
-    ```python
-    # Investment decision
-    results.solution['component|is_invested']
-
-    # Switch tracking
-    results.solution['component|switch_on']
-    results.solution['component|switch_off']
-    results.solution['component|switch_on_nr']
-
-    # Effect variables
-    results.solution['costs(invest)|total']
-    results.solution['costs(operation)|total']
-    results.solution['costs(operation)|total_per_timestep']
-    results.solution['costs|total']
-    ```
-
-=== "v3.0.0 (New)"
-
-    ```python
-    # Investment decision
-    results.solution['component|invested']
-
-    # Switch tracking
-    results.solution['component|switch|on']
-    results.solution['component|switch|off']
-    results.solution['component|switch|count']
-
-    # Effect variables (with new terminology)
-    results.solution['costs(periodic)']
-    results.solution['costs(temporal)']
-    results.solution['costs(temporal)|per_timestep']
-    results.solution['costs']
-    ```
-
----
-
-**Calculation API** - `do_modeling()` now returns `Calculation` object for method chaining
-=======
     CO2 = fx.Effect('CO2', 'kg', 'CO2')
     costs = fx.Effect('costs', '€', 'Total',
         share_from_temporal={'CO2': 0.2})  # Pull from CO2
@@ -162,7 +56,6 @@
 ---
 
 ### String Labels
->>>>>>> 552569ac
 
 | What | Old (v2.x) | New (v3.0.0) |
 |------|------------|--------------|
@@ -183,97 +76,6 @@
 
 ---
 
-<<<<<<< HEAD
-**Storage Charge State** - Arrays no longer have extra timestep
-
-=== "v2.x (Old)"
-
-    ```python
-    # Array with extra timestep
-    storage = fx.Storage(
-        'storage',
-        relative_minimum_charge_state=np.array([0.2, 0.2, 0.2, 0.2, 0.2])  # 5 values for 4 timesteps
-    )
-    ```
-
-=== "v3.0.0 (New)"
-
-    ```python
-    # Array matches timesteps
-    storage = fx.Storage(
-        'storage',
-        relative_minimum_charge_state=np.array([0.2, 0.2, 0.2, 0.2]),  # 4 values for 4 timesteps
-        relative_minimum_final_charge_state=0.3  # Specify the final value directly
-    )
-    ```
-
----
-
-**Bus and Effect Assignment** - Use string labels instead of objects
-
-=== "v2.x (Old)"
-
-    ```python
-    my_bus = fx.Bus('electricity')
-    flow = fx.Flow('P_el', bus=my_bus)  # ❌ Object
-
-    CO2 = fx.Effect('CO2', 'kg', 'CO2 emissions')
-    costs = fx.Effect('costs', '€', 'Total costs',
-        share_from_temporal={CO2: 0.2})  # ❌ Object
-    ```
-
-=== "v3.0.0 (New)"
-
-    ```python
-    my_bus = fx.Bus('electricity')
-    flow = fx.Flow('P_el', bus='electricity')  # ✅ String label
-
-    CO2 = fx.Effect('CO2', 'kg', 'CO2 emissions')
-    costs = fx.Effect('costs', '€', 'Total costs',
-        share_from_temporal={'CO2': 0.2})  # ✅ String label
-    ```
-
----
-
-**FlowSystem Independence** - Each Calculation gets its own copy
-
-=== "v2.x (Old)"
-
-    ```python
-    # FlowSystem was shared across calculations
-    flow_system = fx.FlowSystem(time=timesteps)
-    calc1 = fx.FullCalculation('calc1', flow_system)  # Shared reference
-    calc2 = fx.FullCalculation('calc2', flow_system)  # Same reference
-    # Changes in calc1's FlowSystem would affect calc2
-    ```
-
-=== "v3.0.0 (New)"
-
-    ```python
-    # Each calculation gets a copy
-    flow_system = fx.FlowSystem(time=timesteps)
-    calc1 = fx.FullCalculation('calc1', flow_system)  # Gets copy
-    calc2 = fx.FullCalculation('calc2', flow_system)  # Gets separate copy
-    # Calculations are now independent
-    ```
-
----
-
-**Other Breaking Changes:**
-
-- **Plotting:** `mode` parameter renamed to `style`
-- **Class names:** `SystemModel` → `FlowSystemModel`, `Model` → `Submodel`
-- **Logging:** Disabled by default (enable with `fx.CONFIG.Logging.console = True; fx.CONFIG.apply()`)
-
----
-
-## Deprecated Parameters
-
-!!! info "Still Work"
-    These parameters still work but will be removed in a future version. Deprecation warnings will guide you.
-
-**InvestParameters:**
-=======
 ### FlowSystem & Calculation
 
 | Change | Description |
@@ -307,7 +109,6 @@
     | `specific_effects` | `effects_of_investment_per_size` |
     | `divest_effects` | `effects_of_retirement` |
     | `piecewise_effects` | `piecewise_effects_of_investment` |
->>>>>>> 552569ac
 
 ??? abstract "Effect"
 
@@ -320,54 +121,7 @@
     | `minimum_operation_per_hour` | `minimum_per_hour` |
     | `maximum_operation_per_hour` | `maximum_per_hour` |
 
-<<<<<<< HEAD
-    ```python
-    fx.InvestParameters(
-        fix_effects=1000,
-        specific_effects={'costs': 10},
-        divest_effects=100,
-        piecewise_effects=my_piecewise,
-    )
-    ```
-
-=== "v3.0.0 (Recommended)"
-
-    ```python
-    fx.InvestParameters(
-        effects_of_investment=1000,
-        effects_of_investment_per_size={'costs': 10},
-        effects_of_retirement=100,
-        piecewise_effects_of_investment=my_piecewise,
-    )
-    ```
-
-**Effect:**
-
-| Old Parameter (v2.x) | New Parameter (v3.0.0) |
-|---------------------|----------------------|
-| `minimum_investment` | `minimum_periodic` |
-| `maximum_investment` | `maximum_periodic` |
-| `minimum_operation` | `minimum_temporal` |
-| `maximum_operation` | `maximum_temporal` |
-| `minimum_operation_per_hour` | `minimum_per_hour` |
-| `maximum_operation_per_hour` | `maximum_per_hour` |
-
-=== "v2.x (Deprecated)"
-
-    ```python
-    fx.Effect(
-        'my_effect', 'unit', 'description',
-        minimum_investment=10,
-        maximum_investment=100,
-        minimum_operation=5,
-        maximum_operation=50,
-        minimum_operation_per_hour=1,
-        maximum_operation_per_hour=10,
-    )
-    ```
-=======
 ??? abstract "Components"
->>>>>>> 552569ac
 
     | Old (v2.x) | New (v3.0.0) |
     |------------|--------------|
@@ -377,14 +131,10 @@
 
 ??? abstract "TimeSeriesData"
 
-<<<<<<< HEAD
-**Component Parameters:**
-=======
     | Old (v2.x) | New (v3.0.0) |
     |------------|--------------|
     | `agg_group` | `aggregation_group` |
     | `agg_weight` | `aggregation_weight` |
->>>>>>> 552569ac
 
 ??? abstract "Calculation"
 
@@ -403,11 +153,7 @@
     flow_system = fx.FlowSystem(time=timesteps, periods=periods)
     ```
 
-<<<<<<< HEAD
-**TimeSeriesData:**
-=======
 ??? success "Scenario-Based Optimization"
->>>>>>> 552569ac
 
     | Parameter | Description | Example |
     |-----------|-------------|---------|
@@ -426,26 +172,6 @@
 
 ??? success "Enhanced I/O"
 
-<<<<<<< HEAD
-    ```python
-    fx.TimeSeriesData(
-        aggregation_group='group1',
-        aggregation_weight=2.0
-    )
-    ```
-
-**Calculation:**
-
-=== "v2.x (Deprecated)"
-
-    ```python
-    calculation = fx.FullCalculation(
-        'calc',
-        flow_system,
-        active_timesteps=[0, 1, 2]
-    )
-    ```
-=======
     | Method | Description |
     |--------|-------------|
     | `flow_system.to_netcdf('file.nc')` | Save FlowSystem |
@@ -455,7 +181,6 @@
     | `flow_system.resample(time='D')` | Resample timeseries |
     | `flow_system.copy()` | Deep copy |
     | `results.flow_system` | Access from results |
->>>>>>> 552569ac
 
 ??? success "Effects Per Component"
 
@@ -468,225 +193,6 @@
     print(effects_ds['periodic'].sel(effect='costs'))   # Periodic effects
     ```
 
-<<<<<<< HEAD
----
-
-## New Features
-
-**Multi-Period Investments** - Model transformation pathways with distinct decisions per period:
-
-```python
-import pandas as pd
-
-# Define multiple investment periods
-periods = pd.Index(['2020', '2030'])
-flow_system = fx.FlowSystem(time=timesteps, periods=periods)
-
-# Components can now invest differently in each period
-solar = fx.Source(
-    'solar',
-    outputs=[fx.Flow(
-        'P_el',
-        bus='electricity',
-        size=fx.InvestParameters(
-            minimum_size=0,
-            maximum_size=1000,
-            effects_of_investment_per_size={'costs': 100}
-        )
-    )]
-)
-```
-
-**Scenario-Based Stochastic Optimization** - Model uncertainty with weighted scenarios:
-
-```python
-# Define scenarios with probabilities
-scenarios = pd.Index(['low_demand', 'base', 'high_demand'], name='scenario')
-scenario_weights = [0.2, 0.6, 0.2]  # Probabilities
-
-flow_system = fx.FlowSystem(
-    time=timesteps,
-    scenarios=scenarios,
-    scenario_weights=scenario_weights
-)
-
-# Define scenario-dependent data
-demand = xr.DataArray(
-    data=[[70, 80, 90],    # low_demand scenario
-          [90, 100, 110],   # base scenario
-          [110, 120, 130]], # high_demand scenario
-    dims=['scenario', 'time'],
-    coords={'scenario': scenarios, 'time': timesteps}
-)
-
-```
-
-**Enhanced I/O** - Save, load, and manipulate FlowSystems:
-
-```python
-# Save and load FlowSystem
-flow_system.to_netcdf('my_system.nc')
-flow_system_loaded = fx.FlowSystem.from_netcdf('my_system.nc')
-
-# Manipulate FlowSystem
-fs_subset = flow_system.sel(time=slice('2020-01', '2020-06'))
-fs_resampled = flow_system.resample(time='D')  # Resample to daily
-fs_copy = flow_system.copy()
-
-# Access FlowSystem from results (lazily loaded)
-results = calculation.results
-original_fs = results.flow_system  # No manual restoration needed
-```
-
-**Effects Per Component** - Analyze component impacts including indirect effects:
-
-```python
-# Get dataset showing contribution of each component to all effects
-effects_ds = calculation.results.effects_per_component()
-
-print(effects_ds['costs'])  # Total costs by component
-print(effects_ds['CO2'])    # CO2 emissions by component (including indirect)
-```
-
-**Balanced Storage** - Force equal charging/discharging capacities:
-
-```python
-storage = fx.Storage(
-    'storage',
-    charging=fx.Flow('charge', bus='electricity', size=fx.InvestParameters(effects_per_size=100, minimum_size=5)),
-    discharging=fx.Flow('discharge', bus='electricity', size=fx.InvestParameters(),
-    balanced=True,  # Ensures charge_size == discharge_size
-    capacity_in_flow_hours=100
-)
-```
-
-**Final Charge State Control** - Set bounds on storage end state:
-
-```python
-storage = fx.Storage(
-    'storage',
-    charging=fx.Flow('charge', bus='electricity', size=100),
-    discharging=fx.Flow('discharge', bus='electricity', size=100),
-    capacity_in_flow_hours=10,
-    relative_minimum_final_charge_state=0.5,  # End at least 50% charged
-    relative_maximum_final_charge_state=0.8   # End at most 80% charged
-)
-```
-
----
-
-## Configuration
-
-**Logging (v2.2.0+)** - Console and file logging now disabled by default:
-
-```python
-import flixopt as fx
-
-# Enable console logging
-fx.CONFIG.Logging.console = True
-fx.CONFIG.Logging.level = 'INFO'
-fx.CONFIG.apply()
-
-# Enable file logging
-fx.CONFIG.Logging.file = 'flixopt.log'
-fx.CONFIG.apply()
-
-# Deprecated: change_logging_level() - will be removed in future
-# fx.change_logging_level('INFO')  # ❌ Old way
-```
-
----
-
-## Testing
-
-**Check for Deprecation Warnings:**
-
-```python
-import warnings
-warnings.filterwarnings('default', category=DeprecationWarning)
-
-# Run your flixopt code
-# Review any DeprecationWarning messages
-```
-
-**Validate Results:**
-
-```python
-# Save v2.x results before upgrading
-calculation.results.to_file('results_v2.nc')
-
-# After upgrading, compare
-results_v3 = calculation.results
-results_v2 = fx.CalculationResults.from_file('results_v2.nc')
-
-# Check key variables match (within numerical tolerance)
-import numpy as np
-v2_costs = results_v2['effect_values'].sel(effect='costs')
-v3_costs = results_v3['effect_values'].sel(effect='costs')
-np.testing.assert_allclose(v2_costs, v3_costs, rtol=1e-5)
-```
-
----
-
-## Common Issues
-
-**"Effect share parameters not working"**
-→ Move shares to receiving effect using `share_from_temporal`/`share_from_periodic`
-
-**"Storage charge state has wrong dimensions"**
-→ Remove extra timestep; use `relative_minimum_final_charge_state`
-
-**"Bus assignment error"**
-→ Use string labels instead of Bus objects:
-
-```python
-# Old
-my_bus = fx.Bus('electricity')
-flow = fx.Flow('P_el', bus=my_bus)  # ❌
-
-# New
-my_bus = fx.Bus('electricity')
-flow = fx.Flow('P_el', bus='electricity')  # ✅
-```
-
-**"KeyError when accessing results"**
-→ Update variable names:
-  - `is_invested` → `invested`
-  - `switch_on` → `switch|on`, `switch_off` → `switch|off`, `switch_on_nr` → `switch|count`
-  - `Effect(invest)|total` → `Effect(periodic)`
-  - `Effect(operation)|total` → `Effect(temporal)`
-  - `Effect(operation)|total_per_timestep` → `Effect(temporal)|per_timestep`
-  - `Effect|total` → `Effect`
-
-**"AttributeError: SystemModel"**
-→ Rename `SystemModel` → `FlowSystemModel`
-
-**"No logging output"**
-→ Enable explicitly: `fx.CONFIG.Logging.console = True; fx.CONFIG.apply()`
-
----
-
-## Checklist
-
-- [ ] Update flixopt: `pip install --upgrade flixopt`
-- [ ] Update effect sharing syntax (no deprecation warning!)
-- [ ] Update `Calculation.do_modeling()` usage
-- [ ] Fix storage charge state array dimensions
-- [ ] Rename `mode` → `style` in plotting calls
-- [ ] Update deprecated parameter names (optional, but recommended)
-- [ ] Enable logging explicitly if needed
-- [ ] Test your code thoroughly
-- [ ] Explore new features (periods, scenarios, enhanced I/O)
-
----
-
-**Resources:**
-[Documentation](https://flixopt.github.io/flixopt/) •
-[GitHub Issues](https://github.com/flixOpt/flixopt/issues) •
-[Full Changelog](https://flixopt.github.io/flixopt/latest/changelog/99984-v3.0.0/)
-
-**Welcome to flixopt v3.0.0!** 🎉
-=======
 ??? success "Storage Features"
 
     | Feature | Parameter | Description |
@@ -724,5 +230,4 @@
 
 :material-book: [Docs](https://flixopt.github.io/flixopt/) • :material-github: [Issues](https://github.com/flixOpt/flixopt/issues) • :material-text-box: [Changelog](https://flixopt.github.io/flixopt/latest/changelog/99984-v3.0.0/)
 
-!!! success "Welcome to flixopt v3.0.0! 🎉"
->>>>>>> 552569ac
+!!! success "Welcome to flixopt v3.0.0! 🎉"