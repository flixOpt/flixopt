--- conflicted
+++ resolved
@@ -46,13 +46,7 @@
 
     See [OnOffParameters](../features/OnOffParameters.md) for details.
 
-<<<<<<< HEAD
 === "Variable Size"
-=======
-This mathematical formulation can be extended by using [StatusParameters](../features/StatusParameters.md)
-to define the active/inactive state of the Flow, or by using [InvestParameters](../features/InvestParameters.md)
-to change the size of the Flow from a constant to an optimization variable.
->>>>>>> 4af7ee4e
 
     When `size` is `InvestParameters`, the capacity $P$ becomes a variable:
 
@@ -64,13 +58,7 @@
     P \cdot p_{rel}^{min}(t) \leq p(t) \leq P \cdot p_{rel}^{max}(t)
     $$
 
-<<<<<<< HEAD
     See [InvestParameters](../features/InvestParameters.md) for details.
-=======
-- **[Scaled Bounds](../modeling-patterns/bounds-and-states.md#scaled-bounds)** - Basic flow rate bounds (equation $\eqref{eq:flow_rate}$)
-- **[Scaled Bounds with State](../modeling-patterns/bounds-and-states.md#scaled-bounds-with-state)** - When combined with [StatusParameters](../features/StatusParameters.md)
-- **[Bounds with State](../modeling-patterns/bounds-and-states.md#bounds-with-state)** - Investment decisions with [InvestParameters](../features/InvestParameters.md)
->>>>>>> 4af7ee4e
 
 === "Variable Size + On/Off"
 
@@ -79,19 +67,9 @@
 
     When both `size` is `InvestParameters` and `on_off_parameters` is set:
 
-<<<<<<< HEAD
     $$
     P^{min} \leq P \leq P^{max}
     $$
-=======
-**Key Parameters:**
-
-- `size`: Flow size $\text{P}$ (can be fixed or variable with InvestParameters)
-- `relative_minimum`, `relative_maximum`: Relative bounds $\text{p}^{\text{L}}_{\text{rel}}, \text{p}^{\text{U}}_{\text{rel}}$
-- `effects_per_flow_hour`: Operational effects (costs, emissions, etc.)
-- `invest_parameters`: Optional investment modeling (see [InvestParameters](../features/InvestParameters.md))
-- `status_parameters`: Optional active/inactive operation (see [StatusParameters](../features/StatusParameters.md))
->>>>>>> 4af7ee4e
 
     $$
     s(t) \cdot P \cdot p_{rel}^{min}(t) \leq p(t) \leq s(t) \cdot P \cdot p_{rel}^{max}(t)
@@ -222,9 +200,9 @@
     bus=electricity_bus,
     size=50,
     relative_minimum=0.4,  # 40% min when ON, but can be OFF
-    on_off_parameters=fx.OnOffParameters(
-        effects_per_switch_on={'costs': 500},
-        consecutive_on_hours_min=2,
+    on_off_parameters=fx.StatusParameters(
+        effects_per_startup={'costs': 500},
+        minimum_uptime=2,
     ),
 )
 ```
@@ -250,16 +228,7 @@
 
 ## See Also
 
-<<<<<<< HEAD
 - [Bus](Bus.md) — Where flows connect
 - [LinearConverter](LinearConverter.md) — Components using flows
 - [OnOffParameters](../features/OnOffParameters.md) — Binary operation
-- [InvestParameters](../features/InvestParameters.md) — Capacity optimization
-=======
-- [StatusParameters](../features/StatusParameters.md) - Binary active/inactive operation
-- [InvestParameters](../features/InvestParameters.md) - Variable flow sizing
-- [Bus](../elements/Bus.md) - Flow balance constraints
-- [LinearConverter](../elements/LinearConverter.md) - Flow ratio constraints
-- [Storage](../elements/Storage.md) - Flow integration over time
-- [Modeling Patterns](../modeling-patterns/index.md) - Mathematical building blocks
->>>>>>> 4af7ee4e
+- [InvestParameters](../features/InvestParameters.md) — Capacity optimization