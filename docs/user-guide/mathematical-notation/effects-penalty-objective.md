# Effects & Objective

Effects are how you track and optimize metrics in your system. One effect is your **objective** (what you minimize), while others can be **constraints** or just tracked for reporting.

!!! example "Common effects"
    - **Costs** — minimize total costs (objective)
    - **CO₂ emissions** — track or constrain to meet targets
    - **Primary energy** — report for efficiency analysis
    - **Peak power** — constrain maximum grid import

## Core Concept: Aggregating Contributions

<<<<<<< HEAD
Every element in your model can contribute to effects. These contributions are aggregated into totals:
=======
[`Flows`][flixopt.elements.Flow] have an attribute `effects_per_flow_hour` that defines the effect contribution per flow-hour:

- Costs (€/kWh)
- Emissions (kg CO₂/kWh)
- Primary energy consumption (kWh_primary/kWh)
>>>>>>> 4af7ee4e

$$
E_e = \sum_{l \in \mathcal{L}} s_{l \rightarrow e}
$$

Where $s_{l \rightarrow e}$ is the share from element $l$ to effect $e$.

## The Objective Function

flixOpt minimizes one effect (plus any penalties):

$$
\min \quad E_\Omega + \Phi
$$

Where $E_\Omega$ is the objective effect and $\Phi$ is the penalty from bus violations.

## Two Types of Effects

=== "Temporal (Operational)"

    Accumulated over timesteps:

    $$
    E_{e,temp} = \sum_t s_{l \rightarrow e}(t) \cdot \Delta t
    $$

    !!! example "Fuel costs"
        ```python
        gas_flow = fx.Flow(
            label='gas', bus=gas_bus, size=100,
            effects_per_flow_hour={'costs': 50},  # €50/MWh
        )
        ```
        Contribution: $50 \cdot p(t) \cdot \Delta t$

=== "Periodic (Investment)"

    Time-independent — incurred once:

    $$
    E_{e,per} = \sum_{inv} P \cdot c_{inv}
    $$

    !!! example "Battery investment"
        ```python
        capacity=fx.InvestParameters(
            maximum_size=1000,
            specific_effects={'costs': 200},  # €200/kWh
        )
        ```
        Contribution: $200 \cdot C$

=== "Total"

    $$
    E_e = E_{e,per} + E_{e,temp}
    $$

## Cross-Effects: Linking Metrics

Effects can contribute to each other. This enables carbon pricing, multi-criteria optimization, and complex cost structures.

!!! example "Carbon pricing"
    CO₂ emissions cost €80/tonne:
    ```python
    co2 = fx.Effect(label='co2', unit='kg')

    costs = fx.Effect(
        label='costs',
        unit='€',
        is_objective=True,
        share_from_temporal={'co2': 0.08},  # €0.08/kg = €80/tonne
    )
    ```

    Now CO₂ emissions automatically contribute to costs.

## Effect Constraints

Besides optimizing one effect, you can constrain others:

### Total Limit

```python
co2 = fx.Effect(
    label='co2',
    unit='kg',
    maximum_total=100_000,  # Max 100 tonnes total
)
```

$$
E_{co2,total} \leq 100{,}000
$$

### Per-Timestep Limit

```python
peak_power = fx.Effect(
    label='peak_power',
    unit='kW',
    maximum_per_hour=500,  # Max 500 kW at any timestep
)
```

$$
E_{peak}(t) \leq 500 \quad \forall t
$$

### Investment Budget
Every FlixOpt model includes a special **Penalty Effect** $E_\Phi$ to:

- Prevent infeasible problems
- Allow introducing a bias without influencing effects, simplifying results analysis

**Key Feature:** Penalty is implemented as a standard Effect (labeled `Penalty`), so you can **add penalty contributions anywhere effects are used**:

```python
import flixopt as fx

# Add penalty contributions just like any other effect
on_off = fx.OnOffParameters(
    effects_per_switch_on={'Penalty': 1}  # Add bias against switching on this component, without adding costs
)
```

```python
capex = fx.Effect(
    label='capex',
    unit='€',
    maximum_periodic=5_000_000,  # €5M investment budget
)
```
**Optionally Define Custom Penalty:**
Users can define their own Penalty effect with custom properties (unit, constraints, etc.):

$$
E_{capex,periodic} \leq 5{,}000{,}000
```python
# Define custom penalty effect (must use fx.PENALTY_EFFECT_LABEL)
custom_penalty = fx.Effect(
    fx.PENALTY_EFFECT_LABEL,  # Always use this constant: 'Penalty'
    unit='€',
    description='Penalty costs for constraint violations',
    maximum_total=1e6,  # Limit total penalty for debugging
)
flow_system.add_elements(custom_penalty)
```

If not user-defined, the Penalty effect is automatically created during modeling with default settings.

**Periodic penalty shares** (time-independent):
$$ \label{eq:Penalty_periodic}
E_{\Phi, \text{per}} = \sum_{l \in \mathcal{L}} s_{l \rightarrow \Phi,\text{per}}
$$

**Temporal penalty shares** (time-dependent):
$$ \label{eq:Penalty_temporal}
E_{\Phi, \text{temp}}(\text{t}_{i}) = \sum_{l \in \mathcal{L}} s_{l \rightarrow \Phi, \text{temp}}(\text{t}_i)
$$

**Total penalty** (combining both domains):
$$ \label{eq:Penalty_total}
E_{\Phi} = E_{\Phi,\text{per}} + \sum_{\text{t}_i \in \mathcal{T}} E_{\Phi, \text{temp}}(\text{t}_{i})
$$

## Variables

| Symbol | Python Name | Description | When Created |
|--------|-------------|-------------|--------------|
| $E_{e,temp}(t)$ | `(temporal)\|total` | Temporal effect at $t$ | Always |
| $E_{e,per}$ | `(periodic)\|total` | Periodic effect | Always |
| $E_e$ | `total` | Total effect | Always |
| $\Phi$ | `penalty` | Sum of penalties | Always |
- $\mathcal{L}$ is the set of all elements
- $\mathcal{T}$ is the set of all timesteps
- $s_{l \rightarrow \Phi, \text{per}}$ is the periodic penalty share from element $l$
- $s_{l \rightarrow \Phi, \text{temp}}(\text{t}_i)$ is the temporal penalty share from element $l$ at timestep $\text{t}_i$

## Parameters
**Primary usage:** Penalties occur in [Buses](elements/Bus.md) via the `excess_penalty_per_flow_hour` parameter, which allows nodal imbalances at a high cost, and in time series aggregation to allow period flexibility.

**Key properties:**
- Penalty shares are added via `add_share_to_effects(name, expressions={fx.PENALTY_EFFECT_LABEL: ...}, target='temporal'/'periodic')`
- Like other effects, penalty can be constrained (e.g., `maximum_total` for debugging)
- Results include breakdown: temporal, periodic, and total penalty contributions
- Penalty is always added to the objective function (cannot be disabled)
- Access via `flow_system.effects.penalty_effect` or `flow_system.effects[fx.PENALTY_EFFECT_LABEL]`
- **Scenario weighting**: Penalty is weighted identically to the objective effect—see [Time + Scenario](#time--scenario) for details

| Symbol | Python Name | Description |
|--------|-------------|-------------|
| - | `is_objective` | Minimize this effect |
| - | `is_standard` | Allow shorthand syntax |
| $E_e^{max}$ | `maximum_total` | Upper bound on total |
| $E_e^{min}$ | `minimum_total` | Lower bound on total |
| $E_{e,temp}^{max}(t)$ | `maximum_per_hour` | Upper bound per timestep |
| $E_{e,per}^{max}$ | `maximum_periodic` | Upper bound on periodic |
| $r_{x \rightarrow e}$ | `share_from_temporal` | Cross-effect factor (temporal) |
| $r_{x \rightarrow e}$ | `share_from_periodic` | Cross-effect factor (periodic) |
---

## Penalty

Every FlixOpt model includes a special **Penalty Effect** $E_\Phi$ to:

- Prevent infeasible problems
- Allow introducing a bias without influencing effects, simplifying results analysis

**Key Feature:** Penalty is implemented as a standard Effect (labeled `Penalty`), so you can **add penalty contributions anywhere effects are used**:

```python
import flixopt as fx

# Add penalty contributions just like any other effect
on_off = fx.OnOffParameters(
    effects_per_switch_on={'Penalty': 1}  # Add bias against switching on this component, without adding costs
)
```

**Optionally Define Custom Penalty:**
Users can define their own Penalty effect with custom properties (unit, constraints, etc.):

```python
# Define custom penalty effect (must use fx.PENALTY_EFFECT_LABEL)
custom_penalty = fx.Effect(
    fx.PENALTY_EFFECT_LABEL,  # Always use this constant: 'Penalty'
    unit='€',
    description='Penalty costs for constraint violations',
    maximum_total=1e6,  # Limit total penalty for debugging
)
flow_system.add_elements(custom_penalty)
```

If not user-defined, the Penalty effect is automatically created during modeling with default settings.

**Periodic penalty shares** (time-independent):
$$ \label{eq:Penalty_periodic}
E_{\Phi, \text{per}} = \sum_{l \in \mathcal{L}} s_{l \rightarrow \Phi,\text{per}}
$$

**Temporal penalty shares** (time-dependent):
$$ \label{eq:Penalty_temporal}
E_{\Phi, \text{temp}}(\text{t}_{i}) = \sum_{l \in \mathcal{L}} s_{l \rightarrow \Phi, \text{temp}}(\text{t}_i)
$$

**Total penalty** (combining both domains):
$$ \label{eq:Penalty_total}
E_{\Phi} = E_{\Phi,\text{per}} + \sum_{\text{t}_i \in \mathcal{T}} E_{\Phi, \text{temp}}(\text{t}_{i})
$$

Where:

- $\mathcal{L}$ is the set of all elements
- $\mathcal{T}$ is the set of all timesteps
- $s_{l \rightarrow \Phi, \text{per}}$ is the periodic penalty share from element $l$
- $s_{l \rightarrow \Phi, \text{temp}}(\text{t}_i)$ is the temporal penalty share from element $l$ at timestep $\text{t}_i$

**Primary usage:** Penalties occur in [Buses](elements/Bus.md) via the `excess_penalty_per_flow_hour` parameter, which allows nodal imbalances at a high cost, and in time series aggregation to allow period flexibility.

**Key properties:**
- Penalty shares are added via `add_share_to_effects(name, expressions={fx.PENALTY_EFFECT_LABEL: ...}, target='temporal'/'periodic')`
- Like other effects, penalty can be constrained (e.g., `maximum_total` for debugging)
- Results include breakdown: temporal, periodic, and total penalty contributions
- Penalty is always added to the objective function (cannot be disabled)
- Access via `flow_system.effects.penalty_effect` or `flow_system.effects[fx.PENALTY_EFFECT_LABEL]`
- **Scenario weighting**: Penalty is weighted identically to the objective effect—see [Time + Scenario](#time--scenario) for details

---

## Objective Function

The optimization objective minimizes the chosen effect plus the penalty effect:

$$ \label{eq:Objective}
\min \left( E_{\Omega} + E_{\Phi} \right)
$$

Where:

- $E_{\Omega}$ is the chosen **objective effect** (see $\eqref{eq:Effect_Total}$)
- $E_{\Phi}$ is the [penalty effect](#penalty) (see $\eqref{eq:Penalty_total}$)

One effect must be designated as the objective via `is_objective=True`. The penalty effect is automatically created and always added to the objective.


## Usage Examples

### Basic Cost Minimization
- $E_{\Omega}$ is the chosen **objective effect** (see $\eqref{eq:Effect_Total}$)
- $E_{\Phi}$ is the [penalty effect](#penalty) (see $\eqref{eq:Penalty_total}$)

```python
costs = fx.Effect(
    label='costs',
    unit='€',
    is_objective=True,
    is_standard=True,  # Allows shorthand: effects_per_flow_hour={'costs': 50}
)
One effect must be designated as the objective via `is_objective=True`. The penalty effect is automatically created and always added to the objective.

# Elements contribute via effects_per_flow_hour
gas_flow = fx.Flow(
    label='gas',
    bus=gas_bus,
    size=100,
    effects_per_flow_hour={'costs': 50},
)
```

### Cost + CO₂ Constraint (ε-Constraint Method)

```python
costs = fx.Effect(label='costs', unit='€', is_objective=True)
co2 = fx.Effect(label='co2', unit='kg', maximum_total=50_000)

# Generator contributes to both
generator_flow = fx.Flow(
    label='power',
    bus=electricity_bus,
    size=100,
    effects_per_flow_hour={
        'costs': 45,      # €45/MWh
        'co2': 0.4,       # 0.4 kg/kWh = 400 kg/MWh
    },
)
```

Minimize costs while staying under 50 tonnes CO₂.

### Carbon Pricing (Weighted Sum Method)

```python
co2 = fx.Effect(label='co2', unit='kg')

costs = fx.Effect(
    label='costs',
    unit='€',
    is_objective=True,
    share_from_temporal={'co2': 0.08},  # €80/tonne
)

# Generator only specifies CO₂
generator_flow = fx.Flow(
    label='power',
    bus=electricity_bus,
    size=100,
    effects_per_flow_hour={'co2': 0.4},
)
```
$$
\min \quad E_{\Omega} + E_{\Phi} = \sum_{\text{t}_i \in \mathcal{T}} E_{\Omega,\text{temp}}(\text{t}_i) + E_{\Omega,\text{per}} + E_{\Phi,\text{per}} + \sum_{\text{t}_i \in \mathcal{T}} E_{\Phi,\text{temp}}(\text{t}_i)
$$

CO₂ automatically converted to costs. No need to specify cost contribution separately.
Where:
- Temporal effects sum over time: $\sum_{\text{t}_i} E_{\Omega,\text{temp}}(\text{t}_i)$ and $\sum_{\text{t}_i} E_{\Phi,\text{temp}}(\text{t}_i)$
- Periodic effects are constant: $E_{\Omega,\text{per}}$ and $E_{\Phi,\text{per}}$

### Peak Power Constraint

```python
peak = fx.Effect(
    label='grid_peak',
    unit='kW',
    maximum_per_hour=500,
)

grid_import = fx.Flow(
    label='grid',
    bus=electricity_bus,
    size=1000,
    effects_per_flow_hour={'grid_peak': 1},  # 1 kW per kW flow
)
```
$$
\min \quad \sum_{s \in \mathcal{S}} w_s \cdot \left( E_{\Omega}(s) + E_{\Phi}(s) \right)
$$

Grid import limited to 500 kW at any timestep.
Where:

- $\mathcal{S}$ is the set of scenarios
- $w_s$ is the weight for scenario $s$ (typically scenario probability)
- Periodic effects are **shared across scenarios**: $E_{\Omega,\text{per}}$ and $E_{\Phi,\text{per}}$ (same for all $s$)
- Temporal effects are **scenario-specific**: $E_{\Omega,\text{temp}}(s) = \sum_{\text{t}_i} E_{\Omega,\text{temp}}(\text{t}_i, s)$ and $E_{\Phi,\text{temp}}(s) = \sum_{\text{t}_i} E_{\Phi,\text{temp}}(\text{t}_i, s)$

### Investment Budget
**Interpretation:**
- Investment decisions (periodic) made once, used across all scenarios
- Operations (temporal) differ by scenario
- Objective balances expected value across scenarios
- **Both $E_{\Omega}$ (objective effect) and $E_{\Phi}$ (penalty) are weighted identically by $w_s$**

```python
capex = fx.Effect(label='capex', unit='€', maximum_periodic=1_000_000)
opex = fx.Effect(label='opex', unit='€')
total_costs = fx.Effect(label='total', unit='€', is_objective=True)

# Link them
total_costs.share_from_periodic = {'capex': 1}
total_costs.share_from_temporal = {'opex': 1}

# Battery investment
battery = fx.Storage(
    ...,
    capacity_in_flow_hours=InvestParameters(
        maximum_size=1000,
        specific_effects={'capex': 500},  # €500/kWh
    ),
)
```
$$
\min \quad \sum_{y \in \mathcal{Y}} w_y \cdot \left( E_{\Omega}(y) + E_{\Phi}(y) \right)
$$

Optimize total costs while respecting €1M investment budget.
Where:

- $\mathcal{Y}$ is the set of periods (e.g., years)
- $w_y$ is the weight for period $y$ (typically annual discount factor)
- Each period $y$ has **independent** periodic and temporal effects (including penalty)
- Each period $y$ has **independent** investment and operational decisions
- **Both $E_{\Omega}$ (objective effect) and $E_{\Phi}$ (penalty) are weighted identically by $w_y$**

## Multi-Dimensional Effects

When using periods and scenarios (see [Dimensions](dimensions.md)), effects aggregate with weights:

$$
\min \sum_{periods} w_{period} \cdot \sum_{scenarios} w_{scenario} \cdot E(period, scenario)
\min \quad \sum_{y \in \mathcal{Y}} \left[ w_y \cdot \left( E_{\Omega,\text{per}}(y) + E_{\Phi,\text{per}}(y) \right) + \sum_{s \in \mathcal{S}} w_{y,s} \cdot \left( E_{\Omega,\text{temp}}(y,s) + E_{\Phi,\text{temp}}(y,s) \right) \right]
$$

**Key principle:** Investment decisions (periodic effects) are shared across scenarios within a period, while operational effects are scenario-specific.
Where:

- $\mathcal{S}$ is the set of scenarios
- $\mathcal{Y}$ is the set of periods
- $w_y$ is the period weight (for periodic effects)
- $w_{y,s}$ is the combined period-scenario weight (for temporal effects)
- **Periodic effects** $E_{\Omega,\text{per}}(y)$ and $E_{\Phi,\text{per}}(y)$ are period-specific but **scenario-independent**
- **Temporal effects** $E_{\Omega,\text{temp}}(y,s) = \sum_{\text{t}_i} E_{\Omega,\text{temp}}(\text{t}_i, y, s)$ and $E_{\Phi,\text{temp}}(y,s) = \sum_{\text{t}_i} E_{\Phi,\text{temp}}(\text{t}_i, y, s)$ are **fully indexed**

**Key Principle:**
- Scenarios and periods are **operationally independent** (no energy/resource exchange)
- Coupled **only through the weighted objective function**
- **Periodic effects within a period are shared across all scenarios** (investment made once per period)
- **Temporal effects are independent per scenario** (different operations under different conditions)
- **Both $E_{\Omega}$ (objective effect) and $E_{\Phi}$ (penalty) use identical weighting** ($w_y$ for periodic, $w_{y,s}$ for temporal)

---

## Implementation Details

- **Element Class:** [`Effect`][flixopt.effects.Effect]
- **Model Class:** [`EffectModel`][flixopt.effects.EffectModel]
- **Collection Class:** [`EffectCollection`][flixopt.effects.EffectCollection]
| Concept | Formulation | Time Dependency | Dimension Indexing |
|---------|-------------|-----------------|-------------------|
| **Temporal share** | $s_{l \rightarrow e, \text{temp}}(\text{t}_i)$ | Time-dependent | $(t, y, s)$ when present |
| **Periodic share** | $s_{l \rightarrow e, \text{per}}$ | Time-independent | $(y)$ when periods present |
| **Total temporal effect** | $E_{e,\text{temp},\text{tot}} = \sum_{\text{t}_i} E_{e,\text{temp}}(\text{t}_i)$ | Sum over time | Depends on dimensions |
| **Total periodic effect** | $E_{e,\text{per}}$ | Constant | $(y)$ when periods present |
| **Total effect** | $E_e = E_{e,\text{per}} + E_{e,\text{temp},\text{tot}}$ | Combined | Depends on dimensions |
| **Penalty effect** | $E_\Phi = E_{\Phi,\text{per}} + E_{\Phi,\text{temp},\text{tot}}$ | Combined (same as effects) | **Weighted identically to objective effect** |
| **Objective** | $\min(E_{\Omega} + E_{\Phi})$ | With weights when multi-dimensional | See formulations above |

---

## See Also

- [Bus](elements/Bus.md) — Penalty contributions from balance violations
- [Flow](elements/Flow.md) — Temporal contributions via `effects_per_flow_hour`
- [InvestParameters](features/InvestParameters.md) — Periodic contributions from investments
- [Dimensions](dimensions.md) — Multi-period and scenario handling
- [Core Concepts: Effects](../core-concepts.md#effects-what-youre-tracking) — High-level overview<|MERGE_RESOLUTION|>--- conflicted
+++ resolved
@@ -10,15 +10,7 @@
 
 ## Core Concept: Aggregating Contributions
 
-<<<<<<< HEAD
 Every element in your model can contribute to effects. These contributions are aggregated into totals:
-=======
-[`Flows`][flixopt.elements.Flow] have an attribute `effects_per_flow_hour` that defines the effect contribution per flow-hour:
-
-- Costs (€/kWh)
-- Emissions (kg CO₂/kWh)
-- Primary energy consumption (kWh_primary/kWh)
->>>>>>> 4af7ee4e
 
 $$
 E_e = \sum_{l \in \mathcal{L}} s_{l \rightarrow e}
