# FlixOpt Documentation Configuration
# https://mkdocstrings.github.io/python/usage/configuration/docstrings/
# https://squidfunk.github.io/mkdocs-material/setup/

site_name: flixopt
site_description: Energy and Material Flow Optimization Framework
site_url: https://flixopt.github.io/flixopt/
repo_url: https://github.com/flixOpt/flixopt
repo_name: flixOpt/flixopt
edit_uri: edit/main/docs/

nav:
  - Home:
    - Home: index.md
    - Getting Started:
      - Installation: home/installation.md
      - Quick Start: home/quick-start.md
    - About:
      - Users: home/users.md
      - Citing: home/citing.md
      - License: home/license.md

  - User Guide:
    - Overview: user-guide/index.md
    - Core Concepts: user-guide/core-concepts.md
<<<<<<< HEAD
    - Plotting Results: user-guide/results-plotting.md
    - Migration to v3.0.0: user-guide/migration-guide-v3.md
=======
    - Building Models: user-guide/building-models/index.md
    - Running Optimizations: user-guide/optimization/index.md
    - Analyzing Results: user-guide/results/index.md
>>>>>>> e1cb20e5
    - Mathematical Notation:
      - Overview: user-guide/mathematical-notation/index.md
      - Bus: user-guide/mathematical-notation/elements/Bus.md
      - Flow: user-guide/mathematical-notation/elements/Flow.md
      - LinearConverter: user-guide/mathematical-notation/elements/LinearConverter.md
      - Storage: user-guide/mathematical-notation/elements/Storage.md
      - Effects & Dimensions: user-guide/mathematical-notation/effects-and-dimensions.md
      - Investment: user-guide/mathematical-notation/features/InvestParameters.md
      - Status: user-guide/mathematical-notation/features/StatusParameters.md
      - Piecewise: user-guide/mathematical-notation/features/Piecewise.md
    - Recipes: user-guide/recipes/index.md
    - Support:
      - FAQ: user-guide/faq.md
      - Troubleshooting: user-guide/troubleshooting.md
      - Community: user-guide/support.md
    - Migration & Updates:
      - Migration Guide v3: user-guide/migration-guide-v3.md
      - Release Notes: changelog.md
      - Roadmap: roadmap.md

  - Examples:
    - Overview: examples/index.md
    - Basic Examples:
      - examples/00-Minimal Example.md
      - examples/01-Basic Example.md
    - Operational Optimization:
      - examples/02-Complex Example.md
      - examples/03-Optimization Modes.md
    - Planning & Investment:
      - examples/04-Scenarios.md
      - examples/05-Two-stage-optimization.md

  - API Reference: api-reference/

  - Contributing: contribute.md

theme:
  name: material
  language: en

  palette:
    # Palette toggle for automatic mode
    - media: "(prefers-color-scheme)"
      toggle:
        icon: material/brightness-auto
        name: Switch to light mode

    # Palette toggle for light mode
    - media: "(prefers-color-scheme: light)"
      scheme: default
      primary: teal
      accent: cyan
      toggle:
        icon: material/brightness-7
        name: Switch to dark mode

    # Palette toggle for dark mode
    - media: "(prefers-color-scheme: dark)"
      scheme: slate
      primary: teal
      accent: cyan
      toggle:
        icon: material/brightness-4
        name: Switch to system preference

  font:
    text: Roboto  # Clean, technical documentation font
    code: Fira Code  # Beautiful code font with ligatures

  logo: images/flixopt-icon.svg
  favicon: images/flixopt-icon.svg

  icon:
    repo: fontawesome/brands/github
    edit: material/pencil
    view: material/eye
    annotation: material/plus-circle

  features:
    # Navigation
    - navigation.instant
    - navigation.instant.progress
    - navigation.instant.prefetch
    - navigation.tracking
    - navigation.tabs
    - navigation.tabs.sticky
    - navigation.sections
    - navigation.path  # Show breadcrumb path
    - navigation.prune  # Only render visible navigation
    - navigation.indexes
    - navigation.top
    - navigation.footer

    # Table of contents
    - toc.follow

    # Search
    - search.suggest
    - search.highlight
    - search.share

    # Content
    - content.action.edit
    - content.action.view
    - content.code.copy
    - content.code.select
    - content.code.annotate
    - content.tooltips
    - content.tabs.link  # Link content tabs across pages

    # Header
    - announce.dismiss  # Allow dismissing announcements

markdown_extensions:
  # Content formatting
  - abbr
  - admonition
  - attr_list
  - def_list
  - footnotes
  - md_in_html
  - tables
  - toc:
      permalink: true
      permalink_title: Anchor link to this section
      toc_depth: 3
      title: On this page

  # Code blocks
  - pymdownx.highlight:
      anchor_linenums: true
      line_spans: __span
      pygments_lang_class: true
      auto_title: false
      use_pygments: true
  - pymdownx.inlinehilite
  - pymdownx.snippets:
      base_path: ..
      check_paths: true
  - pymdownx.superfences:
      custom_fences:
        - name: mermaid
          class: mermaid
          format: !!python/name:pymdownx.superfences.fence_code_format
        - name: plotly
          class: mkdocs-plotly
          format: !!python/name:mkdocs_plotly_plugin.fences.fence_plotly

  # Enhanced content
  - pymdownx.details
  - pymdownx.tabbed:
      alternate_style: true
      combine_header_slug: true
  - pymdownx.tasklist:
      custom_checkbox: true

  # Typography
  - pymdownx.betterem:
      smart_enable: all
  - pymdownx.caret
  - pymdownx.mark
  - pymdownx.tilde
  - pymdownx.smartsymbols
  - pymdownx.keys

  # Math
  - pymdownx.arithmatex:
      generic: true

  # Icons & emojis
  - pymdownx.emoji:
      emoji_index: !!python/name:material.extensions.emoji.twemoji
      emoji_generator: !!python/name:material.extensions.emoji.to_svg
      options:
        custom_icons:
          - overrides/.icons

  # Legacy support
  - markdown_include.include:
      base_path: docs

plugins:
  - search:
      separator: '[\s\u200b\-_,:!=\[\]()"`/]+|\.(?!\d)|&[lg]t;|(?!\b)(?=[A-Z][a-z])'

  - plotly

  - table-reader

  - include-markdown

  - mike:
      alias_type: symlink
      redirect_template: null
      deploy_prefix: ''
      canonical_version: null
      version_selector: true
      css_dir: css
      javascript_dir: js

  - literate-nav:
      nav_file: SUMMARY.md
      implicit_index: true

  - gen-files:
      scripts:
        - scripts/gen_ref_pages.py

  - mkdocstrings:
      enabled: !ENV [ENABLE_MKDOCSTRINGS, true]
      default_handler: python
      handlers:
        python:
          paths: [.]
          inventories:
            - https://docs.python.org/3/objects.inv
            - https://numpy.org/doc/stable/objects.inv
            - https://pandas.pydata.org/docs/objects.inv
          options:
            # Docstring parsing
            docstring_style: google
            docstring_section_style: table

            # Member ordering and filtering
            members_order: source
            inherited_members: false
            show_if_no_docstring: false
            filters: ["!^_", "^__init__$"]
            group_by_category: true

            # Headings and structure
            heading_level: 1
            show_root_heading: true
            show_root_toc_entry: false
            show_category_heading: true

            # Signatures
            show_signature: true
            show_signature_annotations: true
            separate_signature: true
            line_length: 80

            # Source and paths
            show_source: false
            show_object_full_path: false

            # Attributes and annotations
            show_docstring_attributes: true
            modernize_annotations: true
            merge_init_into_class: true

            # Improved type hints
            annotations_path: brief

  # Optional: Add git info
  - git-revision-date-localized:
      enable_creation_date: true
      type: timeago
      fallback_to_build_date: true

  # Optional: Add better navigation
  - tags

  # Optional: Minify HTML in production
  - minify:
      minify_html: true
      minify_js: true
      minify_css: true
      htmlmin_opts:
        remove_comments: true

extra:
  version:
    provider: mike
    default: latest
    alias: true

  social:
    - icon: fontawesome/brands/github
      link: https://github.com/flixOpt/flixopt
      name: FlixOpt on GitHub
    - icon: fontawesome/brands/python
      link: https://pypi.org/project/flixopt/
      name: FlixOpt on PyPI

  analytics:
    provider: google
    property: !ENV GOOGLE_ANALYTICS_KEY
    feedback:
      title: Was this page helpful?
      ratings:
        - icon: material/emoticon-happy-outline
          name: This page was helpful
          data: 1
          note: >-
            Thanks for your feedback!
        - icon: material/emoticon-sad-outline
          name: This page could be improved
          data: 0
          note: >-
            Thanks for your feedback! Help us improve by
            <a href="https://github.com/flixOpt/flixopt/issues/new" target="_blank" rel="noopener">opening an issue</a>.

  status:
    new: Recently added
    deprecated: Deprecated

extra_css:
  - stylesheets/extra.css

extra_javascript:
  - javascripts/mathjax.js
  - javascripts/plotly-instant.js
  - https://cdn.jsdelivr.net/npm/mathjax@3/es5/tex-mml-chtml.js
  - https://polyfill.io/v3/polyfill.min.js?features=es6

watch:
  - flixopt
  - docs<|MERGE_RESOLUTION|>--- conflicted
+++ resolved
@@ -23,14 +23,10 @@
   - User Guide:
     - Overview: user-guide/index.md
     - Core Concepts: user-guide/core-concepts.md
-<<<<<<< HEAD
-    - Plotting Results: user-guide/results-plotting.md
-    - Migration to v3.0.0: user-guide/migration-guide-v3.md
-=======
     - Building Models: user-guide/building-models/index.md
     - Running Optimizations: user-guide/optimization/index.md
     - Analyzing Results: user-guide/results/index.md
->>>>>>> e1cb20e5
+    - Plotting Results: user-guide/results-plotting.md
     - Mathematical Notation:
       - Overview: user-guide/mathematical-notation/index.md
       - Bus: user-guide/mathematical-notation/elements/Bus.md
