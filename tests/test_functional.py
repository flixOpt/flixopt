--- conflicted
+++ resolved
@@ -336,15 +336,9 @@
     flow_system.add_elements(
         fx.linear_converters.Boiler(
             'Boiler',
-<<<<<<< HEAD
-            0.5,
-            Q_fu=fx.Flow('Q_fu', bus='Gas'),
-            Q_th=fx.Flow('Q_th', bus='Fernwärme', size=100, status_parameters=fx.StatusParameters()),
-=======
-            thermal_efficiency=0.5,
-            fuel_flow=fx.Flow('Q_fu', bus='Gas'),
-            thermal_flow=fx.Flow('Q_th', bus='Fernwärme', size=100, on_off_parameters=fx.OnOffParameters()),
->>>>>>> d0acaccd
+            thermal_efficiency=0.5,
+            fuel_flow=fx.Flow('Q_fu', bus='Gas'),
+            thermal_flow=fx.Flow('Q_th', bus='Fernwärme', size=100, status_parameters=fx.StatusParameters()),
         )
     )
 
@@ -360,11 +354,7 @@
     )
 
     assert_allclose(
-<<<<<<< HEAD
-        boiler.Q_th.submodel.status.status.solution.values,
-=======
-        boiler.thermal_flow.submodel.on_off.on.solution.values,
->>>>>>> d0acaccd
+        boiler.thermal_flow.submodel.status.status.solution.values,
         [0, 1, 1, 0, 1],
         rtol=1e-5,
         atol=1e-10,
@@ -408,24 +398,15 @@
     )
 
     assert_allclose(
-<<<<<<< HEAD
-        boiler.Q_th.submodel.status.status.solution.values,
-=======
-        boiler.thermal_flow.submodel.on_off.on.solution.values,
->>>>>>> d0acaccd
+        boiler.thermal_flow.submodel.status.status.solution.values,
         [0, 1, 1, 0, 1],
         rtol=1e-5,
         atol=1e-10,
         err_msg='"Boiler__Q_th__on" does not have the right value',
     )
     assert_allclose(
-<<<<<<< HEAD
-        boiler.Q_th.submodel.status.inactive.solution.values,
-        1 - boiler.Q_th.submodel.status.status.solution.values,
-=======
-        boiler.thermal_flow.submodel.on_off.off.solution.values,
-        1 - boiler.thermal_flow.submodel.on_off.on.solution.values,
->>>>>>> d0acaccd
+        boiler.thermal_flow.submodel.status.inactive.solution.values,
+        1 - boiler.thermal_flow.submodel.status.status.solution.values,
         rtol=1e-5,
         atol=1e-10,
         err_msg='"Boiler__Q_th__off" does not have the right value',
@@ -468,33 +449,21 @@
     )
 
     assert_allclose(
-<<<<<<< HEAD
-        boiler.Q_th.submodel.status.status.solution.values,
-=======
-        boiler.thermal_flow.submodel.on_off.on.solution.values,
->>>>>>> d0acaccd
+        boiler.thermal_flow.submodel.status.status.solution.values,
         [0, 1, 1, 0, 1],
         rtol=1e-5,
         atol=1e-10,
         err_msg='"Boiler__Q_th__on" does not have the right value',
     )
     assert_allclose(
-<<<<<<< HEAD
-        boiler.Q_th.submodel.status.startup.solution.values,
-=======
-        boiler.thermal_flow.submodel.on_off.switch_on.solution.values,
->>>>>>> d0acaccd
+        boiler.thermal_flow.submodel.status.startup.solution.values,
         [0, 1, 0, 0, 1],
         rtol=1e-5,
         atol=1e-10,
         err_msg='"Boiler__Q_th__switch_on" does not have the right value',
     )
     assert_allclose(
-<<<<<<< HEAD
-        boiler.Q_th.submodel.status.shutdown.solution.values,
-=======
-        boiler.thermal_flow.submodel.on_off.switch_off.solution.values,
->>>>>>> d0acaccd
+        boiler.thermal_flow.submodel.status.shutdown.solution.values,
         [0, 0, 0, 1, 0],
         rtol=1e-5,
         atol=1e-10,
@@ -521,11 +490,7 @@
                 'Q_th',
                 bus='Fernwärme',
                 size=100,
-<<<<<<< HEAD
                 status_parameters=fx.StatusParameters(active_hours_max=1),
-=======
-                on_off_parameters=fx.OnOffParameters(on_hours_max=1),
->>>>>>> d0acaccd
             ),
         ),
         fx.linear_converters.Boiler(
@@ -548,11 +513,7 @@
     )
 
     assert_allclose(
-<<<<<<< HEAD
-        boiler.Q_th.submodel.status.status.solution.values,
-=======
-        boiler.thermal_flow.submodel.on_off.on.solution.values,
->>>>>>> d0acaccd
+        boiler.thermal_flow.submodel.status.status.solution.values,
         [0, 0, 1, 0, 0],
         rtol=1e-5,
         atol=1e-10,
@@ -579,11 +540,7 @@
                 'Q_th',
                 bus='Fernwärme',
                 size=100,
-<<<<<<< HEAD
                 status_parameters=fx.StatusParameters(active_hours_max=2),
-=======
-                on_off_parameters=fx.OnOffParameters(on_hours_max=2),
->>>>>>> d0acaccd
             ),
         ),
         fx.linear_converters.Boiler(
@@ -594,11 +551,7 @@
                 'Q_th',
                 bus='Fernwärme',
                 size=100,
-<<<<<<< HEAD
                 status_parameters=fx.StatusParameters(active_hours_min=3),
-=======
-                on_off_parameters=fx.OnOffParameters(on_hours_min=3),
->>>>>>> d0acaccd
             ),
         ),
     )
@@ -619,11 +572,7 @@
     )
 
     assert_allclose(
-<<<<<<< HEAD
-        boiler.Q_th.submodel.status.status.solution.values,
-=======
-        boiler.thermal_flow.submodel.on_off.on.solution.values,
->>>>>>> d0acaccd
+        boiler.thermal_flow.submodel.status.status.solution.values,
         [0, 0, 1, 0, 1],
         rtol=1e-5,
         atol=1e-10,
@@ -638,11 +587,7 @@
     )
 
     assert_allclose(
-<<<<<<< HEAD
-        sum(boiler_backup.Q_th.submodel.status.status.solution.values),
-=======
-        sum(boiler_backup.thermal_flow.submodel.on_off.on.solution.values),
->>>>>>> d0acaccd
+        sum(boiler_backup.thermal_flow.submodel.status.status.solution.values),
         3,
         rtol=1e-5,
         atol=1e-10,
@@ -695,11 +640,7 @@
     )
 
     assert_allclose(
-<<<<<<< HEAD
-        boiler.Q_th.submodel.status.status.solution.values,
-=======
-        boiler.thermal_flow.submodel.on_off.on.solution.values,
->>>>>>> d0acaccd
+        boiler.thermal_flow.submodel.status.status.solution.values,
         [1, 1, 0, 1, 1],
         rtol=1e-5,
         atol=1e-10,
@@ -762,22 +703,14 @@
     )
 
     assert_allclose(
-<<<<<<< HEAD
-        boiler_backup.Q_th.submodel.status.status.solution.values,
-=======
-        boiler_backup.thermal_flow.submodel.on_off.on.solution.values,
->>>>>>> d0acaccd
+        boiler_backup.thermal_flow.submodel.status.status.solution.values,
         [0, 0, 1, 0, 0],
         rtol=1e-5,
         atol=1e-10,
         err_msg='"Boiler_backup__Q_th__on" does not have the right value',
     )
     assert_allclose(
-<<<<<<< HEAD
-        boiler_backup.Q_th.submodel.status.inactive.solution.values,
-=======
-        boiler_backup.thermal_flow.submodel.on_off.off.solution.values,
->>>>>>> d0acaccd
+        boiler_backup.thermal_flow.submodel.status.inactive.solution.values,
         [1, 1, 0, 1, 1],
         rtol=1e-5,
         atol=1e-10,
