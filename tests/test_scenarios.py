--- conflicted
+++ resolved
@@ -333,10 +333,6 @@
     scenarios = flow_system_full.scenarios
     scenario_weights = np.linspace(0.5, 1, len(scenarios)) / np.sum(np.linspace(0.5, 1, len(scenarios)))
     flow_system_full.scenario_weights = scenario_weights
-<<<<<<< HEAD
-    flow_system_full.weights = flow_system_full._compute_weights()
-=======
->>>>>>> 38c6c4dd
     flow_system = flow_system_full.sel(scenario=scenarios[0:2])
 
     assert flow_system.scenarios.equals(flow_system_full.scenarios[0:2])
