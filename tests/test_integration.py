--- conflicted
+++ resolved
@@ -501,7 +501,6 @@
 
     def basic_model(self) -> fx.FullCalculation:
         # Define the components and flow_system
-<<<<<<< HEAD
         Strom = fx.Bus('Strom', excess_penalty_per_flow_hour=self.excessCosts)
         Fernwaerme = fx.Bus('Fernwärme', excess_penalty_per_flow_hour=self.excessCosts)
         Gas = fx.Bus('Gas', excess_penalty_per_flow_hour=self.excessCosts)
@@ -529,7 +528,7 @@
                     on_hours_total_min=0,
                     on_hours_total_max=1000,
                     consecutive_on_hours_max=10,
-                    consecutive_off_hours_max=10,
+                    consecutive_on_hours_min =1,consecutive_off_hours_max=10,
                     effects_per_switch_on=0.01,
                     switch_on_total_max=1000,
                 ),
@@ -547,27 +546,6 @@
             Q_th=fx.Flow('Q_th', bus=Fernwaerme, size=1e3),
             Q_fu=fx.Flow('Q_fu', bus=Gas, size=1e3),
         )
-=======
-        Strom = Bus('Strom', excess_penalty_per_flow_hour=self.excessCosts)
-        Fernwaerme = Bus('Fernwärme', excess_penalty_per_flow_hour=self.excessCosts)
-        Gas = Bus('Gas', excess_penalty_per_flow_hour=self.excessCosts)
-
-        costs = Effect('costs', '€', 'Kosten', is_standard=True, is_objective=True)
-        CO2 = Effect('CO2', 'kg', 'CO2_e-Emissionen', specific_share_to_other_effects_operation={costs: 0.2})
-        PE = Effect('PE', 'kWh_PE', 'Primärenergie', maximum_total=3.5e3)
-
-        aGaskessel = Boiler('Kessel', eta=0.5, on_off_parameters=OnOffParameters(effects_per_running_hour={costs: 0, CO2: 1000}),
-                            Q_th=Flow('Q_th', bus=Fernwaerme, load_factor_max=1.0, load_factor_min=0.1, relative_minimum=5 / 50, relative_maximum=1, previous_flow_rate=50,
-                                      size=InvestParameters(fix_effects=1000, fixed_size=50, optional=False, specific_effects={costs: 10, PE: 2}),
-                                      can_be_off=OnOffParameters(on_hours_total_min=0, on_hours_total_max=1000, consecutive_on_hours_max=10, consecutive_on_hours_min =1,consecutive_off_hours_max=10, effects_per_switch_on=0.01, switch_on_total_max=1000),
-                                      flow_hours_total_max=1e6),
-                            Q_fu=Flow('Q_fu', bus=Gas, size=200, relative_minimum=0, relative_maximum=1))
-
-        aKWK = CHP('KWK', eta_th=0.5, eta_el=0.4, on_off_parameters=OnOffParameters(effects_per_switch_on=0.01),
-                   P_el=Flow('P_el', bus=Strom, size=60, relative_minimum=5 / 60, previous_flow_rate=10),
-                   Q_th=Flow('Q_th', bus=Fernwaerme, size=1e3),
-                   Q_fu=Flow('Q_fu', bus=Gas, size=1e3))
->>>>>>> 51f5e9a6
 
         costsInvestsizeSegments = ([(5, 25), (25, 100)], {costs: [(50, 250), (250, 800)], PE: [(5, 25), (25, 100)]})
         invest_Speicher = fx.InvestParameters(
