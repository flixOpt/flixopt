--- conflicted
+++ resolved
@@ -148,15 +148,9 @@
             """Complex boiler with investment parameters from flow_system_complex"""
             return fx.linear_converters.Boiler(
                 'Kessel',
-<<<<<<< HEAD
-                eta=0.5,
+                thermal_efficiency=0.5,
                 status_parameters=fx.StatusParameters(effects_per_active_hour={'costs': 0, 'CO2': 1000}),
-                Q_th=fx.Flow(
-=======
-                thermal_efficiency=0.5,
-                on_off_parameters=fx.OnOffParameters(effects_per_running_hour={'costs': 0, 'CO2': 1000}),
                 thermal_flow=fx.Flow(
->>>>>>> d0acaccd
                     'Q_th',
                     bus='Fernwärme',
                     load_factor_max=1.0,
@@ -170,7 +164,6 @@
                         mandatory=True,
                         effects_of_investment_per_size={'costs': 10, 'PE': 2},
                     ),
-<<<<<<< HEAD
                     status_parameters=fx.StatusParameters(
                         active_hours_min=0,
                         active_hours_max=1000,
@@ -179,16 +172,6 @@
                         max_downtime=10,
                         effects_per_startup=0.01,
                         startup_limit=1000,
-=======
-                    on_off_parameters=fx.OnOffParameters(
-                        on_hours_min=0,
-                        on_hours_max=1000,
-                        consecutive_on_hours_max=10,
-                        consecutive_on_hours_min=1,
-                        consecutive_off_hours_max=10,
-                        effects_per_switch_on=0.01,
-                        switch_on_max=1000,
->>>>>>> d0acaccd
                     ),
                     flow_hours_max=1e6,
                 ),
@@ -201,17 +184,10 @@
             """Simple CHP from simple_flow_system"""
             return fx.linear_converters.CHP(
                 'CHP_unit',
-<<<<<<< HEAD
-                eta_th=0.5,
-                eta_el=0.4,
-                P_el=fx.Flow(
-                    'P_el', bus='Strom', size=60, relative_minimum=5 / 60, status_parameters=fx.StatusParameters()
-=======
                 thermal_efficiency=0.5,
                 electrical_efficiency=0.4,
                 electrical_flow=fx.Flow(
-                    'P_el', bus='Strom', size=60, relative_minimum=5 / 60, on_off_parameters=fx.OnOffParameters()
->>>>>>> d0acaccd
+                    'P_el', bus='Strom', size=60, relative_minimum=5 / 60, status_parameters=fx.StatusParameters()
                 ),
                 thermal_flow=fx.Flow('Q_th', bus='Fernwärme'),
                 fuel_flow=fx.Flow('Q_fu', bus='Gas'),
@@ -222,21 +198,12 @@
             """CHP from flow_system_base"""
             return fx.linear_converters.CHP(
                 'KWK',
-<<<<<<< HEAD
-                eta_th=0.5,
-                eta_el=0.4,
-                status_parameters=fx.StatusParameters(effects_per_startup=0.01),
-                P_el=fx.Flow('P_el', bus='Strom', size=60, relative_minimum=5 / 60, previous_flow_rate=10),
-                Q_th=fx.Flow('Q_th', bus='Fernwärme', size=1e3),
-                Q_fu=fx.Flow('Q_fu', bus='Gas', size=1e3),
-=======
                 thermal_efficiency=0.5,
                 electrical_efficiency=0.4,
-                on_off_parameters=fx.OnOffParameters(effects_per_switch_on=0.01),
+                status_parameters=fx.StatusParameters(effects_per_startup=0.01),
                 electrical_flow=fx.Flow('P_el', bus='Strom', size=60, relative_minimum=5 / 60, previous_flow_rate=10),
                 thermal_flow=fx.Flow('Q_th', bus='Fernwärme', size=1e3),
                 fuel_flow=fx.Flow('Q_fu', bus='Gas', size=1e3),
->>>>>>> d0acaccd
             )
 
     class LinearConverters:
@@ -642,21 +609,12 @@
         ),
         fx.linear_converters.CHP(
             'BHKW2',
-<<<<<<< HEAD
-            eta_th=0.58,
-            eta_el=0.22,
-            status_parameters=fx.StatusParameters(effects_per_startup=24000),
-            P_el=fx.Flow('P_el', bus='Strom'),
-            Q_th=fx.Flow('Q_th', bus='Fernwärme'),
-            Q_fu=fx.Flow('Q_fu', bus='Kohle', size=288, relative_minimum=87 / 288),
-=======
             thermal_efficiency=0.58,
             electrical_efficiency=0.22,
-            on_off_parameters=fx.OnOffParameters(effects_per_switch_on=24000),
+            status_parameters=fx.StatusParameters(effects_per_startup=24000),
             electrical_flow=fx.Flow('P_el', bus='Strom'),
             thermal_flow=fx.Flow('Q_th', bus='Fernwärme'),
             fuel_flow=fx.Flow('Q_fu', bus='Kohle', size=288, relative_minimum=87 / 288),
->>>>>>> d0acaccd
         ),
         fx.Storage(
             'Speicher',
