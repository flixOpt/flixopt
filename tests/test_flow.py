import numpy as np
import pytest
import xarray as xr

import flixopt as fx

from .conftest import assert_conequal, assert_sets_equal, assert_var_equal, create_linopy_model


class TestFlowModel:
    """Test the FlowModel class."""

    def test_flow_minimal(self, basic_flow_system_linopy_coords, coords_config):
        """Test that flow model constraints are correctly generated."""
        flow_system, coords_config = basic_flow_system_linopy_coords, coords_config

        flow = fx.Flow('Wärme', bus='Fernwärme', size=100)

        flow_system.add_elements(fx.Sink('Sink', sink=flow))

        model = create_linopy_model(flow_system)

        assert_conequal(
            model.constraints['Sink(Wärme)|total_flow_hours'],
            flow.submodel.variables['Sink(Wärme)|total_flow_hours']
            == (flow.submodel.variables['Sink(Wärme)|flow_rate'] * model.hours_per_step).sum('time'),
        )
        assert_var_equal(flow.submodel.flow_rate, model.add_variables(lower=0, upper=100, coords=model.get_coords()))
        assert_var_equal(
            flow.submodel.total_flow_hours, model.add_variables(lower=0, coords=model.get_coords(['year', 'scenario']))
        )

        assert_sets_equal(
            set(flow.submodel.variables),
            {'Sink(Wärme)|total_flow_hours', 'Sink(Wärme)|flow_rate'},
            msg='Incorrect variables',
        )
        assert_sets_equal(set(flow.submodel.constraints), {'Sink(Wärme)|total_flow_hours'}, msg='Incorrect constraints')

    def test_flow(self, basic_flow_system_linopy_coords, coords_config):
        flow_system, coords_config = basic_flow_system_linopy_coords, coords_config
        timesteps = flow_system.timesteps

        flow = fx.Flow(
            'Wärme',
            bus='Fernwärme',
            size=100,
            relative_minimum=np.linspace(0, 0.5, timesteps.size),
            relative_maximum=np.linspace(0.5, 1, timesteps.size),
            flow_hours_total_max=1000,
            flow_hours_total_min=10,
            load_factor_min=0.1,
            load_factor_max=0.9,
        )

        flow_system.add_elements(fx.Sink('Sink', sink=flow))
        model = create_linopy_model(flow_system)

        # total_flow_hours
        assert_conequal(
            model.constraints['Sink(Wärme)|total_flow_hours'],
            flow.submodel.variables['Sink(Wärme)|total_flow_hours']
            == (flow.submodel.variables['Sink(Wärme)|flow_rate'] * model.hours_per_step).sum('time'),
        )

        assert_var_equal(
            flow.submodel.total_flow_hours,
            model.add_variables(lower=10, upper=1000, coords=model.get_coords(['year', 'scenario'])),
        )

        assert flow.relative_minimum.dims == tuple(model.get_coords())
        assert flow.relative_maximum.dims == tuple(model.get_coords())

        assert_var_equal(
            flow.submodel.flow_rate,
            model.add_variables(
                lower=flow.relative_minimum * 100,
                upper=flow.relative_maximum * 100,
                coords=model.get_coords(),
            ),
        )

        assert_conequal(
            model.constraints['Sink(Wärme)|load_factor_min'],
            flow.submodel.variables['Sink(Wärme)|total_flow_hours'] >= model.hours_per_step.sum('time') * 0.1 * 100,
        )

        assert_conequal(
            model.constraints['Sink(Wärme)|load_factor_max'],
            flow.submodel.variables['Sink(Wärme)|total_flow_hours'] <= model.hours_per_step.sum('time') * 0.9 * 100,
        )

        assert_sets_equal(
            set(flow.submodel.variables),
            {'Sink(Wärme)|total_flow_hours', 'Sink(Wärme)|flow_rate'},
            msg='Incorrect variables',
        )
        assert_sets_equal(
            set(flow.submodel.constraints),
            {'Sink(Wärme)|total_flow_hours', 'Sink(Wärme)|load_factor_max', 'Sink(Wärme)|load_factor_min'},
            msg='Incorrect constraints',
        )

    def test_effects_per_flow_hour(self, basic_flow_system_linopy_coords, coords_config):
        flow_system, coords_config = basic_flow_system_linopy_coords, coords_config
        timesteps = flow_system.timesteps

        costs_per_flow_hour = xr.DataArray(np.linspace(1, 2, timesteps.size), coords=(timesteps,))
        co2_per_flow_hour = xr.DataArray(np.linspace(4, 5, timesteps.size), coords=(timesteps,))

        flow = fx.Flow(
            'Wärme', bus='Fernwärme', effects_per_flow_hour={'costs': costs_per_flow_hour, 'CO2': co2_per_flow_hour}
        )
        flow_system.add_elements(fx.Sink('Sink', sink=flow), fx.Effect('CO2', 't', ''))
        model = create_linopy_model(flow_system)
        costs, co2 = flow_system.effects['costs'], flow_system.effects['CO2']

        assert_sets_equal(
            set(flow.submodel.variables),
            {'Sink(Wärme)|total_flow_hours', 'Sink(Wärme)|flow_rate'},
            msg='Incorrect variables',
        )
        assert_sets_equal(set(flow.submodel.constraints), {'Sink(Wärme)|total_flow_hours'}, msg='Incorrect constraints')

<<<<<<< HEAD
        assert 'Sink(Wärme)->Costs(temporal)' in set(costs.model.constraints)
        assert 'Sink(Wärme)->CO2(temporal)' in set(co2.model.constraints)

        assert_conequal(
            model.constraints['Sink(Wärme)->Costs(temporal)'],
            model.variables['Sink(Wärme)->Costs(temporal)']
            == flow.model.variables['Sink(Wärme)|flow_rate'] * model.hours_per_step * costs_per_flow_hour,
        )

        assert_conequal(
            model.constraints['Sink(Wärme)->CO2(temporal)'],
            model.variables['Sink(Wärme)->CO2(temporal)']
            == flow.model.variables['Sink(Wärme)|flow_rate'] * model.hours_per_step * co2_per_flow_hour,
=======
        assert 'Sink(Wärme)->costs(operation)' in set(costs.submodel.constraints)
        assert 'Sink(Wärme)->CO2(operation)' in set(co2.submodel.constraints)

        assert_conequal(
            model.constraints['Sink(Wärme)->costs(operation)'],
            model.variables['Sink(Wärme)->costs(operation)']
            == flow.submodel.variables['Sink(Wärme)|flow_rate'] * model.hours_per_step * costs_per_flow_hour,
        )

        assert_conequal(
            model.constraints['Sink(Wärme)->CO2(operation)'],
            model.variables['Sink(Wärme)->CO2(operation)']
            == flow.submodel.variables['Sink(Wärme)|flow_rate'] * model.hours_per_step * co2_per_flow_hour,
>>>>>>> 95f3666d
        )


class TestFlowInvestModel:
    """Test the FlowModel class."""

    def test_flow_invest(self, basic_flow_system_linopy_coords, coords_config):
        flow_system, coords_config = basic_flow_system_linopy_coords, coords_config
        timesteps = flow_system.timesteps

        flow = fx.Flow(
            'Wärme',
            bus='Fernwärme',
            size=fx.InvestParameters(minimum_size=20, maximum_size=100, optional=False),
            relative_minimum=np.linspace(0.1, 0.5, timesteps.size),
            relative_maximum=np.linspace(0.5, 1, timesteps.size),
        )

        flow_system.add_elements(fx.Sink('Sink', sink=flow))
        model = create_linopy_model(flow_system)

        assert_sets_equal(
            set(flow.submodel.variables),
            {
                'Sink(Wärme)|total_flow_hours',
                'Sink(Wärme)|flow_rate',
                'Sink(Wärme)|size',
            },
            msg='Incorrect variables',
        )
        assert_sets_equal(
            set(flow.submodel.constraints),
            {
                'Sink(Wärme)|total_flow_hours',
                'Sink(Wärme)|flow_rate|ub',
                'Sink(Wärme)|flow_rate|lb',
            },
            msg='Incorrect constraints',
        )

        # size
        assert_var_equal(
            model['Sink(Wärme)|size'],
            model.add_variables(lower=20, upper=100, coords=model.get_coords(['year', 'scenario'])),
        )

        assert flow.relative_minimum.dims == tuple(model.get_coords())
        assert flow.relative_maximum.dims == tuple(model.get_coords())

        # flow_rate
        assert_var_equal(
            flow.submodel.flow_rate,
            model.add_variables(
                lower=flow.relative_minimum * 20,
                upper=flow.relative_maximum * 100,
                coords=model.get_coords(),
            ),
        )
        assert_conequal(
            model.constraints['Sink(Wärme)|flow_rate|lb'],
            flow.submodel.variables['Sink(Wärme)|flow_rate']
            >= flow.submodel.variables['Sink(Wärme)|size'] * flow.relative_minimum,
        )
        assert_conequal(
            model.constraints['Sink(Wärme)|flow_rate|ub'],
            flow.submodel.variables['Sink(Wärme)|flow_rate']
            <= flow.submodel.variables['Sink(Wärme)|size'] * flow.relative_maximum,
        )

    def test_flow_invest_optional(self, basic_flow_system_linopy_coords, coords_config):
        flow_system, coords_config = basic_flow_system_linopy_coords, coords_config
        timesteps = flow_system.timesteps

        flow = fx.Flow(
            'Wärme',
            bus='Fernwärme',
            size=fx.InvestParameters(minimum_size=20, maximum_size=100, optional=True),
            relative_minimum=np.linspace(0.1, 0.5, timesteps.size),
            relative_maximum=np.linspace(0.5, 1, timesteps.size),
        )

        flow_system.add_elements(fx.Sink('Sink', sink=flow))
        model = create_linopy_model(flow_system)

        assert_sets_equal(
            set(flow.submodel.variables),
            {'Sink(Wärme)|total_flow_hours', 'Sink(Wärme)|flow_rate', 'Sink(Wärme)|size', 'Sink(Wärme)|is_invested'},
            msg='Incorrect variables',
        )
        assert_sets_equal(
            set(flow.submodel.constraints),
            {
                'Sink(Wärme)|total_flow_hours',
                'Sink(Wärme)|size|lb',
                'Sink(Wärme)|size|ub',
                'Sink(Wärme)|flow_rate|lb',
                'Sink(Wärme)|flow_rate|ub',
            },
            msg='Incorrect constraints',
        )

        assert_var_equal(
            model['Sink(Wärme)|size'],
            model.add_variables(lower=0, upper=100, coords=model.get_coords(['year', 'scenario'])),
        )

        assert_var_equal(
            model['Sink(Wärme)|is_invested'],
            model.add_variables(binary=True, coords=model.get_coords(['year', 'scenario'])),
        )

        assert flow.relative_minimum.dims == tuple(model.get_coords())
        assert flow.relative_maximum.dims == tuple(model.get_coords())

        # flow_rate
        assert_var_equal(
            flow.submodel.flow_rate,
            model.add_variables(
                lower=0,  # Optional investment
                upper=flow.relative_maximum * 100,
                coords=model.get_coords(),
            ),
        )
        assert_conequal(
            model.constraints['Sink(Wärme)|flow_rate|lb'],
            flow.submodel.variables['Sink(Wärme)|flow_rate']
            >= flow.submodel.variables['Sink(Wärme)|size'] * flow.relative_minimum,
        )
        assert_conequal(
            model.constraints['Sink(Wärme)|flow_rate|ub'],
            flow.submodel.variables['Sink(Wärme)|flow_rate']
            <= flow.submodel.variables['Sink(Wärme)|size'] * flow.relative_maximum,
        )

        # Is invested
        assert_conequal(
            model.constraints['Sink(Wärme)|size|ub'],
            flow.submodel.variables['Sink(Wärme)|size'] <= flow.submodel.variables['Sink(Wärme)|is_invested'] * 100,
        )
        assert_conequal(
            model.constraints['Sink(Wärme)|size|lb'],
            flow.submodel.variables['Sink(Wärme)|size'] >= flow.submodel.variables['Sink(Wärme)|is_invested'] * 20,
        )

    def test_flow_invest_optional_wo_min_size(self, basic_flow_system_linopy_coords, coords_config):
        flow_system, coords_config = basic_flow_system_linopy_coords, coords_config
        timesteps = flow_system.timesteps

        flow = fx.Flow(
            'Wärme',
            bus='Fernwärme',
            size=fx.InvestParameters(maximum_size=100, optional=True),
            relative_minimum=np.linspace(0.1, 0.5, timesteps.size),
            relative_maximum=np.linspace(0.5, 1, timesteps.size),
        )

        flow_system.add_elements(fx.Sink('Sink', sink=flow))
        model = create_linopy_model(flow_system)

        assert_sets_equal(
            set(flow.submodel.variables),
            {'Sink(Wärme)|total_flow_hours', 'Sink(Wärme)|flow_rate', 'Sink(Wärme)|size', 'Sink(Wärme)|is_invested'},
            msg='Incorrect variables',
        )
        assert_sets_equal(
            set(flow.submodel.constraints),
            {
                'Sink(Wärme)|total_flow_hours',
                'Sink(Wärme)|size|ub',
                'Sink(Wärme)|size|lb',
                'Sink(Wärme)|flow_rate|lb',
                'Sink(Wärme)|flow_rate|ub',
            },
            msg='Incorrect constraints',
        )

        assert_var_equal(
            model['Sink(Wärme)|size'],
            model.add_variables(lower=0, upper=100, coords=model.get_coords(['year', 'scenario'])),
        )

        assert_var_equal(
            model['Sink(Wärme)|is_invested'],
            model.add_variables(binary=True, coords=model.get_coords(['year', 'scenario'])),
        )

        assert flow.relative_minimum.dims == tuple(model.get_coords())
        assert flow.relative_maximum.dims == tuple(model.get_coords())

        # flow_rate
        assert_var_equal(
            flow.submodel.flow_rate,
            model.add_variables(
                lower=0,  # Optional investment
                upper=flow.relative_maximum * 100,
                coords=model.get_coords(),
            ),
        )
        assert_conequal(
            model.constraints['Sink(Wärme)|flow_rate|lb'],
            flow.submodel.variables['Sink(Wärme)|flow_rate']
            >= flow.submodel.variables['Sink(Wärme)|size'] * flow.relative_minimum,
        )
        assert_conequal(
            model.constraints['Sink(Wärme)|flow_rate|ub'],
            flow.submodel.variables['Sink(Wärme)|flow_rate']
            <= flow.submodel.variables['Sink(Wärme)|size'] * flow.relative_maximum,
        )

        # Is invested
        assert_conequal(
            model.constraints['Sink(Wärme)|size|ub'],
            flow.submodel.variables['Sink(Wärme)|size'] <= flow.submodel.variables['Sink(Wärme)|is_invested'] * 100,
        )
        assert_conequal(
            model.constraints['Sink(Wärme)|size|lb'],
            flow.submodel.variables['Sink(Wärme)|size'] >= flow.submodel.variables['Sink(Wärme)|is_invested'] * 1e-5,
        )

    def test_flow_invest_wo_min_size_non_optional(self, basic_flow_system_linopy_coords, coords_config):
        flow_system, coords_config = basic_flow_system_linopy_coords, coords_config
        timesteps = flow_system.timesteps

        flow = fx.Flow(
            'Wärme',
            bus='Fernwärme',
            size=fx.InvestParameters(maximum_size=100, optional=False),
            relative_minimum=np.linspace(0.1, 0.5, timesteps.size),
            relative_maximum=np.linspace(0.5, 1, timesteps.size),
        )

        flow_system.add_elements(fx.Sink('Sink', sink=flow))
        model = create_linopy_model(flow_system)

        assert_sets_equal(
            set(flow.submodel.variables),
            {'Sink(Wärme)|total_flow_hours', 'Sink(Wärme)|flow_rate', 'Sink(Wärme)|size'},
            msg='Incorrect variables',
        )
        assert_sets_equal(
            set(flow.submodel.constraints),
            {
                'Sink(Wärme)|total_flow_hours',
                'Sink(Wärme)|flow_rate|lb',
                'Sink(Wärme)|flow_rate|ub',
            },
            msg='Incorrect constraints',
        )

        assert_var_equal(
            model['Sink(Wärme)|size'],
            model.add_variables(lower=1e-5, upper=100, coords=model.get_coords(['year', 'scenario'])),
        )

        assert flow.relative_minimum.dims == tuple(model.get_coords())
        assert flow.relative_maximum.dims == tuple(model.get_coords())

        # flow_rate
        assert_var_equal(
            flow.submodel.flow_rate,
            model.add_variables(
                lower=flow.relative_minimum * 1e-5,
                upper=flow.relative_maximum * 100,
                coords=model.get_coords(),
            ),
        )
        assert_conequal(
            model.constraints['Sink(Wärme)|flow_rate|lb'],
            flow.submodel.variables['Sink(Wärme)|flow_rate']
            >= flow.submodel.variables['Sink(Wärme)|size'] * flow.relative_minimum,
        )
        assert_conequal(
            model.constraints['Sink(Wärme)|flow_rate|ub'],
            flow.submodel.variables['Sink(Wärme)|flow_rate']
            <= flow.submodel.variables['Sink(Wärme)|size'] * flow.relative_maximum,
        )

    def test_flow_invest_fixed_size(self, basic_flow_system_linopy_coords, coords_config):
        """Test flow with fixed size investment."""
        flow_system, coords_config = basic_flow_system_linopy_coords, coords_config

        flow = fx.Flow(
            'Wärme',
            bus='Fernwärme',
            size=fx.InvestParameters(fixed_size=75, optional=False),
            relative_minimum=0.2,
            relative_maximum=0.9,
        )

        flow_system.add_elements(fx.Sink('Sink', sink=flow))
        model = create_linopy_model(flow_system)

        assert_sets_equal(
            set(flow.submodel.variables),
            {'Sink(Wärme)|total_flow_hours', 'Sink(Wärme)|flow_rate', 'Sink(Wärme)|size'},
            msg='Incorrect variables',
        )

        # Check that size is fixed to 75
        assert_var_equal(
            flow.submodel.variables['Sink(Wärme)|size'],
            model.add_variables(lower=75, upper=75, coords=model.get_coords(['year', 'scenario'])),
        )

        # Check flow rate bounds
        assert_var_equal(
            flow.submodel.flow_rate, model.add_variables(lower=0.2 * 75, upper=0.9 * 75, coords=model.get_coords())
        )

    def test_flow_invest_with_effects(self, basic_flow_system_linopy_coords, coords_config):
        """Test flow with investment effects."""
        flow_system, coords_config = basic_flow_system_linopy_coords, coords_config

        # Create effects
        co2 = fx.Effect(label='CO2', unit='ton', description='CO2 emissions')

        flow = fx.Flow(
            'Wärme',
            bus='Fernwärme',
            size=fx.InvestParameters(
                minimum_size=20,
                maximum_size=100,
                optional=True,
                fix_effects={'costs': 1000, 'CO2': 5},  # Fixed investment effects
                specific_effects={'costs': 500, 'CO2': 0.1},  # Specific investment effects
            ),
        )

        flow_system.add_elements(fx.Sink('Sink', sink=flow), co2)
        model = create_linopy_model(flow_system)

        # Check investment effects
<<<<<<< HEAD
        assert 'Sink(Wärme)->Costs(nontemporal)' in model.variables
        assert 'Sink(Wärme)->CO2(nontemporal)' in model.variables

        # Check fix effects (applied only when is_invested=1)
        assert_conequal(
            model.constraints['Sink(Wärme)->Costs(nontemporal)'],
            model.variables['Sink(Wärme)->Costs(nontemporal)']
            == flow.model.variables['Sink(Wärme)|is_invested'] * 1000 + flow.model.variables['Sink(Wärme)|size'] * 500,
        )

        assert_conequal(
            model.constraints['Sink(Wärme)->CO2(nontemporal)'],
            model.variables['Sink(Wärme)->CO2(nontemporal)']
            == flow.model.variables['Sink(Wärme)|is_invested'] * 5 + flow.model.variables['Sink(Wärme)|size'] * 0.1,
=======
        assert 'Sink(Wärme)->costs(invest)' in model.variables
        assert 'Sink(Wärme)->CO2(invest)' in model.variables

        # Check fix effects (applied only when is_invested=1)
        assert_conequal(
            model.constraints['Sink(Wärme)->costs(invest)'],
            model.variables['Sink(Wärme)->costs(invest)']
            == flow.submodel.variables['Sink(Wärme)|is_invested'] * 1000
            + flow.submodel.variables['Sink(Wärme)|size'] * 500,
        )

        assert_conequal(
            model.constraints['Sink(Wärme)->CO2(invest)'],
            model.variables['Sink(Wärme)->CO2(invest)']
            == flow.submodel.variables['Sink(Wärme)|is_invested'] * 5
            + flow.submodel.variables['Sink(Wärme)|size'] * 0.1,
>>>>>>> 95f3666d
        )

    def test_flow_invest_divest_effects(self, basic_flow_system_linopy_coords, coords_config):
        """Test flow with divestment effects."""
        flow_system, coords_config = basic_flow_system_linopy_coords, coords_config

        flow = fx.Flow(
            'Wärme',
            bus='Fernwärme',
            size=fx.InvestParameters(
                minimum_size=20,
                maximum_size=100,
                optional=True,
                divest_effects={'costs': 500},  # Cost incurred when NOT investing
            ),
        )

        flow_system.add_elements(fx.Sink('Sink', sink=flow))
        model = create_linopy_model(flow_system)

        # Check divestment effects
<<<<<<< HEAD
        assert 'Sink(Wärme)->Costs(nontemporal)' in model.constraints

        assert_conequal(
            model.constraints['Sink(Wärme)->Costs(nontemporal)'],
            model.variables['Sink(Wärme)->Costs(nontemporal)'] + (model.variables['Sink(Wärme)|is_invested'] - 1) * 500
            == 0,
=======
        assert 'Sink(Wärme)->costs(invest)' in model.constraints

        assert_conequal(
            model.constraints['Sink(Wärme)->costs(invest)'],
            model.variables['Sink(Wärme)->costs(invest)'] + (model.variables['Sink(Wärme)|is_invested'] - 1) * 500 == 0,
>>>>>>> 95f3666d
        )


class TestFlowOnModel:
    """Test the FlowModel class."""

    def test_flow_on(self, basic_flow_system_linopy_coords, coords_config):
        flow_system, coords_config = basic_flow_system_linopy_coords, coords_config

        flow = fx.Flow(
            'Wärme',
            bus='Fernwärme',
            size=100,
            relative_minimum=0.2,
            relative_maximum=0.8,
            on_off_parameters=fx.OnOffParameters(),
        )
        flow_system.add_elements(fx.Sink('Sink', sink=flow))
        model = create_linopy_model(flow_system)

        assert_sets_equal(
            set(flow.submodel.variables),
            {'Sink(Wärme)|total_flow_hours', 'Sink(Wärme)|flow_rate', 'Sink(Wärme)|on', 'Sink(Wärme)|on_hours_total'},
            msg='Incorrect variables',
        )

        assert_sets_equal(
            set(flow.submodel.constraints),
            {
                'Sink(Wärme)|total_flow_hours',
                'Sink(Wärme)|on_hours_total',
                'Sink(Wärme)|flow_rate|lb',
                'Sink(Wärme)|flow_rate|ub',
            },
            msg='Incorrect constraints',
        )
        # flow_rate
        assert_var_equal(
            flow.submodel.flow_rate,
            model.add_variables(
                lower=0,
                upper=0.8 * 100,
                coords=model.get_coords(),
            ),
        )

        # OnOff
        assert_var_equal(
            flow.submodel.on_off.on,
            model.add_variables(binary=True, coords=model.get_coords()),
        )
        assert_var_equal(
            model.variables['Sink(Wärme)|on_hours_total'],
            model.add_variables(lower=0, coords=model.get_coords(['year', 'scenario'])),
        )
        assert_conequal(
            model.constraints['Sink(Wärme)|flow_rate|lb'],
            flow.submodel.variables['Sink(Wärme)|flow_rate'] >= flow.submodel.variables['Sink(Wärme)|on'] * 0.2 * 100,
        )
        assert_conequal(
            model.constraints['Sink(Wärme)|flow_rate|ub'],
            flow.submodel.variables['Sink(Wärme)|flow_rate'] <= flow.submodel.variables['Sink(Wärme)|on'] * 0.8 * 100,
        )

        assert_conequal(
            model.constraints['Sink(Wärme)|on_hours_total'],
            flow.submodel.variables['Sink(Wärme)|on_hours_total']
            == (flow.submodel.variables['Sink(Wärme)|on'] * model.hours_per_step).sum('time'),
        )

    def test_effects_per_running_hour(self, basic_flow_system_linopy_coords, coords_config):
        flow_system, coords_config = basic_flow_system_linopy_coords, coords_config
        timesteps = flow_system.timesteps

        costs_per_running_hour = np.linspace(1, 2, timesteps.size)
        co2_per_running_hour = np.linspace(4, 5, timesteps.size)

        flow = fx.Flow(
            'Wärme',
            bus='Fernwärme',
            on_off_parameters=fx.OnOffParameters(
                effects_per_running_hour={'costs': costs_per_running_hour, 'CO2': co2_per_running_hour}
            ),
        )
        flow_system.add_elements(fx.Sink('Sink', sink=flow), fx.Effect('CO2', 't', ''))
        model = create_linopy_model(flow_system)
<<<<<<< HEAD
        costs, co2 = flow_system.effects['Costs'], flow_system.effects['CO2']

        assert set(flow.model.variables) == {
            'Sink(Wärme)|total_flow_hours',
            'Sink(Wärme)|flow_rate',
            'Sink(Wärme)|on',
            'Sink(Wärme)|on_hours_total',
        }
        assert set(flow.model.constraints) == {
            'Sink(Wärme)|total_flow_hours',
            'Sink(Wärme)|on_con1',
            'Sink(Wärme)|on_con2',
            'Sink(Wärme)|on_hours_total',
        }

        assert 'Sink(Wärme)->Costs(temporal)' in set(costs.model.constraints)
        assert 'Sink(Wärme)->CO2(temporal)' in set(co2.model.constraints)

        assert_conequal(
            model.constraints['Sink(Wärme)->Costs(temporal)'],
            model.variables['Sink(Wärme)->Costs(temporal)']
            == flow.model.variables['Sink(Wärme)|on'] * model.hours_per_step * costs_per_running_hour,
        )

        assert_conequal(
            model.constraints['Sink(Wärme)->CO2(temporal)'],
            model.variables['Sink(Wärme)->CO2(temporal)']
            == flow.model.variables['Sink(Wärme)|on'] * model.hours_per_step * co2_per_running_hour,
=======
        costs, co2 = flow_system.effects['costs'], flow_system.effects['CO2']

        assert_sets_equal(
            set(flow.submodel.variables),
            {
                'Sink(Wärme)|total_flow_hours',
                'Sink(Wärme)|flow_rate',
                'Sink(Wärme)|on',
                'Sink(Wärme)|on_hours_total',
            },
            msg='Incorrect variables',
        )
        assert_sets_equal(
            set(flow.submodel.constraints),
            {
                'Sink(Wärme)|total_flow_hours',
                'Sink(Wärme)|flow_rate|lb',
                'Sink(Wärme)|flow_rate|ub',
                'Sink(Wärme)|on_hours_total',
            },
            msg='Incorrect constraints',
        )

        assert 'Sink(Wärme)->costs(operation)' in set(costs.submodel.constraints)
        assert 'Sink(Wärme)->CO2(operation)' in set(co2.submodel.constraints)

        costs_per_running_hour = flow.on_off_parameters.effects_per_running_hour['costs']
        co2_per_running_hour = flow.on_off_parameters.effects_per_running_hour['CO2']

        assert costs_per_running_hour.dims == tuple(model.get_coords())
        assert co2_per_running_hour.dims == tuple(model.get_coords())

        assert_conequal(
            model.constraints['Sink(Wärme)->costs(operation)'],
            model.variables['Sink(Wärme)->costs(operation)']
            == flow.submodel.variables['Sink(Wärme)|on'] * model.hours_per_step * costs_per_running_hour,
        )

        assert_conequal(
            model.constraints['Sink(Wärme)->CO2(operation)'],
            model.variables['Sink(Wärme)->CO2(operation)']
            == flow.submodel.variables['Sink(Wärme)|on'] * model.hours_per_step * co2_per_running_hour,
>>>>>>> 95f3666d
        )

    def test_consecutive_on_hours(self, basic_flow_system_linopy_coords, coords_config):
        """Test flow with minimum and maximum consecutive on hours."""
        flow_system, coords_config = basic_flow_system_linopy_coords, coords_config

        flow = fx.Flow(
            'Wärme',
            bus='Fernwärme',
            size=100,
            on_off_parameters=fx.OnOffParameters(
                consecutive_on_hours_min=2,  # Must run for at least 2 hours when turned on
                consecutive_on_hours_max=8,  # Can't run more than 8 consecutive hours
            ),
        )

        flow_system.add_elements(fx.Sink('Sink', sink=flow))
        model = create_linopy_model(flow_system)

        assert {'Sink(Wärme)|consecutive_on_hours', 'Sink(Wärme)|on'}.issubset(set(flow.submodel.variables))

        assert_sets_equal(
            {
                'Sink(Wärme)|consecutive_on_hours|ub',
                'Sink(Wärme)|consecutive_on_hours|forward',
                'Sink(Wärme)|consecutive_on_hours|backward',
                'Sink(Wärme)|consecutive_on_hours|initial',
                'Sink(Wärme)|consecutive_on_hours|lb',
            }
            & set(flow.submodel.constraints),
            {
                'Sink(Wärme)|consecutive_on_hours|ub',
                'Sink(Wärme)|consecutive_on_hours|forward',
                'Sink(Wärme)|consecutive_on_hours|backward',
                'Sink(Wärme)|consecutive_on_hours|initial',
                'Sink(Wärme)|consecutive_on_hours|lb',
            },
            msg='Missing consecutive on hours constraints',
        )

        assert_var_equal(
            model.variables['Sink(Wärme)|consecutive_on_hours'],
            model.add_variables(lower=0, upper=8, coords=model.get_coords()),
        )

        mega = model.hours_per_step.sum('time')

        assert_conequal(
            model.constraints['Sink(Wärme)|consecutive_on_hours|ub'],
            model.variables['Sink(Wärme)|consecutive_on_hours'] <= model.variables['Sink(Wärme)|on'] * mega,
        )

        assert_conequal(
            model.constraints['Sink(Wärme)|consecutive_on_hours|forward'],
            model.variables['Sink(Wärme)|consecutive_on_hours'].isel(time=slice(1, None))
            <= model.variables['Sink(Wärme)|consecutive_on_hours'].isel(time=slice(None, -1))
            + model.hours_per_step.isel(time=slice(None, -1)),
        )

        # eq: duration(t) >= duration(t - 1) + dt(t) + (On(t) - 1) * BIG
        assert_conequal(
            model.constraints['Sink(Wärme)|consecutive_on_hours|backward'],
            model.variables['Sink(Wärme)|consecutive_on_hours'].isel(time=slice(1, None))
            >= model.variables['Sink(Wärme)|consecutive_on_hours'].isel(time=slice(None, -1))
            + model.hours_per_step.isel(time=slice(None, -1))
            + (model.variables['Sink(Wärme)|on'].isel(time=slice(1, None)) - 1) * mega,
        )

        assert_conequal(
            model.constraints['Sink(Wärme)|consecutive_on_hours|initial'],
            model.variables['Sink(Wärme)|consecutive_on_hours'].isel(time=0)
            == model.variables['Sink(Wärme)|on'].isel(time=0) * model.hours_per_step.isel(time=0),
        )

        assert_conequal(
            model.constraints['Sink(Wärme)|consecutive_on_hours|lb'],
            model.variables['Sink(Wärme)|consecutive_on_hours']
            >= (
                model.variables['Sink(Wärme)|on'].isel(time=slice(None, -1))
                - model.variables['Sink(Wärme)|on'].isel(time=slice(1, None))
            )
            * 2,
        )

    def test_consecutive_on_hours_previous(self, basic_flow_system_linopy_coords, coords_config):
        """Test flow with minimum and maximum consecutive on hours."""
        flow_system, coords_config = basic_flow_system_linopy_coords, coords_config

        flow = fx.Flow(
            'Wärme',
            bus='Fernwärme',
            size=100,
            on_off_parameters=fx.OnOffParameters(
                consecutive_on_hours_min=2,  # Must run for at least 2 hours when turned on
                consecutive_on_hours_max=8,  # Can't run more than 8 consecutive hours
            ),
            previous_flow_rate=np.array([10, 20, 30, 0, 20, 20, 30]),  # Previously on for 3 steps
        )

        flow_system.add_elements(fx.Sink('Sink', sink=flow))
        model = create_linopy_model(flow_system)

        assert {'Sink(Wärme)|consecutive_on_hours', 'Sink(Wärme)|on'}.issubset(set(flow.submodel.variables))

        assert_sets_equal(
            {
                'Sink(Wärme)|consecutive_on_hours|lb',
                'Sink(Wärme)|consecutive_on_hours|forward',
                'Sink(Wärme)|consecutive_on_hours|backward',
                'Sink(Wärme)|consecutive_on_hours|initial',
            }
            & set(flow.submodel.constraints),
            {
                'Sink(Wärme)|consecutive_on_hours|lb',
                'Sink(Wärme)|consecutive_on_hours|forward',
                'Sink(Wärme)|consecutive_on_hours|backward',
                'Sink(Wärme)|consecutive_on_hours|initial',
            },
            msg='Missing consecutive on hours constraints for previous states',
        )

        assert_var_equal(
            model.variables['Sink(Wärme)|consecutive_on_hours'],
            model.add_variables(lower=0, upper=8, coords=model.get_coords()),
        )

        mega = model.hours_per_step.sum('time') + model.hours_per_step.isel(time=0) * 3

        assert_conequal(
            model.constraints['Sink(Wärme)|consecutive_on_hours|ub'],
            model.variables['Sink(Wärme)|consecutive_on_hours'] <= model.variables['Sink(Wärme)|on'] * mega,
        )

        assert_conequal(
            model.constraints['Sink(Wärme)|consecutive_on_hours|forward'],
            model.variables['Sink(Wärme)|consecutive_on_hours'].isel(time=slice(1, None))
            <= model.variables['Sink(Wärme)|consecutive_on_hours'].isel(time=slice(None, -1))
            + model.hours_per_step.isel(time=slice(None, -1)),
        )

        # eq: duration(t) >= duration(t - 1) + dt(t) + (On(t) - 1) * BIG
        assert_conequal(
            model.constraints['Sink(Wärme)|consecutive_on_hours|backward'],
            model.variables['Sink(Wärme)|consecutive_on_hours'].isel(time=slice(1, None))
            >= model.variables['Sink(Wärme)|consecutive_on_hours'].isel(time=slice(None, -1))
            + model.hours_per_step.isel(time=slice(None, -1))
            + (model.variables['Sink(Wärme)|on'].isel(time=slice(1, None)) - 1) * mega,
        )

        assert_conequal(
            model.constraints['Sink(Wärme)|consecutive_on_hours|initial'],
            model.variables['Sink(Wärme)|consecutive_on_hours'].isel(time=0)
            == model.variables['Sink(Wärme)|on'].isel(time=0) * (model.hours_per_step.isel(time=0) * (1 + 3)),
        )

        assert_conequal(
            model.constraints['Sink(Wärme)|consecutive_on_hours|lb'],
            model.variables['Sink(Wärme)|consecutive_on_hours']
            >= (
                model.variables['Sink(Wärme)|on'].isel(time=slice(None, -1))
                - model.variables['Sink(Wärme)|on'].isel(time=slice(1, None))
            )
            * 2,
        )

    def test_consecutive_off_hours(self, basic_flow_system_linopy_coords, coords_config):
        """Test flow with minimum and maximum consecutive off hours."""
        flow_system, coords_config = basic_flow_system_linopy_coords, coords_config

        flow = fx.Flow(
            'Wärme',
            bus='Fernwärme',
            size=100,
            on_off_parameters=fx.OnOffParameters(
                consecutive_off_hours_min=4,  # Must stay off for at least 4 hours when shut down
                consecutive_off_hours_max=12,  # Can't be off for more than 12 consecutive hours
            ),
        )

        flow_system.add_elements(fx.Sink('Sink', sink=flow))
        model = create_linopy_model(flow_system)

        assert {'Sink(Wärme)|consecutive_off_hours', 'Sink(Wärme)|off'}.issubset(set(flow.submodel.variables))

        assert_sets_equal(
            {
                'Sink(Wärme)|consecutive_off_hours|ub',
                'Sink(Wärme)|consecutive_off_hours|forward',
                'Sink(Wärme)|consecutive_off_hours|backward',
                'Sink(Wärme)|consecutive_off_hours|initial',
                'Sink(Wärme)|consecutive_off_hours|lb',
            }
            & set(flow.submodel.constraints),
            {
                'Sink(Wärme)|consecutive_off_hours|ub',
                'Sink(Wärme)|consecutive_off_hours|forward',
                'Sink(Wärme)|consecutive_off_hours|backward',
                'Sink(Wärme)|consecutive_off_hours|initial',
                'Sink(Wärme)|consecutive_off_hours|lb',
            },
            msg='Missing consecutive off hours constraints',
        )

        assert_var_equal(
            model.variables['Sink(Wärme)|consecutive_off_hours'],
            model.add_variables(lower=0, upper=12, coords=model.get_coords()),
        )

        mega = model.hours_per_step.sum('time') + model.hours_per_step.isel(time=0) * 1  # previously off for 1h

        assert_conequal(
            model.constraints['Sink(Wärme)|consecutive_off_hours|ub'],
            model.variables['Sink(Wärme)|consecutive_off_hours'] <= model.variables['Sink(Wärme)|off'] * mega,
        )

        assert_conequal(
            model.constraints['Sink(Wärme)|consecutive_off_hours|forward'],
            model.variables['Sink(Wärme)|consecutive_off_hours'].isel(time=slice(1, None))
            <= model.variables['Sink(Wärme)|consecutive_off_hours'].isel(time=slice(None, -1))
            + model.hours_per_step.isel(time=slice(None, -1)),
        )

        # eq: duration(t) >= duration(t - 1) + dt(t) + (On(t) - 1) * BIG
        assert_conequal(
            model.constraints['Sink(Wärme)|consecutive_off_hours|backward'],
            model.variables['Sink(Wärme)|consecutive_off_hours'].isel(time=slice(1, None))
            >= model.variables['Sink(Wärme)|consecutive_off_hours'].isel(time=slice(None, -1))
            + model.hours_per_step.isel(time=slice(None, -1))
            + (model.variables['Sink(Wärme)|off'].isel(time=slice(1, None)) - 1) * mega,
        )

        assert_conequal(
            model.constraints['Sink(Wärme)|consecutive_off_hours|initial'],
            model.variables['Sink(Wärme)|consecutive_off_hours'].isel(time=0)
            == model.variables['Sink(Wärme)|off'].isel(time=0) * (model.hours_per_step.isel(time=0) * (1 + 1)),
        )

        assert_conequal(
            model.constraints['Sink(Wärme)|consecutive_off_hours|lb'],
            model.variables['Sink(Wärme)|consecutive_off_hours']
            >= (
                model.variables['Sink(Wärme)|off'].isel(time=slice(None, -1))
                - model.variables['Sink(Wärme)|off'].isel(time=slice(1, None))
            )
            * 4,
        )

    def test_consecutive_off_hours_previous(self, basic_flow_system_linopy_coords, coords_config):
        """Test flow with minimum and maximum consecutive off hours."""
        flow_system, coords_config = basic_flow_system_linopy_coords, coords_config

        flow = fx.Flow(
            'Wärme',
            bus='Fernwärme',
            size=100,
            on_off_parameters=fx.OnOffParameters(
                consecutive_off_hours_min=4,  # Must stay off for at least 4 hours when shut down
                consecutive_off_hours_max=12,  # Can't be off for more than 12 consecutive hours
            ),
            previous_flow_rate=np.array([10, 20, 30, 0, 20, 0, 0]),  # Previously off for 2 steps
        )

        flow_system.add_elements(fx.Sink('Sink', sink=flow))
        model = create_linopy_model(flow_system)

        assert {'Sink(Wärme)|consecutive_off_hours', 'Sink(Wärme)|off'}.issubset(set(flow.submodel.variables))

        assert_sets_equal(
            {
                'Sink(Wärme)|consecutive_off_hours|ub',
                'Sink(Wärme)|consecutive_off_hours|forward',
                'Sink(Wärme)|consecutive_off_hours|backward',
                'Sink(Wärme)|consecutive_off_hours|initial',
                'Sink(Wärme)|consecutive_off_hours|lb',
            }
            & set(flow.submodel.constraints),
            {
                'Sink(Wärme)|consecutive_off_hours|ub',
                'Sink(Wärme)|consecutive_off_hours|forward',
                'Sink(Wärme)|consecutive_off_hours|backward',
                'Sink(Wärme)|consecutive_off_hours|initial',
                'Sink(Wärme)|consecutive_off_hours|lb',
            },
            msg='Missing consecutive off hours constraints for previous states',
        )

        assert_var_equal(
            model.variables['Sink(Wärme)|consecutive_off_hours'],
            model.add_variables(lower=0, upper=12, coords=model.get_coords()),
        )

        mega = model.hours_per_step.sum('time') + model.hours_per_step.isel(time=0) * 2

        assert_conequal(
            model.constraints['Sink(Wärme)|consecutive_off_hours|ub'],
            model.variables['Sink(Wärme)|consecutive_off_hours'] <= model.variables['Sink(Wärme)|off'] * mega,
        )

        assert_conequal(
            model.constraints['Sink(Wärme)|consecutive_off_hours|forward'],
            model.variables['Sink(Wärme)|consecutive_off_hours'].isel(time=slice(1, None))
            <= model.variables['Sink(Wärme)|consecutive_off_hours'].isel(time=slice(None, -1))
            + model.hours_per_step.isel(time=slice(None, -1)),
        )

        # eq: duration(t) >= duration(t - 1) + dt(t) + (On(t) - 1) * BIG
        assert_conequal(
            model.constraints['Sink(Wärme)|consecutive_off_hours|backward'],
            model.variables['Sink(Wärme)|consecutive_off_hours'].isel(time=slice(1, None))
            >= model.variables['Sink(Wärme)|consecutive_off_hours'].isel(time=slice(None, -1))
            + model.hours_per_step.isel(time=slice(None, -1))
            + (model.variables['Sink(Wärme)|off'].isel(time=slice(1, None)) - 1) * mega,
        )

        assert_conequal(
            model.constraints['Sink(Wärme)|consecutive_off_hours|initial'],
            model.variables['Sink(Wärme)|consecutive_off_hours'].isel(time=0)
            == model.variables['Sink(Wärme)|off'].isel(time=0) * (model.hours_per_step.isel(time=0) * (1 + 2)),
        )

        assert_conequal(
            model.constraints['Sink(Wärme)|consecutive_off_hours|lb'],
            model.variables['Sink(Wärme)|consecutive_off_hours']
            >= (
                model.variables['Sink(Wärme)|off'].isel(time=slice(None, -1))
                - model.variables['Sink(Wärme)|off'].isel(time=slice(1, None))
            )
            * 4,
        )

    def test_switch_on_constraints(self, basic_flow_system_linopy_coords, coords_config):
        """Test flow with constraints on the number of startups."""
        flow_system, coords_config = basic_flow_system_linopy_coords, coords_config

        flow = fx.Flow(
            'Wärme',
            bus='Fernwärme',
            size=100,
            on_off_parameters=fx.OnOffParameters(
                switch_on_total_max=5,  # Maximum 5 startups
                effects_per_switch_on={'costs': 100},  # 100 EUR startup cost
            ),
        )

        flow_system.add_elements(fx.Sink('Sink', sink=flow))
        model = create_linopy_model(flow_system)

        # Check that variables exist
        assert {'Sink(Wärme)|switch|on', 'Sink(Wärme)|switch|off', 'Sink(Wärme)|switch|count'}.issubset(
            set(flow.submodel.variables)
        )

        # Check that constraints exist
        assert_sets_equal(
            {
                'Sink(Wärme)|switch|transition',
                'Sink(Wärme)|switch|initial',
                'Sink(Wärme)|switch|mutex',
                'Sink(Wärme)|switch|count',
            }
            & set(flow.submodel.constraints),
            {
                'Sink(Wärme)|switch|transition',
                'Sink(Wärme)|switch|initial',
                'Sink(Wärme)|switch|mutex',
                'Sink(Wärme)|switch|count',
            },
            msg='Missing switch constraints',
        )

        # Check switch_on_nr variable bounds
        assert_var_equal(
            flow.submodel.variables['Sink(Wärme)|switch|count'],
            model.add_variables(lower=0, upper=5, coords=model.get_coords(['year', 'scenario'])),
        )

        # Verify switch_on_nr constraint (limits number of startups)
        assert_conequal(
            model.constraints['Sink(Wärme)|switch|count'],
            flow.submodel.variables['Sink(Wärme)|switch|count']
            == flow.submodel.variables['Sink(Wärme)|switch|on'].sum('time'),
        )

        # Check that startup cost effect constraint exists
<<<<<<< HEAD
        assert 'Sink(Wärme)->Costs(temporal)' in model.constraints

        # Verify the startup cost effect constraint
        assert_conequal(
            model.constraints['Sink(Wärme)->Costs(temporal)'],
            model.variables['Sink(Wärme)->Costs(temporal)'] == flow.model.variables['Sink(Wärme)|switch_on'] * 100,
=======
        assert 'Sink(Wärme)->costs(operation)' in model.constraints

        # Verify the startup cost effect constraint
        assert_conequal(
            model.constraints['Sink(Wärme)->costs(operation)'],
            model.variables['Sink(Wärme)->costs(operation)'] == flow.submodel.variables['Sink(Wärme)|switch|on'] * 100,
>>>>>>> 95f3666d
        )

    def test_on_hours_limits(self, basic_flow_system_linopy_coords, coords_config):
        """Test flow with limits on total on hours."""
        flow_system, coords_config = basic_flow_system_linopy_coords, coords_config

        flow = fx.Flow(
            'Wärme',
            bus='Fernwärme',
            size=100,
            on_off_parameters=fx.OnOffParameters(
                on_hours_total_min=20,  # Minimum 20 hours of operation
                on_hours_total_max=100,  # Maximum 100 hours of operation
            ),
        )

        flow_system.add_elements(fx.Sink('Sink', sink=flow))
        model = create_linopy_model(flow_system)

        # Check that variables exist
        assert {'Sink(Wärme)|on', 'Sink(Wärme)|on_hours_total'}.issubset(set(flow.submodel.variables))

        # Check that constraints exist
        assert 'Sink(Wärme)|on_hours_total' in model.constraints

        # Check on_hours_total variable bounds
        assert_var_equal(
            flow.submodel.variables['Sink(Wärme)|on_hours_total'],
            model.add_variables(lower=20, upper=100, coords=model.get_coords(['year', 'scenario'])),
        )

        # Check on_hours_total constraint
        assert_conequal(
            model.constraints['Sink(Wärme)|on_hours_total'],
            flow.submodel.variables['Sink(Wärme)|on_hours_total']
            == (flow.submodel.variables['Sink(Wärme)|on'] * model.hours_per_step).sum('time'),
        )


class TestFlowOnInvestModel:
    """Test the FlowModel class."""

    def test_flow_on_invest_optional(self, basic_flow_system_linopy_coords, coords_config):
        flow_system, coords_config = basic_flow_system_linopy_coords, coords_config
        flow = fx.Flow(
            'Wärme',
            bus='Fernwärme',
            size=fx.InvestParameters(minimum_size=20, maximum_size=200, optional=True),
            relative_minimum=0.2,
            relative_maximum=0.8,
            on_off_parameters=fx.OnOffParameters(),
        )
        flow_system.add_elements(fx.Sink('Sink', sink=flow))
        model = create_linopy_model(flow_system)

        assert_sets_equal(
            set(flow.submodel.variables),
            {
                'Sink(Wärme)|total_flow_hours',
                'Sink(Wärme)|flow_rate',
                'Sink(Wärme)|is_invested',
                'Sink(Wärme)|size',
                'Sink(Wärme)|on',
                'Sink(Wärme)|on_hours_total',
            },
            msg='Incorrect variables',
        )

        assert_sets_equal(
            set(flow.submodel.constraints),
            {
                'Sink(Wärme)|total_flow_hours',
                'Sink(Wärme)|on_hours_total',
                'Sink(Wärme)|flow_rate|lb1',
                'Sink(Wärme)|flow_rate|ub1',
                'Sink(Wärme)|size|lb',
                'Sink(Wärme)|size|ub',
                'Sink(Wärme)|flow_rate|lb2',
                'Sink(Wärme)|flow_rate|ub2',
            },
            msg='Incorrect constraints',
        )

        # flow_rate
        assert_var_equal(
            flow.submodel.flow_rate,
            model.add_variables(
                lower=0,
                upper=0.8 * 200,
                coords=model.get_coords(),
            ),
        )

        # OnOff
        assert_var_equal(
            flow.submodel.on_off.on,
            model.add_variables(binary=True, coords=model.get_coords()),
        )
        assert_var_equal(
            model.variables['Sink(Wärme)|on_hours_total'],
            model.add_variables(lower=0, coords=model.get_coords(['year', 'scenario'])),
        )
        assert_conequal(
            model.constraints['Sink(Wärme)|size|lb'],
            flow.submodel.variables['Sink(Wärme)|size'] >= flow.submodel.variables['Sink(Wärme)|is_invested'] * 20,
        )
        assert_conequal(
            model.constraints['Sink(Wärme)|size|ub'],
            flow.submodel.variables['Sink(Wärme)|size'] <= flow.submodel.variables['Sink(Wärme)|is_invested'] * 200,
        )
        assert_conequal(
            model.constraints['Sink(Wärme)|flow_rate|lb1'],
            flow.submodel.variables['Sink(Wärme)|on'] * 0.2 * 20 <= flow.submodel.variables['Sink(Wärme)|flow_rate'],
        )
        assert_conequal(
            model.constraints['Sink(Wärme)|flow_rate|ub1'],
            flow.submodel.variables['Sink(Wärme)|on'] * 0.8 * 200 >= flow.submodel.variables['Sink(Wärme)|flow_rate'],
        )
        assert_conequal(
            model.constraints['Sink(Wärme)|on_hours_total'],
            flow.submodel.variables['Sink(Wärme)|on_hours_total']
            == (flow.submodel.variables['Sink(Wärme)|on'] * model.hours_per_step).sum('time'),
        )

        # Investment
        assert_var_equal(
            model['Sink(Wärme)|size'],
            model.add_variables(lower=0, upper=200, coords=model.get_coords(['year', 'scenario'])),
        )

        mega = 0.2 * 200  # Relative minimum * maximum size
        assert_conequal(
            model.constraints['Sink(Wärme)|flow_rate|lb2'],
            flow.submodel.variables['Sink(Wärme)|flow_rate']
            >= flow.submodel.variables['Sink(Wärme)|on'] * mega
            + flow.submodel.variables['Sink(Wärme)|size'] * 0.2
            - mega,
        )
        assert_conequal(
            model.constraints['Sink(Wärme)|flow_rate|ub2'],
            flow.submodel.variables['Sink(Wärme)|flow_rate'] <= flow.submodel.variables['Sink(Wärme)|size'] * 0.8,
        )

    def test_flow_on_invest_non_optional(self, basic_flow_system_linopy_coords, coords_config):
        flow_system, coords_config = basic_flow_system_linopy_coords, coords_config
        flow = fx.Flow(
            'Wärme',
            bus='Fernwärme',
            size=fx.InvestParameters(minimum_size=20, maximum_size=200, optional=False),
            relative_minimum=0.2,
            relative_maximum=0.8,
            on_off_parameters=fx.OnOffParameters(),
        )
        flow_system.add_elements(fx.Sink('Sink', sink=flow))
        model = create_linopy_model(flow_system)

        assert_sets_equal(
            set(flow.submodel.variables),
            {
                'Sink(Wärme)|total_flow_hours',
                'Sink(Wärme)|flow_rate',
                'Sink(Wärme)|size',
                'Sink(Wärme)|on',
                'Sink(Wärme)|on_hours_total',
            },
            msg='Incorrect variables',
        )

        assert_sets_equal(
            set(flow.submodel.constraints),
            {
                'Sink(Wärme)|total_flow_hours',
                'Sink(Wärme)|on_hours_total',
                'Sink(Wärme)|flow_rate|lb1',
                'Sink(Wärme)|flow_rate|ub1',
                'Sink(Wärme)|flow_rate|lb2',
                'Sink(Wärme)|flow_rate|ub2',
            },
            msg='Incorrect constraints',
        )

        # flow_rate
        assert_var_equal(
            flow.submodel.flow_rate,
            model.add_variables(
                lower=0,
                upper=0.8 * 200,
                coords=model.get_coords(),
            ),
        )

        # OnOff
        assert_var_equal(
            flow.submodel.on_off.on,
            model.add_variables(binary=True, coords=model.get_coords()),
        )
        assert_var_equal(
            model.variables['Sink(Wärme)|on_hours_total'],
            model.add_variables(lower=0, coords=model.get_coords(['year', 'scenario'])),
        )
        assert_conequal(
            model.constraints['Sink(Wärme)|flow_rate|lb1'],
            flow.submodel.variables['Sink(Wärme)|on'] * 0.2 * 20 <= flow.submodel.variables['Sink(Wärme)|flow_rate'],
        )
        assert_conequal(
            model.constraints['Sink(Wärme)|flow_rate|ub1'],
            flow.submodel.variables['Sink(Wärme)|on'] * 0.8 * 200 >= flow.submodel.variables['Sink(Wärme)|flow_rate'],
        )
        assert_conequal(
            model.constraints['Sink(Wärme)|on_hours_total'],
            flow.submodel.variables['Sink(Wärme)|on_hours_total']
            == (flow.submodel.variables['Sink(Wärme)|on'] * model.hours_per_step).sum('time'),
        )

        # Investment
        assert_var_equal(
            model['Sink(Wärme)|size'],
            model.add_variables(lower=20, upper=200, coords=model.get_coords(['year', 'scenario'])),
        )

        mega = 0.2 * 200  # Relative minimum * maximum size
        assert_conequal(
            model.constraints['Sink(Wärme)|flow_rate|lb2'],
            flow.submodel.variables['Sink(Wärme)|flow_rate']
            >= flow.submodel.variables['Sink(Wärme)|on'] * mega
            + flow.submodel.variables['Sink(Wärme)|size'] * 0.2
            - mega,
        )
        assert_conequal(
            model.constraints['Sink(Wärme)|flow_rate|ub2'],
            flow.submodel.variables['Sink(Wärme)|flow_rate'] <= flow.submodel.variables['Sink(Wärme)|size'] * 0.8,
        )


class TestFlowWithFixedProfile:
    """Test Flow with fixed relative profile."""

    def test_fixed_relative_profile(self, basic_flow_system_linopy_coords, coords_config):
        """Test flow with a fixed relative profile."""
        flow_system, coords_config = basic_flow_system_linopy_coords, coords_config
        timesteps = flow_system.timesteps

        # Create a time-varying profile (e.g., for a load or renewable generation)
        profile = np.sin(np.linspace(0, 2 * np.pi, len(timesteps))) * 0.5 + 0.5  # Values between 0 and 1

        flow = fx.Flow(
            'Wärme',
            bus='Fernwärme',
            size=100,
            fixed_relative_profile=profile,
        )

        flow_system.add_elements(fx.Sink('Sink', sink=flow))
        model = create_linopy_model(flow_system)

        assert_var_equal(
            flow.submodel.variables['Sink(Wärme)|flow_rate'],
            model.add_variables(
                lower=flow.fixed_relative_profile * 100,
                upper=flow.fixed_relative_profile * 100,
                coords=model.get_coords(),
            ),
        )

    def test_fixed_profile_with_investment(self, basic_flow_system_linopy_coords, coords_config):
        """Test flow with fixed profile and investment."""
        flow_system, coords_config = basic_flow_system_linopy_coords, coords_config
        timesteps = flow_system.timesteps

        # Create a fixed profile
        profile = np.sin(np.linspace(0, 2 * np.pi, len(timesteps))) * 0.5 + 0.5

        flow = fx.Flow(
            'Wärme',
            bus='Fernwärme',
            size=fx.InvestParameters(minimum_size=50, maximum_size=200, optional=True),
            fixed_relative_profile=profile,
        )

        flow_system.add_elements(fx.Sink('Sink', sink=flow))
        model = create_linopy_model(flow_system)

        assert_var_equal(
            flow.submodel.variables['Sink(Wärme)|flow_rate'],
            model.add_variables(lower=0, upper=flow.fixed_relative_profile * 200, coords=model.get_coords()),
        )

        # The constraint should link flow_rate to size * profile
        assert_conequal(
            model.constraints['Sink(Wärme)|flow_rate|fixed'],
            flow.submodel.variables['Sink(Wärme)|flow_rate']
            == flow.submodel.variables['Sink(Wärme)|size'] * flow.fixed_relative_profile,
        )


if __name__ == '__main__':
    pytest.main()<|MERGE_RESOLUTION|>--- conflicted
+++ resolved
@@ -122,35 +122,19 @@
         )
         assert_sets_equal(set(flow.submodel.constraints), {'Sink(Wärme)|total_flow_hours'}, msg='Incorrect constraints')
 
-<<<<<<< HEAD
-        assert 'Sink(Wärme)->Costs(temporal)' in set(costs.model.constraints)
-        assert 'Sink(Wärme)->CO2(temporal)' in set(co2.model.constraints)
-
-        assert_conequal(
-            model.constraints['Sink(Wärme)->Costs(temporal)'],
-            model.variables['Sink(Wärme)->Costs(temporal)']
-            == flow.model.variables['Sink(Wärme)|flow_rate'] * model.hours_per_step * costs_per_flow_hour,
+        assert 'Sink(Wärme)->costs(temporal)' in set(costs.submodel.constraints)
+        assert 'Sink(Wärme)->CO2(temporal)' in set(co2.submodel.constraints)
+
+        assert_conequal(
+            model.constraints['Sink(Wärme)->costs(temporal)'],
+            model.variables['Sink(Wärme)->costs(temporal)']
+            == flow.submodel.variables['Sink(Wärme)|flow_rate'] * model.hours_per_step * costs_per_flow_hour,
         )
 
         assert_conequal(
             model.constraints['Sink(Wärme)->CO2(temporal)'],
             model.variables['Sink(Wärme)->CO2(temporal)']
-            == flow.model.variables['Sink(Wärme)|flow_rate'] * model.hours_per_step * co2_per_flow_hour,
-=======
-        assert 'Sink(Wärme)->costs(operation)' in set(costs.submodel.constraints)
-        assert 'Sink(Wärme)->CO2(operation)' in set(co2.submodel.constraints)
-
-        assert_conequal(
-            model.constraints['Sink(Wärme)->costs(operation)'],
-            model.variables['Sink(Wärme)->costs(operation)']
-            == flow.submodel.variables['Sink(Wärme)|flow_rate'] * model.hours_per_step * costs_per_flow_hour,
-        )
-
-        assert_conequal(
-            model.constraints['Sink(Wärme)->CO2(operation)'],
-            model.variables['Sink(Wärme)->CO2(operation)']
             == flow.submodel.variables['Sink(Wärme)|flow_rate'] * model.hours_per_step * co2_per_flow_hour,
->>>>>>> 95f3666d
         )
 
 
@@ -483,39 +467,22 @@
         model = create_linopy_model(flow_system)
 
         # Check investment effects
-<<<<<<< HEAD
-        assert 'Sink(Wärme)->Costs(nontemporal)' in model.variables
+        assert 'Sink(Wärme)->costs(nontemporal)' in model.variables
         assert 'Sink(Wärme)->CO2(nontemporal)' in model.variables
 
         # Check fix effects (applied only when is_invested=1)
         assert_conequal(
-            model.constraints['Sink(Wärme)->Costs(nontemporal)'],
-            model.variables['Sink(Wärme)->Costs(nontemporal)']
-            == flow.model.variables['Sink(Wärme)|is_invested'] * 1000 + flow.model.variables['Sink(Wärme)|size'] * 500,
+            model.constraints['Sink(Wärme)->costs(nontemporal)'],
+            model.variables['Sink(Wärme)->costs(nontemporal)']
+            == flow.submodel.variables['Sink(Wärme)|is_invested'] * 1000
+            + flow.submodel.variables['Sink(Wärme)|size'] * 500,
         )
 
         assert_conequal(
             model.constraints['Sink(Wärme)->CO2(nontemporal)'],
             model.variables['Sink(Wärme)->CO2(nontemporal)']
-            == flow.model.variables['Sink(Wärme)|is_invested'] * 5 + flow.model.variables['Sink(Wärme)|size'] * 0.1,
-=======
-        assert 'Sink(Wärme)->costs(invest)' in model.variables
-        assert 'Sink(Wärme)->CO2(invest)' in model.variables
-
-        # Check fix effects (applied only when is_invested=1)
-        assert_conequal(
-            model.constraints['Sink(Wärme)->costs(invest)'],
-            model.variables['Sink(Wärme)->costs(invest)']
-            == flow.submodel.variables['Sink(Wärme)|is_invested'] * 1000
-            + flow.submodel.variables['Sink(Wärme)|size'] * 500,
-        )
-
-        assert_conequal(
-            model.constraints['Sink(Wärme)->CO2(invest)'],
-            model.variables['Sink(Wärme)->CO2(invest)']
             == flow.submodel.variables['Sink(Wärme)|is_invested'] * 5
             + flow.submodel.variables['Sink(Wärme)|size'] * 0.1,
->>>>>>> 95f3666d
         )
 
     def test_flow_invest_divest_effects(self, basic_flow_system_linopy_coords, coords_config):
@@ -537,20 +504,12 @@
         model = create_linopy_model(flow_system)
 
         # Check divestment effects
-<<<<<<< HEAD
-        assert 'Sink(Wärme)->Costs(nontemporal)' in model.constraints
-
-        assert_conequal(
-            model.constraints['Sink(Wärme)->Costs(nontemporal)'],
-            model.variables['Sink(Wärme)->Costs(nontemporal)'] + (model.variables['Sink(Wärme)|is_invested'] - 1) * 500
+        assert 'Sink(Wärme)->costs(nontemporal)' in model.constraints
+
+        assert_conequal(
+            model.constraints['Sink(Wärme)->costs(nontemporal)'],
+            model.variables['Sink(Wärme)->costs(nontemporal)'] + (model.variables['Sink(Wärme)|is_invested'] - 1) * 500
             == 0,
-=======
-        assert 'Sink(Wärme)->costs(invest)' in model.constraints
-
-        assert_conequal(
-            model.constraints['Sink(Wärme)->costs(invest)'],
-            model.variables['Sink(Wärme)->costs(invest)'] + (model.variables['Sink(Wärme)|is_invested'] - 1) * 500 == 0,
->>>>>>> 95f3666d
         )
 
 
@@ -637,36 +596,6 @@
         )
         flow_system.add_elements(fx.Sink('Sink', sink=flow), fx.Effect('CO2', 't', ''))
         model = create_linopy_model(flow_system)
-<<<<<<< HEAD
-        costs, co2 = flow_system.effects['Costs'], flow_system.effects['CO2']
-
-        assert set(flow.model.variables) == {
-            'Sink(Wärme)|total_flow_hours',
-            'Sink(Wärme)|flow_rate',
-            'Sink(Wärme)|on',
-            'Sink(Wärme)|on_hours_total',
-        }
-        assert set(flow.model.constraints) == {
-            'Sink(Wärme)|total_flow_hours',
-            'Sink(Wärme)|on_con1',
-            'Sink(Wärme)|on_con2',
-            'Sink(Wärme)|on_hours_total',
-        }
-
-        assert 'Sink(Wärme)->Costs(temporal)' in set(costs.model.constraints)
-        assert 'Sink(Wärme)->CO2(temporal)' in set(co2.model.constraints)
-
-        assert_conequal(
-            model.constraints['Sink(Wärme)->Costs(temporal)'],
-            model.variables['Sink(Wärme)->Costs(temporal)']
-            == flow.model.variables['Sink(Wärme)|on'] * model.hours_per_step * costs_per_running_hour,
-        )
-
-        assert_conequal(
-            model.constraints['Sink(Wärme)->CO2(temporal)'],
-            model.variables['Sink(Wärme)->CO2(temporal)']
-            == flow.model.variables['Sink(Wärme)|on'] * model.hours_per_step * co2_per_running_hour,
-=======
         costs, co2 = flow_system.effects['costs'], flow_system.effects['CO2']
 
         assert_sets_equal(
@@ -700,16 +629,15 @@
         assert co2_per_running_hour.dims == tuple(model.get_coords())
 
         assert_conequal(
-            model.constraints['Sink(Wärme)->costs(operation)'],
-            model.variables['Sink(Wärme)->costs(operation)']
+            model.constraints['Sink(Wärme)->costs(temporal)'],
+            model.variables['Sink(Wärme)->costs(temporal)']
             == flow.submodel.variables['Sink(Wärme)|on'] * model.hours_per_step * costs_per_running_hour,
         )
 
         assert_conequal(
-            model.constraints['Sink(Wärme)->CO2(operation)'],
-            model.variables['Sink(Wärme)->CO2(operation)']
+            model.constraints['Sink(Wärme)->CO2(temporal)'],
+            model.variables['Sink(Wärme)->CO2(temporal)']
             == flow.submodel.variables['Sink(Wärme)|on'] * model.hours_per_step * co2_per_running_hour,
->>>>>>> 95f3666d
         )
 
     def test_consecutive_on_hours(self, basic_flow_system_linopy_coords, coords_config):
@@ -1094,21 +1022,12 @@
         )
 
         # Check that startup cost effect constraint exists
-<<<<<<< HEAD
-        assert 'Sink(Wärme)->Costs(temporal)' in model.constraints
+        assert 'Sink(Wärme)->costs(temporal)' in model.constraints
 
         # Verify the startup cost effect constraint
         assert_conequal(
-            model.constraints['Sink(Wärme)->Costs(temporal)'],
-            model.variables['Sink(Wärme)->Costs(temporal)'] == flow.model.variables['Sink(Wärme)|switch_on'] * 100,
-=======
-        assert 'Sink(Wärme)->costs(operation)' in model.constraints
-
-        # Verify the startup cost effect constraint
-        assert_conequal(
-            model.constraints['Sink(Wärme)->costs(operation)'],
-            model.variables['Sink(Wärme)->costs(operation)'] == flow.submodel.variables['Sink(Wärme)|switch|on'] * 100,
->>>>>>> 95f3666d
+            model.constraints['Sink(Wärme)->costs(temporal)'],
+            model.variables['Sink(Wärme)->costs(temporal)'] == flow.submodel.variables['Sink(Wärme)|switch|on'] * 100,
         )
 
     def test_on_hours_limits(self, basic_flow_system_linopy_coords, coords_config):
