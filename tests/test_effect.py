import numpy as np
import xarray as xr

import flixopt as fx

from .conftest import (
    assert_conequal,
    assert_sets_equal,
    assert_var_equal,
    create_calculation_and_solve,
    create_linopy_model,
)


class TestEffectModel:
    """Test the FlowModel class."""

    def test_minimal(self, basic_flow_system_linopy_coords, coords_config):
        flow_system, coords_config = basic_flow_system_linopy_coords, coords_config
        effect = fx.Effect('Effect1', '€', 'Testing Effect')

        flow_system.add_elements(effect)
        model = create_linopy_model(flow_system)

<<<<<<< HEAD
        assert set(effect.model.variables) == {
            'Effect1(nontemporal)',
            'Effect1(temporal)',
            'Effect1(temporal)|per_timestep',
            'Effect1',
        }
        assert set(effect.model.constraints) == {
            'Effect1(nontemporal)',
            'Effect1(temporal)',
            'Effect1(temporal)|per_timestep',
            'Effect1',
        }

        assert_var_equal(model.variables['Effect1'], model.add_variables())
        assert_var_equal(model.variables['Effect1(nontemporal)'], model.add_variables())
        assert_var_equal(model.variables['Effect1(temporal)'], model.add_variables())
        assert_var_equal(model.variables['Effect1(temporal)|per_timestep'], model.add_variables(coords=(timesteps,)))
=======
        assert_sets_equal(
            set(effect.submodel.variables),
            {
                'Effect1(invest)|total',
                'Effect1(operation)|total',
                'Effect1(operation)|total_per_timestep',
                'Effect1|total',
            },
            msg='Incorrect variables',
        )

        assert_sets_equal(
            set(effect.submodel.constraints),
            {
                'Effect1(invest)|total',
                'Effect1(operation)|total',
                'Effect1(operation)|total_per_timestep',
                'Effect1|total',
            },
            msg='Incorrect constraints',
        )

        assert_var_equal(
            model.variables['Effect1|total'], model.add_variables(coords=model.get_coords(['year', 'scenario']))
        )
        assert_var_equal(
            model.variables['Effect1(invest)|total'], model.add_variables(coords=model.get_coords(['year', 'scenario']))
        )
        assert_var_equal(
            model.variables['Effect1(operation)|total'],
            model.add_variables(coords=model.get_coords(['year', 'scenario'])),
        )
        assert_var_equal(
            model.variables['Effect1(operation)|total_per_timestep'], model.add_variables(coords=model.get_coords())
        )
>>>>>>> 95f3666d

        assert_conequal(
            model.constraints['Effect1'],
            model.variables['Effect1']
            == model.variables['Effect1(temporal)'] + model.variables['Effect1(nontemporal)'],
        )
        assert_conequal(model.constraints['Effect1(nontemporal)'], model.variables['Effect1(nontemporal)'] == 0)
        assert_conequal(
<<<<<<< HEAD
            model.constraints['Effect1(temporal)'],
            model.variables['Effect1(temporal)'] == model.variables['Effect1(temporal)|per_timestep'].sum(),
=======
            model.constraints['Effect1(operation)|total'],
            model.variables['Effect1(operation)|total']
            == model.variables['Effect1(operation)|total_per_timestep'].sum('time'),
>>>>>>> 95f3666d
        )
        assert_conequal(
            model.constraints['Effect1(temporal)|per_timestep'],
            model.variables['Effect1(temporal)|per_timestep'] == 0,
        )

    def test_bounds(self, basic_flow_system_linopy_coords, coords_config):
        flow_system, coords_config = basic_flow_system_linopy_coords, coords_config
        effect = fx.Effect(
            'Effect1',
            '€',
            'Testing Effect',
            minimum_temporal=1.0,
            maximum_temporal=1.1,
            minimum_nontemporal=2.0,
            maximum_nontemporal=2.1,
            minimum_total=3.0,
            maximum_total=3.1,
            minimum_per_hour=4.0,
            maximum_per_hour=4.1,
        )

        flow_system.add_elements(effect)
        model = create_linopy_model(flow_system)

<<<<<<< HEAD
        assert set(effect.model.variables) == {
            'Effect1(nontemporal)',
            'Effect1(temporal)',
            'Effect1(temporal)|per_timestep',
            'Effect1',
        }
        assert set(effect.model.constraints) == {
            'Effect1(nontemporal)',
            'Effect1(temporal)',
            'Effect1(temporal)|per_timestep',
            'Effect1',
        }

        assert_var_equal(model.variables['Effect1'], model.add_variables(lower=3.0, upper=3.1))
        assert_var_equal(model.variables['Effect1(nontemporal)'], model.add_variables(lower=2.0, upper=2.1))
        assert_var_equal(model.variables['Effect1(temporal)'], model.add_variables(lower=1.0, upper=1.1))
=======
        assert_sets_equal(
            set(effect.submodel.variables),
            {
                'Effect1(invest)|total',
                'Effect1(operation)|total',
                'Effect1(operation)|total_per_timestep',
                'Effect1|total',
            },
            msg='Incorrect variables',
        )

        assert_sets_equal(
            set(effect.submodel.constraints),
            {
                'Effect1(invest)|total',
                'Effect1(operation)|total',
                'Effect1(operation)|total_per_timestep',
                'Effect1|total',
            },
            msg='Incorrect constraints',
        )

        assert_var_equal(
            model.variables['Effect1|total'],
            model.add_variables(lower=3.0, upper=3.1, coords=model.get_coords(['year', 'scenario'])),
        )
        assert_var_equal(
            model.variables['Effect1(invest)|total'],
            model.add_variables(lower=2.0, upper=2.1, coords=model.get_coords(['year', 'scenario'])),
        )
        assert_var_equal(
            model.variables['Effect1(operation)|total'],
            model.add_variables(lower=1.0, upper=1.1, coords=model.get_coords(['year', 'scenario'])),
        )
>>>>>>> 95f3666d
        assert_var_equal(
            model.variables['Effect1(temporal)|per_timestep'],
            model.add_variables(
                lower=4.0 * model.hours_per_step,
                upper=4.1 * model.hours_per_step,
                coords=model.get_coords(['time', 'year', 'scenario']),
            ),
        )

        assert_conequal(
            model.constraints['Effect1'],
            model.variables['Effect1']
            == model.variables['Effect1(temporal)'] + model.variables['Effect1(nontemporal)'],
        )
        assert_conequal(model.constraints['Effect1(nontemporal)'], model.variables['Effect1(nontemporal)'] == 0)
        assert_conequal(
<<<<<<< HEAD
            model.constraints['Effect1(temporal)'],
            model.variables['Effect1(temporal)'] == model.variables['Effect1(temporal)|per_timestep'].sum(),
=======
            model.constraints['Effect1(operation)|total'],
            model.variables['Effect1(operation)|total']
            == model.variables['Effect1(operation)|total_per_timestep'].sum('time'),
>>>>>>> 95f3666d
        )
        assert_conequal(
            model.constraints['Effect1(temporal)|per_timestep'],
            model.variables['Effect1(temporal)|per_timestep'] == 0,
        )

    def test_shares(self, basic_flow_system_linopy_coords, coords_config):
        flow_system, coords_config = basic_flow_system_linopy_coords, coords_config
        effect1 = fx.Effect(
            'Effect1',
            '€',
            'Testing Effect',
            specific_share_to_other_effects_operation={'Effect2': 1.1, 'Effect3': 1.2},
            specific_share_to_other_effects_invest={'Effect2': 2.1, 'Effect3': 2.2},
        )
        effect2 = fx.Effect('Effect2', '€', 'Testing Effect')
        effect3 = fx.Effect('Effect3', '€', 'Testing Effect')
        flow_system.add_elements(effect1, effect2, effect3)
        model = create_linopy_model(flow_system)

<<<<<<< HEAD
        assert set(effect2.model.variables) == {
            'Effect2(nontemporal)',
            'Effect2(temporal)',
            'Effect2(temporal)|per_timestep',
            'Effect2',
            'Effect1(nontemporal)->Effect2(nontemporal)',
            'Effect1(temporal)->Effect2(temporal)',
        }
        assert set(effect2.model.constraints) == {
            'Effect2(nontemporal)',
            'Effect2(temporal)',
            'Effect2(temporal)|per_timestep',
            'Effect2',
            'Effect1(nontemporal)->Effect2(nontemporal)',
            'Effect1(temporal)->Effect2(temporal)',
        }
=======
        assert_sets_equal(
            set(effect2.submodel.variables),
            {
                'Effect2(invest)|total',
                'Effect2(operation)|total',
                'Effect2(operation)|total_per_timestep',
                'Effect2|total',
                'Effect1(invest)->Effect2(invest)',
                'Effect1(operation)->Effect2(operation)',
            },
            msg='Incorrect variables for effect2',
        )

        assert_sets_equal(
            set(effect2.submodel.constraints),
            {
                'Effect2(invest)|total',
                'Effect2(operation)|total',
                'Effect2(operation)|total_per_timestep',
                'Effect2|total',
                'Effect1(invest)->Effect2(invest)',
                'Effect1(operation)->Effect2(operation)',
            },
            msg='Incorrect constraints for effect2',
        )
>>>>>>> 95f3666d

        assert_conequal(
            model.constraints['Effect2(nontemporal)'],
            model.variables['Effect2(nontemporal)'] == model.variables['Effect1(nontemporal)->Effect2(nontemporal)'],
        )

        assert_conequal(
            model.constraints['Effect2(temporal)|per_timestep'],
            model.variables['Effect2(temporal)|per_timestep']
            == model.variables['Effect1(temporal)->Effect2(temporal)'],
        )

        assert_conequal(
            model.constraints['Effect1(temporal)->Effect2(temporal)'],
            model.variables['Effect1(temporal)->Effect2(temporal)']
            == model.variables['Effect1(temporal)|per_timestep'] * 1.1,
        )

        assert_conequal(
<<<<<<< HEAD
            model.constraints['Effect1(nontemporal)->Effect2(nontemporal)'],
            model.variables['Effect1(nontemporal)->Effect2(nontemporal)']
            == model.variables['Effect1(nontemporal)'] * 2.1,
=======
            model.constraints['Effect1(invest)->Effect2(invest)'],
            model.variables['Effect1(invest)->Effect2(invest)'] == model.variables['Effect1(invest)|total'] * 2.1,
        )


class TestEffectResults:
    def test_shares(self, basic_flow_system_linopy_coords, coords_config):
        flow_system, coords_config = basic_flow_system_linopy_coords, coords_config
        flow_system.effects['costs'].specific_share_to_other_effects_operation['Effect1'] = 0.5
        flow_system.add_elements(
            fx.Effect(
                'Effect1',
                '€',
                'Testing Effect',
                specific_share_to_other_effects_operation={'Effect2': 1.1, 'Effect3': 1.2},
                specific_share_to_other_effects_invest={'Effect2': 2.1, 'Effect3': 2.2},
            ),
            fx.Effect('Effect2', '€', 'Testing Effect', specific_share_to_other_effects_operation={'Effect3': 5}),
            fx.Effect('Effect3', '€', 'Testing Effect'),
            fx.linear_converters.Boiler(
                'Boiler',
                eta=0.5,
                Q_th=fx.Flow(
                    'Q_th',
                    bus='Fernwärme',
                    size=fx.InvestParameters(specific_effects=10, minimum_size=20, optional=False),
                ),
                Q_fu=fx.Flow('Q_fu', bus='Gas'),
            ),
        )

        results = create_calculation_and_solve(flow_system, fx.solvers.HighsSolver(0.01, 60), 'Sim1').results

        effect_share_factors = {
            'operation': {
                ('costs', 'Effect1'): 0.5,
                ('costs', 'Effect2'): 0.5 * 1.1,
                ('costs', 'Effect3'): 0.5 * 1.1 * 5 + 0.5 * 1.2,  # This is where the issue lies
                ('Effect1', 'Effect2'): 1.1,
                ('Effect1', 'Effect3'): 1.2 + 1.1 * 5,
                ('Effect2', 'Effect3'): 5,
            },
            'invest': {
                ('Effect1', 'Effect2'): 2.1,
                ('Effect1', 'Effect3'): 2.2,
            },
        }
        for key, value in effect_share_factors['operation'].items():
            np.testing.assert_allclose(results.effect_share_factors['operation'][key].values, value)

        for key, value in effect_share_factors['invest'].items():
            np.testing.assert_allclose(results.effect_share_factors['invest'][key].values, value)

        xr.testing.assert_allclose(
            results.effects_per_component['operation'].sum('component').sel(effect='costs', drop=True),
            results.solution['costs(operation)|total_per_timestep'].fillna(0),
        )

        xr.testing.assert_allclose(
            results.effects_per_component['operation'].sum('component').sel(effect='Effect1', drop=True),
            results.solution['Effect1(operation)|total_per_timestep'].fillna(0),
        )

        xr.testing.assert_allclose(
            results.effects_per_component['operation'].sum('component').sel(effect='Effect2', drop=True),
            results.solution['Effect2(operation)|total_per_timestep'].fillna(0),
        )

        xr.testing.assert_allclose(
            results.effects_per_component['operation'].sum('component').sel(effect='Effect3', drop=True),
            results.solution['Effect3(operation)|total_per_timestep'].fillna(0),
        )

        # Invest mode checks
        xr.testing.assert_allclose(
            results.effects_per_component['invest'].sum('component').sel(effect='costs', drop=True),
            results.solution['costs(invest)|total'],
        )

        xr.testing.assert_allclose(
            results.effects_per_component['invest'].sum('component').sel(effect='Effect1', drop=True),
            results.solution['Effect1(invest)|total'],
        )

        xr.testing.assert_allclose(
            results.effects_per_component['invest'].sum('component').sel(effect='Effect2', drop=True),
            results.solution['Effect2(invest)|total'],
        )

        xr.testing.assert_allclose(
            results.effects_per_component['invest'].sum('component').sel(effect='Effect3', drop=True),
            results.solution['Effect3(invest)|total'],
        )

        # Total mode checks
        xr.testing.assert_allclose(
            results.effects_per_component['total'].sum('component').sel(effect='costs', drop=True),
            results.solution['costs|total'],
        )

        xr.testing.assert_allclose(
            results.effects_per_component['total'].sum('component').sel(effect='Effect1', drop=True),
            results.solution['Effect1|total'],
        )

        xr.testing.assert_allclose(
            results.effects_per_component['total'].sum('component').sel(effect='Effect2', drop=True),
            results.solution['Effect2|total'],
        )

        xr.testing.assert_allclose(
            results.effects_per_component['total'].sum('component').sel(effect='Effect3', drop=True),
            results.solution['Effect3|total'],
>>>>>>> 95f3666d
        )<|MERGE_RESOLUTION|>--- conflicted
+++ resolved
@@ -22,32 +22,13 @@
         flow_system.add_elements(effect)
         model = create_linopy_model(flow_system)
 
-<<<<<<< HEAD
-        assert set(effect.model.variables) == {
-            'Effect1(nontemporal)',
-            'Effect1(temporal)',
-            'Effect1(temporal)|per_timestep',
-            'Effect1',
-        }
-        assert set(effect.model.constraints) == {
-            'Effect1(nontemporal)',
-            'Effect1(temporal)',
-            'Effect1(temporal)|per_timestep',
-            'Effect1',
-        }
-
-        assert_var_equal(model.variables['Effect1'], model.add_variables())
-        assert_var_equal(model.variables['Effect1(nontemporal)'], model.add_variables())
-        assert_var_equal(model.variables['Effect1(temporal)'], model.add_variables())
-        assert_var_equal(model.variables['Effect1(temporal)|per_timestep'], model.add_variables(coords=(timesteps,)))
-=======
         assert_sets_equal(
             set(effect.submodel.variables),
             {
-                'Effect1(invest)|total',
-                'Effect1(operation)|total',
-                'Effect1(operation)|total_per_timestep',
-                'Effect1|total',
+                'Effect1(nontemporal)',
+                'Effect1(temporal)',
+                'Effect1(temporal)|per_timestep',
+                'Effect1',
             },
             msg='Incorrect variables',
         )
@@ -55,28 +36,25 @@
         assert_sets_equal(
             set(effect.submodel.constraints),
             {
-                'Effect1(invest)|total',
-                'Effect1(operation)|total',
-                'Effect1(operation)|total_per_timestep',
-                'Effect1|total',
+                'Effect1(nontemporal)',
+                'Effect1(temporal)',
+                'Effect1(temporal)|per_timestep',
+                'Effect1',
             },
             msg='Incorrect constraints',
         )
 
-        assert_var_equal(
-            model.variables['Effect1|total'], model.add_variables(coords=model.get_coords(['year', 'scenario']))
-        )
-        assert_var_equal(
-            model.variables['Effect1(invest)|total'], model.add_variables(coords=model.get_coords(['year', 'scenario']))
-        )
-        assert_var_equal(
-            model.variables['Effect1(operation)|total'],
+        assert_var_equal(model.variables['Effect1'], model.add_variables(coords=model.get_coords(['year', 'scenario'])))
+        assert_var_equal(
+            model.variables['Effect1(nontemporal)'], model.add_variables(coords=model.get_coords(['year', 'scenario']))
+        )
+        assert_var_equal(
+            model.variables['Effect1(temporal)'],
             model.add_variables(coords=model.get_coords(['year', 'scenario'])),
         )
         assert_var_equal(
-            model.variables['Effect1(operation)|total_per_timestep'], model.add_variables(coords=model.get_coords())
-        )
->>>>>>> 95f3666d
+            model.variables['Effect1(temporal)|per_timestep'], model.add_variables(coords=model.get_coords())
+        )
 
         assert_conequal(
             model.constraints['Effect1'],
@@ -85,14 +63,8 @@
         )
         assert_conequal(model.constraints['Effect1(nontemporal)'], model.variables['Effect1(nontemporal)'] == 0)
         assert_conequal(
-<<<<<<< HEAD
             model.constraints['Effect1(temporal)'],
-            model.variables['Effect1(temporal)'] == model.variables['Effect1(temporal)|per_timestep'].sum(),
-=======
-            model.constraints['Effect1(operation)|total'],
-            model.variables['Effect1(operation)|total']
-            == model.variables['Effect1(operation)|total_per_timestep'].sum('time'),
->>>>>>> 95f3666d
+            model.variables['Effect1(temporal)'] == model.variables['Effect1(temporal)|per_timestep'].sum('time'),
         )
         assert_conequal(
             model.constraints['Effect1(temporal)|per_timestep'],
@@ -118,31 +90,13 @@
         flow_system.add_elements(effect)
         model = create_linopy_model(flow_system)
 
-<<<<<<< HEAD
-        assert set(effect.model.variables) == {
-            'Effect1(nontemporal)',
-            'Effect1(temporal)',
-            'Effect1(temporal)|per_timestep',
-            'Effect1',
-        }
-        assert set(effect.model.constraints) == {
-            'Effect1(nontemporal)',
-            'Effect1(temporal)',
-            'Effect1(temporal)|per_timestep',
-            'Effect1',
-        }
-
-        assert_var_equal(model.variables['Effect1'], model.add_variables(lower=3.0, upper=3.1))
-        assert_var_equal(model.variables['Effect1(nontemporal)'], model.add_variables(lower=2.0, upper=2.1))
-        assert_var_equal(model.variables['Effect1(temporal)'], model.add_variables(lower=1.0, upper=1.1))
-=======
         assert_sets_equal(
             set(effect.submodel.variables),
             {
-                'Effect1(invest)|total',
-                'Effect1(operation)|total',
-                'Effect1(operation)|total_per_timestep',
-                'Effect1|total',
+                'Effect1(nontemporal)',
+                'Effect1(temporal)',
+                'Effect1(temporal)|per_timestep',
+                'Effect1',
             },
             msg='Incorrect variables',
         )
@@ -150,27 +104,26 @@
         assert_sets_equal(
             set(effect.submodel.constraints),
             {
-                'Effect1(invest)|total',
-                'Effect1(operation)|total',
-                'Effect1(operation)|total_per_timestep',
-                'Effect1|total',
+                'Effect1(nontemporal)',
+                'Effect1(temporal)',
+                'Effect1(temporal)|per_timestep',
+                'Effect1',
             },
             msg='Incorrect constraints',
         )
 
         assert_var_equal(
-            model.variables['Effect1|total'],
+            model.variables['Effect1'],
             model.add_variables(lower=3.0, upper=3.1, coords=model.get_coords(['year', 'scenario'])),
         )
         assert_var_equal(
-            model.variables['Effect1(invest)|total'],
+            model.variables['Effect1(nontemporal)'],
             model.add_variables(lower=2.0, upper=2.1, coords=model.get_coords(['year', 'scenario'])),
         )
         assert_var_equal(
-            model.variables['Effect1(operation)|total'],
+            model.variables['Effect1(temporal)'],
             model.add_variables(lower=1.0, upper=1.1, coords=model.get_coords(['year', 'scenario'])),
         )
->>>>>>> 95f3666d
         assert_var_equal(
             model.variables['Effect1(temporal)|per_timestep'],
             model.add_variables(
@@ -187,14 +140,8 @@
         )
         assert_conequal(model.constraints['Effect1(nontemporal)'], model.variables['Effect1(nontemporal)'] == 0)
         assert_conequal(
-<<<<<<< HEAD
             model.constraints['Effect1(temporal)'],
-            model.variables['Effect1(temporal)'] == model.variables['Effect1(temporal)|per_timestep'].sum(),
-=======
-            model.constraints['Effect1(operation)|total'],
-            model.variables['Effect1(operation)|total']
-            == model.variables['Effect1(operation)|total_per_timestep'].sum('time'),
->>>>>>> 95f3666d
+            model.variables['Effect1(temporal)'] == model.variables['Effect1(temporal)|per_timestep'].sum('time'),
         )
         assert_conequal(
             model.constraints['Effect1(temporal)|per_timestep'],
@@ -215,33 +162,15 @@
         flow_system.add_elements(effect1, effect2, effect3)
         model = create_linopy_model(flow_system)
 
-<<<<<<< HEAD
-        assert set(effect2.model.variables) == {
-            'Effect2(nontemporal)',
-            'Effect2(temporal)',
-            'Effect2(temporal)|per_timestep',
-            'Effect2',
-            'Effect1(nontemporal)->Effect2(nontemporal)',
-            'Effect1(temporal)->Effect2(temporal)',
-        }
-        assert set(effect2.model.constraints) == {
-            'Effect2(nontemporal)',
-            'Effect2(temporal)',
-            'Effect2(temporal)|per_timestep',
-            'Effect2',
-            'Effect1(nontemporal)->Effect2(nontemporal)',
-            'Effect1(temporal)->Effect2(temporal)',
-        }
-=======
         assert_sets_equal(
             set(effect2.submodel.variables),
             {
-                'Effect2(invest)|total',
-                'Effect2(operation)|total',
-                'Effect2(operation)|total_per_timestep',
-                'Effect2|total',
-                'Effect1(invest)->Effect2(invest)',
-                'Effect1(operation)->Effect2(operation)',
+                'Effect2(nontemporal)',
+                'Effect2(temporal)',
+                'Effect2(temporal)|per_timestep',
+                'Effect2',
+                'Effect1(nontemporal)->Effect2(nontemporal)',
+                'Effect1(temporal)->Effect2(temporal)',
             },
             msg='Incorrect variables for effect2',
         )
@@ -249,16 +178,15 @@
         assert_sets_equal(
             set(effect2.submodel.constraints),
             {
-                'Effect2(invest)|total',
-                'Effect2(operation)|total',
-                'Effect2(operation)|total_per_timestep',
-                'Effect2|total',
-                'Effect1(invest)->Effect2(invest)',
-                'Effect1(operation)->Effect2(operation)',
+                'Effect2(nontemporal)',
+                'Effect2(temporal)',
+                'Effect2(temporal)|per_timestep',
+                'Effect2',
+                'Effect1(nontemporal)->Effect2(nontemporal)',
+                'Effect1(temporal)->Effect2(temporal)',
             },
             msg='Incorrect constraints for effect2',
         )
->>>>>>> 95f3666d
 
         assert_conequal(
             model.constraints['Effect2(nontemporal)'],
@@ -278,13 +206,9 @@
         )
 
         assert_conequal(
-<<<<<<< HEAD
             model.constraints['Effect1(nontemporal)->Effect2(nontemporal)'],
             model.variables['Effect1(nontemporal)->Effect2(nontemporal)']
             == model.variables['Effect1(nontemporal)'] * 2.1,
-=======
-            model.constraints['Effect1(invest)->Effect2(invest)'],
-            model.variables['Effect1(invest)->Effect2(invest)'] == model.variables['Effect1(invest)|total'] * 2.1,
         )
 
 
@@ -396,5 +320,4 @@
         xr.testing.assert_allclose(
             results.effects_per_component['total'].sum('component').sel(effect='Effect3', drop=True),
             results.solution['Effect3|total'],
->>>>>>> 95f3666d
         )