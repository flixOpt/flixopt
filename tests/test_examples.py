import os
import subprocess
import sys
from contextlib import contextmanager
from pathlib import Path

import pytest

# Path to the examples directory
EXAMPLES_DIR = Path(__file__).parent.parent / 'examples'

# Examples that have dependencies and must run in sequence
DEPENDENT_EXAMPLES = (
    '02_Complex/complex_example.py',
    '02_Complex/complex_example_results.py',
)


@contextmanager
def working_directory(path):
    """Context manager for changing the working directory."""
    original_cwd = os.getcwd()
    try:
        os.chdir(path)
        yield
    finally:
        os.chdir(original_cwd)


@pytest.mark.parametrize(
    'example_script',
    sorted(
        [p for p in EXAMPLES_DIR.rglob('*.py') if str(p.relative_to(EXAMPLES_DIR)) not in DEPENDENT_EXAMPLES],
        key=lambda path: (str(path.parent), path.name),
    ),
    ids=lambda path: str(path.relative_to(EXAMPLES_DIR)).replace(os.sep, '/'),
)
@pytest.mark.examples
def test_independent_examples(example_script):
    """
    Test independent example scripts.
    Ensures they run without errors.
    Changes the current working directory to the directory of the example script.
    Runs them alphabetically.
    This imitates behaviour of running the script directly.
    """
    with working_directory(example_script.parent):
<<<<<<< HEAD
        timeout = 1200
=======
        timeout = 800
>>>>>>> 612ef70d
        try:
            result = subprocess.run(
                [sys.executable, example_script.name],
                capture_output=True,
                text=True,
                timeout=timeout,
            )
        except subprocess.TimeoutExpired:
            pytest.fail(f'Script {example_script} timed out after {timeout} seconds')

        assert result.returncode == 0, (
            f'Script {example_script} failed:\nSTDERR:\n{result.stderr}\nSTDOUT:\n{result.stdout}'
        )


@pytest.mark.examples
def test_dependent_examples():
    """Test examples that must run in order (complex_example.py generates data for complex_example_results.py)."""
    for script_path in DEPENDENT_EXAMPLES:
        script_full_path = EXAMPLES_DIR / script_path

        with working_directory(script_full_path.parent):
            timeout = 600
            try:
                result = subprocess.run(
                    [sys.executable, script_full_path.name],
                    capture_output=True,
                    text=True,
                    timeout=timeout,
                )
            except subprocess.TimeoutExpired:
                pytest.fail(f'Script {script_path} timed out after {timeout} seconds')

            assert result.returncode == 0, f'{script_path} failed:\nSTDERR:\n{result.stderr}\nSTDOUT:\n{result.stdout}'


if __name__ == '__main__':
    pytest.main(['-v', '--disable-warnings', '-m', 'examples'])<|MERGE_RESOLUTION|>--- conflicted
+++ resolved
@@ -45,11 +45,7 @@
     This imitates behaviour of running the script directly.
     """
     with working_directory(example_script.parent):
-<<<<<<< HEAD
-        timeout = 1200
-=======
         timeout = 800
->>>>>>> 612ef70d
         try:
             result = subprocess.run(
                 [sys.executable, example_script.name],
