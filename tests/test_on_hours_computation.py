import numpy as np
import pytest
import xarray as xr

from flixopt.modeling import ModelingUtilities


class TestComputeConsecutiveDuration:
    """Tests for the compute_consecutive_hours_in_state static method."""

    @pytest.mark.parametrize(
        'binary_values, hours_per_timestep, expected',
        [
            # Case 1: Single timestep DataArrays
            (xr.DataArray([1], dims=['time']), 5, 5),
            (xr.DataArray([0], dims=['time']), 3, 0),
            # Case 2: Array binary, scalar hours
            (xr.DataArray([0, 0, 1, 1, 1, 0], dims=['time']), 2, 0),
            (xr.DataArray([0, 1, 1, 0, 1, 1], dims=['time']), 1, 2),
            (xr.DataArray([1, 1, 1], dims=['time']), 2, 6),
            # Case 3: Edge cases
            (xr.DataArray([1], dims=['time']), 4, 4),
            (xr.DataArray([0], dims=['time']), 3, 0),
            # Case 4: More complex patterns
            (xr.DataArray([1, 0, 0, 1, 1, 1], dims=['time']), 2, 6),  # 3 consecutive at end * 2 hours
            (xr.DataArray([0, 1, 1, 1, 0, 0], dims=['time']), 1, 0),  # ends with 0
        ],
    )
    def test_compute_duration(self, binary_values, hours_per_timestep, expected):
        """Test compute_consecutive_hours_in_state with various inputs."""
        result = ModelingUtilities.compute_consecutive_hours_in_state(binary_values, hours_per_timestep)
        assert np.isclose(result, expected)

    @pytest.mark.parametrize(
        'binary_values, hours_per_timestep',
        [
            # Case: hours_per_timestep must be scalar
            (xr.DataArray([1, 1, 1, 1, 1], dims=['time']), np.array([1, 2])),
        ],
    )
    def test_compute_duration_raises_error(self, binary_values, hours_per_timestep):
        """Test error conditions."""
<<<<<<< HEAD
        with pytest.raises(TypeError):
            ModelingUtilities.compute_consecutive_hours_in_state(binary_values, hours_per_timestep)
=======
        with pytest.raises(ValueError):
            ConsecutiveStateModel.compute_consecutive_hours_in_state(binary_values, hours_per_timestep)
>>>>>>> 23d5e2e1


class TestComputePreviousOnStates:
    """Tests for the compute_previous_states static method."""

    @pytest.mark.parametrize(
        'previous_values, expected',
        [
<<<<<<< HEAD
            # Case 1: Single value DataArrays
            (xr.DataArray([0], dims=['time']), xr.DataArray([0], dims=['time'])),
            (xr.DataArray([1], dims=['time']), xr.DataArray([1], dims=['time'])),
            (xr.DataArray([0.001], dims=['time']), xr.DataArray([1], dims=['time'])),  # Using default epsilon
            (xr.DataArray([1e-4], dims=['time']), xr.DataArray([1], dims=['time'])),
            (xr.DataArray([1e-8], dims=['time']), xr.DataArray([0], dims=['time'])),
            # Case 1: Multiple timestep DataArrays
            (xr.DataArray([0, 5, 0], dims=['time']), xr.DataArray([0, 1, 0], dims=['time'])),
            (xr.DataArray([0.1, 0, 0.3], dims=['time']), xr.DataArray([1, 0, 1], dims=['time'])),
            (xr.DataArray([0, 0, 0], dims=['time']), xr.DataArray([0, 0, 0], dims=['time'])),
            (xr.DataArray([0.1, 0, 0.2], dims=['time']), xr.DataArray([1, 0, 1], dims=['time'])),
=======
            # Case 1: Empty list
            ([], np.array([0])),
            # Case 2: All None values
            ([None, None], np.array([0])),
            # Case 3: Single value arrays
            ([np.array([0])], np.array([0])),
            ([np.array([1])], np.array([1])),
            ([np.array([0.001])], np.array([1])),  # Using default epsilon
            ([np.array([1e-4])], np.array([1])),
            ([np.array([1e-8])], np.array([0])),
            # Case 4: Multiple 1D arrays
            ([np.array([0, 5, 0]), np.array([0, 0, 1])], np.array([0, 1, 1])),
            ([np.array([0.1, 0, 0.3]), None, np.array([0, 0, 0])], np.array([1, 0, 1])),
            ([np.array([0, 0, 0]), np.array([0, 1, 0])], np.array([0, 1, 0])),
            ([np.array([0.1, 0, 0]), np.array([0, 0, 0.2])], np.array([1, 0, 1])),
            # Case 6: Mix of None and 1D arrays
            ([None, np.array([0, 0, 0]), np.array([0, 1, 0]), np.array([0, 0, 0])], np.array([0, 1, 0])),
            ([np.array([0, 0, 0]), None, np.array([0, 0, 0]), np.array([0, 0, 0])], np.array([0, 0, 0])),
>>>>>>> 23d5e2e1
        ],
    )
    def test_compute_previous_on_states(self, previous_values, expected):
        """Test compute_previous_states with various inputs."""
        result = ModelingUtilities.compute_previous_states(previous_values)
        xr.testing.assert_equal(result, expected)

    @pytest.mark.parametrize(
        'previous_values, epsilon, expected',
        [
            # Testing with different epsilon values
            (xr.DataArray([1e-6, 1e-4, 1e-2], dims=['time']), 1e-3, xr.DataArray([0, 0, 1], dims=['time'])),
            (xr.DataArray([1e-6, 1e-4, 1e-2], dims=['time']), 1e-5, xr.DataArray([0, 1, 1], dims=['time'])),
            (xr.DataArray([1e-6, 1e-4, 1e-2], dims=['time']), 1e-1, xr.DataArray([0, 0, 0], dims=['time'])),
            # Mixed case with custom epsilon
            (xr.DataArray([0.05, 0.005, 0.0005], dims=['time']), 0.01, xr.DataArray([1, 0, 0], dims=['time'])),
        ],
    )
    def test_compute_previous_on_states_with_epsilon(self, previous_values, epsilon, expected):
        """Test compute_previous_states with custom epsilon values."""
        result = ModelingUtilities.compute_previous_states(previous_values, epsilon)
        xr.testing.assert_equal(result, expected)

    @pytest.mark.parametrize(
        'previous_values, expected_shape',
        [
            # Check that output shapes match expected dimensions
            (xr.DataArray([0, 1, 0, 1], dims=['time']), (4,)),
            (xr.DataArray([0, 1], dims=['time']), (2,)),
            (xr.DataArray([1, 0], dims=['time']), (2,)),
        ],
    )
    def test_output_shapes(self, previous_values, expected_shape):
        """Test that output array has the correct shape."""
        result = ModelingUtilities.compute_previous_states(previous_values)
        assert result.shape == expected_shape<|MERGE_RESOLUTION|>--- conflicted
+++ resolved
@@ -40,13 +40,8 @@
     )
     def test_compute_duration_raises_error(self, binary_values, hours_per_timestep):
         """Test error conditions."""
-<<<<<<< HEAD
-        with pytest.raises(TypeError):
+        with pytest.raises(ValueError):
             ModelingUtilities.compute_consecutive_hours_in_state(binary_values, hours_per_timestep)
-=======
-        with pytest.raises(ValueError):
-            ConsecutiveStateModel.compute_consecutive_hours_in_state(binary_values, hours_per_timestep)
->>>>>>> 23d5e2e1
 
 
 class TestComputePreviousOnStates:
@@ -55,7 +50,6 @@
     @pytest.mark.parametrize(
         'previous_values, expected',
         [
-<<<<<<< HEAD
             # Case 1: Single value DataArrays
             (xr.DataArray([0], dims=['time']), xr.DataArray([0], dims=['time'])),
             (xr.DataArray([1], dims=['time']), xr.DataArray([1], dims=['time'])),
@@ -67,26 +61,6 @@
             (xr.DataArray([0.1, 0, 0.3], dims=['time']), xr.DataArray([1, 0, 1], dims=['time'])),
             (xr.DataArray([0, 0, 0], dims=['time']), xr.DataArray([0, 0, 0], dims=['time'])),
             (xr.DataArray([0.1, 0, 0.2], dims=['time']), xr.DataArray([1, 0, 1], dims=['time'])),
-=======
-            # Case 1: Empty list
-            ([], np.array([0])),
-            # Case 2: All None values
-            ([None, None], np.array([0])),
-            # Case 3: Single value arrays
-            ([np.array([0])], np.array([0])),
-            ([np.array([1])], np.array([1])),
-            ([np.array([0.001])], np.array([1])),  # Using default epsilon
-            ([np.array([1e-4])], np.array([1])),
-            ([np.array([1e-8])], np.array([0])),
-            # Case 4: Multiple 1D arrays
-            ([np.array([0, 5, 0]), np.array([0, 0, 1])], np.array([0, 1, 1])),
-            ([np.array([0.1, 0, 0.3]), None, np.array([0, 0, 0])], np.array([1, 0, 1])),
-            ([np.array([0, 0, 0]), np.array([0, 1, 0])], np.array([0, 1, 0])),
-            ([np.array([0.1, 0, 0]), np.array([0, 0, 0.2])], np.array([1, 0, 1])),
-            # Case 6: Mix of None and 1D arrays
-            ([None, np.array([0, 0, 0]), np.array([0, 1, 0]), np.array([0, 0, 0])], np.array([0, 1, 0])),
-            ([np.array([0, 0, 0]), None, np.array([0, 0, 0]), np.array([0, 0, 0])], np.array([0, 0, 0])),
->>>>>>> 23d5e2e1
         ],
     )
     def test_compute_previous_on_states(self, previous_values, expected):
