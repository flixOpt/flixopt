--- conflicted
+++ resolved
@@ -373,13 +373,8 @@
         # If there's no on_off parameter, the right-hand side should be 1
         assert_conequal(
             model.constraints['Converter|Converter(input)|flow_rate|single_segment'],
-<<<<<<< HEAD
-            sum([model.variables[f'Converter|Piece_{i}|inside_piece']
-                 for i in range(len(piecewise_model.pieces))]) == 1
-=======
             sum([model.variables[f'Converter|Piece_{i}|inside_piece'] for i in range(len(piecewise_model.pieces))])
-            <= 1,
->>>>>>> eb9fefaa
+            == 1,
         )
 
     def test_piecewise_conversion_with_onoff(self, basic_flow_system_linopy):
