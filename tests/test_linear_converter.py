--- conflicted
+++ resolved
@@ -184,19 +184,10 @@
         )
 
         # Check on_off effects
-<<<<<<< HEAD
-        assert 'Converter->Costs(temporal)' in model.constraints
-        assert_conequal(
-            model.constraints['Converter->Costs(temporal)'],
-            model.variables['Converter->Costs(temporal)']
-            == converter.model.on_off.variables['Converter|on'] * model.hours_per_step * 5,
-=======
-        assert 'Converter->costs(operation)' in model.constraints
-        assert_conequal(
-            model.constraints['Converter->costs(operation)'],
-            model.variables['Converter->costs(operation)']
-            == model.variables['Converter|on'] * model.hours_per_step * 5,
->>>>>>> 95f3666d
+        assert 'Converter->costs(temporal)' in model.constraints
+        assert_conequal(
+            model.constraints['Converter->costs(temporal)'],
+            model.variables['Converter->costs(temporal)'] == model.variables['Converter|on'] * model.hours_per_step * 5,
         )
 
     def test_linear_converter_multidimensional(self, basic_flow_system_linopy_coords, coords_config):
@@ -497,19 +488,10 @@
         )
 
         # Verify that the costs effect is applied
-<<<<<<< HEAD
-        assert 'Converter->Costs(temporal)' in model.constraints
-        assert_conequal(
-            model.constraints['Converter->Costs(temporal)'],
-            model.variables['Converter->Costs(temporal)']
-            == converter.model.on_off.variables['Converter|on'] * model.hours_per_step * 5,
-=======
-        assert 'Converter->costs(operation)' in model.constraints
-        assert_conequal(
-            model.constraints['Converter->costs(operation)'],
-            model.variables['Converter->costs(operation)']
-            == model.variables['Converter|on'] * model.hours_per_step * 5,
->>>>>>> 95f3666d
+        assert 'Converter->costs(temporal)' in model.constraints
+        assert_conequal(
+            model.constraints['Converter->costs(temporal)'],
+            model.variables['Converter->costs(temporal)'] == model.variables['Converter|on'] * model.hours_per_step * 5,
         )
 
 
