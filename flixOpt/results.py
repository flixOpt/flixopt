import datetime
import json
import logging
import pathlib
from typing import TYPE_CHECKING, Dict, List, Literal, Optional, Tuple, Union

import linopy
import matplotlib.pyplot as plt
import numpy as np
import pandas as pd
import plotly
import xarray as xr
import yaml

from . import io as fx_io
from . import plotting
from .core import TimeSeriesCollection
<<<<<<< HEAD
from .io import _results_structure
from .results_explorer import explore_results
=======
>>>>>>> ecf0079b

if TYPE_CHECKING:
    import pyvis

    from .calculation import Calculation, SegmentedCalculation


logger = logging.getLogger('flixOpt')


class CalculationResults:
<<<<<<< HEAD
    """
    Results for a Calculation.
    This class is used to collect the results of a Calculation.
    It is used to analyze the results and to visualize the results.

    Attributes:
        model: linopy.Model
            The linopy model that was used to solve the calculation.
        components: Dict[str, ComponentResults]
            A dictionary of ComponentResults for each component in the flow_system.
        buses: Dict[str, BusResults]
            A dictionary of BusResults for each bus in the flow_system.
        effects: Dict[str, EffectResults]
            A dictionary of EffectResults for each effect in the flow_system.
        timesteps_extra: pd.DatetimeIndex
            The extra timesteps of the flow_system.
        hours_per_timestep: xr.DataArray
            The duration of each timestep in hours.
=======
    """Results container for Calculation results.

    This class is used to collect the results of a Calculation.
    It provides access to component, bus, and effect
    results, and includes methods for filtering, plotting, and saving results.

    The recommended way to create instances is through the class methods
    `from_file()` or `from_calculation()`, rather than direct initialization.

    Attributes:
        solution (xr.Dataset): Dataset containing optimization results.
        flow_system (xr.Dataset): Dataset containing the flow system.
        summary (Dict): Information about the calculation.
        name (str): Name identifier for the calculation.
        model (linopy.Model): The optimization model (if available).
        folder (pathlib.Path): Path to the results directory.
        components (Dict[str, ComponentResults]): Results for each component.
        buses (Dict[str, BusResults]): Results for each bus.
        effects (Dict[str, EffectResults]): Results for each effect.
        timesteps_extra (pd.DatetimeIndex): The extended timesteps.
        hours_per_timestep (xr.DataArray): Duration of each timestep in hours.

    Example:
        Load results from saved files:

        >>> results = CalculationResults.from_file("results_dir", "optimization_run_1")
        >>> element_result = results["Boiler"]
        >>> results.plot_heatmap("Boiler(Q_th)|flow_rate")
        >>> results.to_file(compression=5)
        >>> results.to_file(folder="new_results_dir", compression=5)  # Save the results to a new folder
>>>>>>> ecf0079b
    """

    launch_dashboard = explore_results

    @classmethod
    def from_file(cls, folder: Union[str, pathlib.Path], name: str):
        """Create CalculationResults instance by loading from saved files.

        This method loads the calculation results from previously saved files,
        including the solution, flow system, model (if available), and metadata.

        Args:
            folder: Path to the directory containing the saved files.
            name: Base name of the saved files (without file extensions).

        Returns:
            CalculationResults: A new instance containing the loaded data.

        Raises:
            FileNotFoundError: If required files cannot be found.
            ValueError: If files exist but cannot be properly loaded.
        """
        folder = pathlib.Path(folder)
        paths = fx_io.CalculationResultsPaths(folder, name)

        model = None
        if paths.linopy_model.exists():
            try:
                logger.info(f'loading the linopy model "{name}" from file ("{paths.linopy_model}")')
                model = linopy.read_netcdf(paths.linopy_model)
            except Exception as e:
                logger.critical(f'Could not load the linopy model "{name}" from file ("{paths.linopy_model}"): {e}')

        with open(paths.summary, 'r', encoding='utf-8') as f:
            summary = yaml.load(f, Loader=yaml.FullLoader)

        return cls(solution=fx_io.load_dataset_from_netcdf(paths.solution),
                   flow_system=fx_io.load_dataset_from_netcdf(paths.flow_system),
                   name=name,
                   folder=folder,
                   model=model,
                   summary=summary)

    @classmethod
    def from_calculation(cls, calculation: 'Calculation'):
        """Create CalculationResults directly from a Calculation object.

<<<<<<< HEAD
    def __init__(
        self,
        model: linopy.Model,
        results_structure: Dict[str, Dict[str, Dict]],
        name: str,
        infos: Dict,
        network_infos: Dict,
        folder: Optional[pathlib.Path] = None
    ):
        """
        Args:
            model: The linopy model that was used to solve the calculation.
            results_structure: The structure of the flow_system that was used to solve the calculation.
            name: The name of the calculation.
            infos: Information about the calculation,
            network_infos: Information about the network.
            folder: The folder where the results are saved.
        """

        self.model = model
        self._results_structure = results_structure
        self.infos = infos
        self.network_infos = network_infos
=======
        This method extracts the solution, flow system, and other relevant
        information directly from an existing Calculation object.

        Args:
            calculation: A Calculation object containing a solved model.

        Returns:
            CalculationResults: A new instance containing the results from
                the provided calculation.

        Raises:
            AttributeError: If the calculation doesn't have required attributes.
        """
        return cls(
            solution=calculation.model.solution,
            flow_system=calculation.flow_system.as_dataset(constants_in_dataset=True),
            summary=calculation.summary,
            model=calculation.model,
            name=calculation.name,
            folder=calculation.folder,
        )

    def __init__(
        self,
        solution: xr.Dataset,
        flow_system: xr.Dataset,
        name: str,
        summary: Dict,
        folder: Optional[pathlib.Path] = None,
        model: Optional[linopy.Model] = None,
    ):
        """
        Args:
            solution: The solution of the optimization.
            flow_system: The flow_system that was used to create the calculation as a datatset.
            name: The name of the calculation.
            summary: Information about the calculation,
            folder: The folder where the results are saved.
            model: The linopy model that was used to solve the calculation.
        """
        self.solution = solution
        self.flow_system = flow_system
        self.summary = summary
>>>>>>> ecf0079b
        self.name = name
        self.model = model
        self.folder = pathlib.Path(folder) if folder is not None else pathlib.Path.cwd() / 'results'
        self.components = {label: ComponentResults.from_json(self, infos)
                           for label, infos in self.solution.attrs['Components'].items()}

        self.buses = {label: BusResults.from_json(self, infos)
                      for label, infos in self.solution.attrs['Buses'].items()}

        self.effects = {label: EffectResults.from_json(self, infos)
                        for label, infos in self.solution.attrs['Effects'].items()}

        self.timesteps_extra = self.solution.indexes['time']
        self.hours_per_timestep = TimeSeriesCollection.calculate_hours_per_timestep(self.timesteps_extra)

    def __getitem__(self, key: str) -> Union['ComponentResults', 'BusResults', 'EffectResults']:
        if key in self.components:
            return self.components[key]
        if key in self.buses:
            return self.buses[key]
        if key in self.effects:
            return self.effects[key]
        raise KeyError(f'No element with label {key} found.')

    @property
    def storages(self) -> List['ComponentResults']:
        """All storages in the results."""
        return [comp for comp in self.components.values() if comp.is_storage]

    @property
    def objective(self) -> float:
        """ The objective result of the optimization. """
        return self.summary['Main Results']['Objective']

    @property
    def variables(self) -> linopy.Variables:
        """ The variables of the optimization. Only available if the linopy.Model is available. """
        if self.model is None:
            raise ValueError('The linopy model is not available.')
        return self.model.variables

    @property
    def constraints(self) -> linopy.Constraints:
        """The constraints of the optimization. Only available if the linopy.Model is available."""
        if self.model is None:
            raise ValueError('The linopy model is not available.')
        return self.model.constraints

    def filter_solution(self,
               variable_dims: Optional[Literal['scalar', 'time']] = None,
               element: Optional[str] = None) -> xr.Dataset:
        """
        Filter the solution to a specific variable dimension and element.
        If no element is specified, all elements are included.

        Args:
            variable_dims: The dimension of the variables to filter for.
            element: The element to filter for.
        """
        if element is not None:
            return filter_dataset(self[element].solution, variable_dims)
        return filter_dataset(self.solution, variable_dims)

    def plot_heatmap(
        self,
        variable_name: str,
        heatmap_timeframes: Literal['YS', 'MS', 'W', 'D', 'h', '15min', 'min'] = 'D',
        heatmap_timesteps_per_frame: Literal['W', 'D', 'h', '15min', 'min'] = 'h',
        color_map: str = 'portland',
        save: Union[bool, pathlib.Path] = False,
        show: bool = True,
        engine: plotting.PlottingEngine = 'plotly'
    ) -> Union[plotly.graph_objs.Figure, Tuple[plt.Figure, plt.Axes]]:
        return plot_heatmap(
            dataarray=self.solution[variable_name],
            name=variable_name,
            folder=self.folder,
            heatmap_timeframes=heatmap_timeframes,
            heatmap_timesteps_per_frame=heatmap_timesteps_per_frame,
            color_map=color_map,
            save=save,
            show=show,
            engine=engine,
        )

    def plot_network(
            self,
            controls: Union[
                bool,
                List[
                    Literal['nodes', 'edges', 'layout', 'interaction', 'manipulation', 'physics', 'selection', 'renderer']
                ],
            ] = True,
            path: Optional[pathlib.Path] = None,
            show: bool = False
    ) -> 'pyvis.network.Network':
        """ See flixOpt.flow_system.FlowSystem.plot_network """
        try:
            from .flow_system import FlowSystem
            flow_system = FlowSystem.from_dataset(self.flow_system)
        except Exception as e:
            logger.critical(f'Could not reconstruct the flow_system from dataset: {e}')
            return None
        if path is None:
            path = self.folder / f'{self.name}--network.html'
        return flow_system.plot_network(controls=controls, path=path, show=show)

    def to_file(
        self,
        folder: Optional[Union[str, pathlib.Path]] = None,
        name: Optional[str] = None,
        compression: int = 5,
        document_model: bool = True,
        save_linopy_model: bool = False,
    ):
        """
        Save the results to a file
        Args:
            folder: The folder where the results should be saved. Defaults to the folder of the calculation.
            name: The name of the results file. If not provided, Defaults to the name of the calculation.
            compression: The compression level to use when saving the solution file (0-9). 0 means no compression.
            document_model: Wether to document the mathematical formulations in the model.
            save_linopy_model: Wether to save the model to file. If True, the (linopy) model is saved as a .nc4 file.
                The model file size is rougly 100 times larger than the solution file.
        """
        folder = self.folder if folder is None else pathlib.Path(folder)
        name = self.name if name is None else name
        if not folder.exists():
            try:
                folder.mkdir(parents=False)
            except FileNotFoundError as e:
                raise FileNotFoundError(f'Folder {folder} and its parent do not exist. Please create them first.') from e

        paths = fx_io.CalculationResultsPaths(folder, name)

        fx_io.save_dataset_to_netcdf(self.solution, paths.solution, compression=compression)
        fx_io.save_dataset_to_netcdf(self.flow_system, paths.flow_system, compression=compression)

        with open(paths.summary, 'w', encoding='utf-8') as f:
            yaml.dump(self.summary, f, allow_unicode=True, sort_keys=False, indent=4, width=1000)

        if save_linopy_model:
            if self.model is None:
                logger.critical('No model in the CalculationResults. Saving the model is not possible.')
            else:
                self.model.to_netcdf(paths.linopy_model)

        if document_model:
            if self.model is None:
                logger.critical('No model in the CalculationResults. Documenting the model is not possible.')
            else:
                fx_io.document_linopy_model(self.model, path=paths.model_documentation)

        logger.info(f'Saved calculation results "{name}" to {paths.model_documentation.parent}')


class _ElementResults:
    @classmethod
    def from_json(cls, calculation_results, json_data: Dict) -> '_ElementResults':
        return cls(calculation_results,
                   json_data['label'],
                   json_data['variables'],
                   json_data['constraints'])

    def __init__(self,
                 calculation_results: CalculationResults,
                 label: str,
                 variables: List[str],
                 constraints: List[str]):
        self._calculation_results = calculation_results
        self.label = label
        self._variable_names = variables
        self._constraint_names = constraints

        self.solution = self._calculation_results.solution[self._variable_names]

    @property
    def variables(self) -> linopy.Variables:
        """
        Returns the variables of the element.

        Raises:
            ValueError: If the linopy model is not availlable.
        """
        if self._calculation_results.model is None:
            raise ValueError('The linopy model is not available.')
        return self._calculation_results.model.variables[self._variable_names]

    @property
    def constraints(self) -> linopy.Constraints:
        """
        Returns the variables of the element.

        Raises:
            ValueError: If the linopy model is not availlable.
        """
        if self._calculation_results.model is None:
            raise ValueError('The linopy model is not available.')
        return self._calculation_results.model.constraints[self._variable_names]

    def filter_solution(self, variable_dims: Optional[Literal['scalar', 'time']] = None) -> xr.Dataset:
        """
        Filter the solution of the element by dimension.

        Args:
            variable_dims: The dimension of the variables to filter for.
        """
        return filter_dataset(self.solution, variable_dims)


class _NodeResults(_ElementResults):
    @classmethod
    def from_json(cls, calculation_results, json_data: Dict)  -> '_NodeResults':
        return cls(calculation_results,
                   json_data['label'],
                   json_data['variables'],
                   json_data['constraints'],
                   json_data['inputs'],
                   json_data['outputs'])

    def __init__(self,
                 calculation_results: CalculationResults,
                 label: str,
                 variables: List[str],
                 constraints: List[str],
                 inputs: List[str],
                 outputs: List[str]):
        super().__init__(calculation_results, label, variables, constraints)
        self.inputs = inputs
        self.outputs = outputs

    def plot_node_balance(
        self,
        save: Union[bool, pathlib.Path] = False,
        show: bool = True,
        colors: plotting.ColorType = 'viridis',
        engine: plotting.PlottingEngine = 'plotly',
    ) -> Union[plotly.graph_objs.Figure, Tuple[plt.Figure, plt.Axes]]:
        """
        Plots the node balance of the Component or Bus.
        Args:
            save: Whether to save the plot or not. If a path is provided, the plot will be saved at that location.
            show: Whether to show the plot or not.
            engine: The engine to use for plotting. Can be either 'plotly' or 'matplotlib'.
        """
        if engine == 'plotly':
            figure_like = plotting.with_plotly(
                self.node_balance(with_last_timestep=True).to_dataframe(),
                colors=colors,
                mode='area',
                title=f'Flow rates of {self.label}'
            )
            default_filetype = '.html'
        elif engine == 'matplotlib':
            figure_like = plotting.with_matplotlib(
                self.node_balance(with_last_timestep=True).to_dataframe(),
                colors=colors,
                mode='bar',
                title=f'Flow rates of {self.label}',
            )
            default_filetype = '.png'
        else:
            raise ValueError(f'Engine "{engine}" not supported. Use "plotly" or "matplotlib"')

        return plotting.export_figure(
            figure_like=figure_like,
            default_path=self._calculation_results.folder / f'{self.label} (flow rates)',
            default_filetype=default_filetype,
            user_path=None if isinstance(save, bool) else pathlib.Path(save),
            show=show,
            save=True if save else False,
        )

    def plot_node_balance_pie(
        self,
        lower_percentage_group: float = 5,
        colors: plotting.ColorType = 'viridis',
        text_info: str = 'percent+label+value',
        save: Union[bool, pathlib.Path] = False,
        show: bool = True,
        engine: plotting.PlottingEngine = 'plotly'
    ) -> plotly.graph_objects.Figure:
        """
        Plots a pie chart of the flow hours of the inputs and outputs of buses or components.

        Args:
            colors: a colorscale or a list of colors to use for the plot
            lower_percentage_group: The percentage of flow_hours that is grouped in "Others" (0...100)
            text_info: What information to display on the pie plot
            save: Whether to save the figure.
            show: Whether to show the figure.
            engine: Plotting engine to use. Only 'plotly' is implemented atm.
        """
        inputs = sanitize_dataset(
            ds=self.solution[self.inputs],
            threshold=1e-5,
            drop_small_vars=True,
            zero_small_values=True,
        ) * self._calculation_results.hours_per_timestep
        outputs = sanitize_dataset(
            ds=self.solution[self.outputs],
            threshold=1e-5,
            drop_small_vars=True,
            zero_small_values=True,
        ) * self._calculation_results.hours_per_timestep

        if engine == 'plotly':
            figure_like = plotting.dual_pie_with_plotly(
                inputs.to_dataframe().sum(),
                outputs.to_dataframe().sum(),
                colors=colors,
                title=f'Flow hours of {self.label}',
                text_info=text_info,
                subtitles=('Inputs', 'Outputs'),
                legend_title='Flows',
                lower_percentage_group=lower_percentage_group,
            )
            default_filetype = '.html'
        elif engine == 'matplotlib':
            logger.debug('Parameter text_info is not supported for matplotlib')
            figure_like = plotting.dual_pie_with_matplotlib(
                inputs.to_dataframe().sum(),
                outputs.to_dataframe().sum(),
                colors=colors,
                title=f'Total flow hours of {self.label}',
                subtitles=('Inputs', 'Outputs'),
                legend_title='Flows',
                lower_percentage_group=lower_percentage_group,
            )
            default_filetype = '.png'
        else:
            raise ValueError(f'Engine "{engine}" not supported. Use "plotly" or "matplotlib"')

        return plotting.export_figure(
            figure_like=figure_like,
            default_path=self._calculation_results.folder / f'{self.label} (total flow hours)',
            default_filetype=default_filetype,
            user_path=None if isinstance(save, bool) else pathlib.Path(save),
            show=show,
            save=True if save else False,
        )

    def node_balance(
        self,
        negate_inputs: bool = True,
        negate_outputs: bool = False,
        threshold: Optional[float] = 1e-5,
        with_last_timestep: bool = False
    ) -> xr.Dataset:
        return sanitize_dataset(
            ds=self.solution[self.inputs + self.outputs],
            threshold=threshold,
            timesteps=self._calculation_results.timesteps_extra if with_last_timestep else None,
            negate=(
                self.outputs + self.inputs if negate_outputs and negate_inputs
                else self.outputs if negate_outputs
                else self.inputs if negate_inputs
                else None),
        )


class BusResults(_NodeResults):
    """Results for a Bus"""


class ComponentResults(_NodeResults):
    """Results for a Component"""

    @property
    def is_storage(self) -> bool:
        return self._charge_state in self._variable_names

    @property
    def _charge_state(self) -> str:
        return f'{self.label}|charge_state'

    @property
    def charge_state(self) -> xr.DataArray:
        """ Get the solution of the charge state of the Storage. """
        if not self.is_storage:
            raise ValueError(f'Cant get charge_state. "{self.label}" is not a storage')
        return self.solution[self._charge_state]

    def plot_charge_state(
        self,
        save: Union[bool, pathlib.Path] = False,
        show: bool = True,
        colors: plotting.ColorType = 'viridis',
        engine: plotting.PlottingEngine = 'plotly'
    ) -> plotly.graph_objs.Figure:
        """
        Plots the charge state of a Storage.
        Args:
            save: Whether to save the plot or not. If a path is provided, the plot will be saved at that location.
            show: Whether to show the plot or not.
            colors: The c
            engine: Plotting engine to use. Only 'plotly' is implemented atm.

        Raises:
            ValueError: If the Component is not a Storage.
        """
        if engine != 'plotly':
            raise NotImplementedError(f'Plotting engine "{engine}" not implemented for ComponentResults.plot_charge_state.')

        if not self.is_storage:
            raise ValueError(f'Cant plot charge_state. "{self.label}" is not a storage')

        fig = plotting.with_plotly(
            self.node_balance(with_last_timestep=True).to_dataframe(),
            colors=colors,
            mode='area',
            title=f'Operation Balance of {self.label}',
        )

        # TODO: Use colors for charge state?

        charge_state = self.charge_state.to_dataframe()
        fig.add_trace(plotly.graph_objs.Scatter(
            x=charge_state.index, y=charge_state.values.flatten(), mode='lines', name=self._charge_state))

        return plotting.export_figure(
            fig,
            default_path=self._calculation_results.folder / f'{self.label} (charge state)',
            default_filetype='.html',
            user_path=None if isinstance(save, bool) else pathlib.Path(save),
            show=show,
            save=True if save else False)

    def node_balance_with_charge_state(
        self,
        negate_inputs: bool = True,
        negate_outputs: bool = False,
        threshold: Optional[float] = 1e-5
    ) -> xr.Dataset:
        """
        Returns a dataset with the node balance of the Storage including its charge state.
        Args:
            negate_inputs: Whether to negate the inputs of the Storage.
            negate_outputs: Whether to negate the outputs of the Storage.
            threshold: The threshold for small values.

        Raises:
            ValueError: If the Component is not a Storage.
        """
        if not self.is_storage:
            raise ValueError(f'Cant get charge_state. "{self.label}" is not a storage')
        variable_names = self.inputs + self.outputs + [self._charge_state]
        return sanitize_dataset(
            ds=self.solution[variable_names],
            threshold=threshold,
            timesteps=self._calculation_results.timesteps_extra,
            negate=(
                self.outputs + self.inputs if negate_outputs and negate_inputs
                else self.outputs if negate_outputs
                else self.inputs if negate_inputs
                else None),
        )


class EffectResults(_ElementResults):
    """Results for an Effect"""

    def get_shares_from(self, element: str):
        """ Get the shares from an Element (without subelements) to the Effect"""
        return self.solution[[name for name in self._variable_names if name.startswith(f'{element}->')]]


class SegmentedCalculationResults:
    """
    Class to store the results of a SegmentedCalculation.
    """
    @classmethod
    def from_calculation(cls, calculation: 'SegmentedCalculation'):
        return cls([calc.results for calc in calculation.sub_calculations],
                   all_timesteps=calculation.all_timesteps,
                   timesteps_per_segment=calculation.timesteps_per_segment,
                   overlap_timesteps=calculation.overlap_timesteps,
                   name=calculation.name,
                   folder=calculation.folder)

    @classmethod
    def from_file(cls, folder: Union[str, pathlib.Path], name: str):
        """ Create SegmentedCalculationResults directly from file"""
        folder = pathlib.Path(folder)
        path = folder / name
        nc_file = path.with_suffix('.nc4')
        logger.info(f'loading calculation "{name}" from file ("{nc_file}")')
        with open(path.with_suffix('.json'), 'r', encoding='utf-8') as f:
            meta_data = json.load(f)
        return cls(
            [CalculationResults.from_file(folder, name) for name in meta_data['sub_calculations']],
            all_timesteps=pd.DatetimeIndex([datetime.datetime.fromisoformat(date)
                                            for date in meta_data['all_timesteps']], name='time'),
            timesteps_per_segment=meta_data['timesteps_per_segment'],
            overlap_timesteps=meta_data['overlap_timesteps'],
            name=name,
            folder=folder
        )

    def __init__(self,
                 segment_results: List[CalculationResults],
                 all_timesteps: pd.DatetimeIndex,
                 timesteps_per_segment: int,
                 overlap_timesteps: int,
                 name: str,
                 folder: Optional[pathlib.Path] = None):
        self.segment_results = segment_results
        self.all_timesteps = all_timesteps
        self.timesteps_per_segment = timesteps_per_segment
        self.overlap_timesteps = overlap_timesteps
        self.name = name
        self.folder = pathlib.Path(folder) if folder is not None else pathlib.Path.cwd() / 'results'
        self.hours_per_timestep = TimeSeriesCollection.calculate_hours_per_timestep(self.all_timesteps)

    @property
    def meta_data(self) -> Dict[str, Union[int, List[str]]]:
        return {
            'all_timesteps': [datetime.datetime.isoformat(date) for date in self.all_timesteps],
            'timesteps_per_segment': self.timesteps_per_segment,
            'overlap_timesteps': self.overlap_timesteps,
            'sub_calculations': [calc.name for calc in self.segment_results]
        }

    @property
    def segment_names(self) -> List[str]:
        return [segment.name for segment in self.segment_results]

    def solution_without_overlap(self, variable_name: str) -> xr.DataArray:
        """Returns the solution of a variable without overlapping timesteps"""
        dataarrays = [result.solution[variable_name].isel(time=slice(None, self.timesteps_per_segment))
                      for result in self.segment_results[:-1]
                      ] + [self.segment_results[-1].solution[variable_name]]
        return xr.concat(dataarrays, dim='time')


    def plot_heatmap(
        self,
        variable_name: str,
        heatmap_timeframes: Literal['YS', 'MS', 'W', 'D', 'h', '15min', 'min'] = 'D',
        heatmap_timesteps_per_frame: Literal['W', 'D', 'h', '15min', 'min'] = 'h',
        color_map: str = 'portland',
        save: Union[bool, pathlib.Path] = False,
        show: bool = True,
        engine: plotting.PlottingEngine = 'plotly',
    ) -> Union[plotly.graph_objs.Figure, Tuple[plt.Figure, plt.Axes]]:
        """
        Plots a heatmap of the solution of a variable.

        Args:
            variable_name: The name of the variable to plot.
            heatmap_timeframes: The timeframes to use for the heatmap.
            heatmap_timesteps_per_frame: The timesteps per frame to use for the heatmap.
            color_map: The color map to use for the heatmap.
            save: Whether to save the plot or not. If a path is provided, the plot will be saved at that location.
            show: Whether to show the plot or not.
            engine: The engine to use for plotting. Can be either 'plotly' or 'matplotlib'.
        """
        return plot_heatmap(
            dataarray=self.solution_without_overlap(variable_name),
            name=variable_name,
            folder=self.folder,
            heatmap_timeframes=heatmap_timeframes,
            heatmap_timesteps_per_frame=heatmap_timesteps_per_frame,
            color_map=color_map,
            save=save,
            show=show,
            engine=engine,
        )

    def to_file(self,
                folder: Optional[Union[str, pathlib.Path]] = None,
                name: Optional[str] = None,
                compression: int = 5):
        """Save the results to a file"""
        folder = self.folder if folder is None else pathlib.Path(folder)
        name = self.name if name is None else name
        path = folder / name
        if not folder.exists():
            try:
                folder.mkdir(parents=False)
            except FileNotFoundError as e:
                raise FileNotFoundError(f'Folder {folder} and its parent do not exist. Please create them first.') from e
        for segment in self.segment_results:
            segment.to_file(folder=folder, name=f'{name}-{segment.name}', compression=compression)

        with open(path.with_suffix('.json'), 'w', encoding='utf-8') as f:
            json.dump(self.meta_data, f, indent=4, ensure_ascii=False)
        logger.info(f'Saved calculation "{name}" to {path}')

<<<<<<< HEAD
    @property
    def meta_data(self) -> Dict[str, Union[int, List[str]]]:
        return {
            'all_timesteps': [datetime.datetime.isoformat(date) for date in self.all_timesteps],
            'timesteps_per_segment': self.timesteps_per_segment,
            'overlap_timesteps': self.overlap_timesteps,
            'sub_calculations': [calc.name for calc in self.segment_results]
        }

    @property
    def segment_names(self) -> List[str]:
        return [segment.name for segment in self.segment_results]


def plotly_save_and_show(fig: plotly.graph_objs.Figure,
                         default_filename: pathlib.Path,
                         user_filename: Optional[pathlib.Path] = None,
                         show: bool = True,
                         save: bool = False) -> plotly.graph_objs.Figure:
    """
    Optionally saves and/or displays a Plotly figure.

    Args:
        fig: The Plotly figure to display or save.
        default_filename: The default file path if no user filename is provided.
        user_filename: An optional user-specified file path.
        show: Whether to display the figure (default: True).
        save: Whether to save the figure (default: False).

    Returns:
        go.Figure: The input figure.
    """
    filename = user_filename or default_filename
    if show and not save:
        fig.show()
    elif save and show:
        plotly.offline.plot(fig, filename=str(filename))
    elif save and not show:
        fig.write_html(filename)
    return fig

=======
>>>>>>> ecf0079b

def plot_heatmap(
    dataarray: xr.DataArray,
    name: str,
    folder: pathlib.Path,
    heatmap_timeframes: Literal['YS', 'MS', 'W', 'D', 'h', '15min', 'min'] = 'D',
    heatmap_timesteps_per_frame: Literal['W', 'D', 'h', '15min', 'min'] = 'h',
    color_map: str = 'portland',
    save: Union[bool, pathlib.Path] = False,
    show: bool = True,
    engine: plotting.PlottingEngine = 'plotly'
):
    """
    Plots a heatmap of the solution of a variable.

    Args:
        dataarray: The dataarray to plot.
        name: The name of the variable to plot.
        folder: The folder to save the plot to.
        heatmap_timeframes: The timeframes to use for the heatmap.
        heatmap_timesteps_per_frame: The timesteps per frame to use for the heatmap.
        color_map: The color map to use for the heatmap.
        save: Whether to save the plot or not. If a path is provided, the plot will be saved at that location.
        show: Whether to show the plot or not.
        engine: The engine to use for plotting. Can be either 'plotly' or 'matplotlib'.
    """
    heatmap_data = plotting.heat_map_data_from_df(
        dataarray.to_dataframe(name), heatmap_timeframes, heatmap_timesteps_per_frame, 'ffill')

    xlabel, ylabel = f'timeframe [{heatmap_timeframes}]', f'timesteps [{heatmap_timesteps_per_frame}]'

    if engine == 'plotly':
        figure_like = plotting.heat_map_plotly(
            heatmap_data, title=name, color_map=color_map,
            xlabel=xlabel, ylabel=ylabel
        )
        default_filetype = '.html'
    elif engine == 'matplotlib':
        figure_like = plotting.heat_map_matplotlib(
            heatmap_data, title=name, color_map=color_map,
            xlabel=xlabel, ylabel=ylabel
        )
        default_filetype = '.png'
    else:
        raise ValueError(f'Engine "{engine}" not supported. Use "plotly" or "matplotlib"')

    return plotting.export_figure(
            figure_like=figure_like,
            default_path=folder / f'{name} ({heatmap_timeframes}-{heatmap_timesteps_per_frame})',
            default_filetype=default_filetype,
            user_path=None if isinstance(save, bool) else pathlib.Path(save),
            show=show,
            save=True if save else False,
        )


def sanitize_dataset(
    ds: xr.Dataset,
    timesteps: Optional[pd.DatetimeIndex] = None,
    threshold: Optional[float] = 1e-5,
    negate: Optional[List[str]] = None,
    drop_small_vars: bool = True,
    zero_small_values: bool = False,
) -> xr.Dataset:
    """
    Sanitizes a dataset by handling small values (dropping or zeroing) and optionally reindexing the time axis.

    Args:
        ds: The dataset to sanitize.
        timesteps: The timesteps to reindex the dataset to. If None, the original timesteps are kept.
<<<<<<< HEAD
        threshold: The threshold for dropping variables. If None, no variables are dropped.
        negate: The variables to negate. If None, no variables are negated.
=======
        threshold: The threshold for small values processing. If None, no processing is done.
        negate: The variables to negate. If None, no variables are negated.
        drop_small_vars: If True, drops variables where all values are below threshold.
        zero_small_values: If True, sets values below threshold to zero.
>>>>>>> ecf0079b

    Returns:
        xr.Dataset: The sanitized dataset.
    """
    # Create a copy to avoid modifying the original
    ds = ds.copy()

    # Step 1: Negate specified variables
    if negate is not None:
        for var in negate:
            if var in ds:
                ds[var] = -ds[var]

    # Step 2: Handle small values
    if threshold is not None:
        ds_no_nan_abs = xr.apply_ufunc(np.abs, ds).fillna(0)  # Replace NaN with 0 (below threshold) for the comparison

        # Option 1: Drop variables where all values are below threshold
        if drop_small_vars:
            vars_to_drop = [var for var in ds.data_vars if (ds_no_nan_abs[var] <= threshold).all()]
            ds = ds.drop_vars(vars_to_drop)

        # Option 2: Set small values to zero
        if zero_small_values:
            for var in ds.data_vars:
                # Create a boolean mask of values below threshold
                mask = ds_no_nan_abs[var] <= threshold
                # Only proceed if there are values to zero out
                if mask.any():
                    # Create a copy to ensure we don't modify data with views
                    ds[var] = ds[var].copy()
                    # Set values below threshold to zero
                    ds[var] = ds[var].where(~mask, 0)

    # Step 3: Reindex to specified timesteps if needed
    if timesteps is not None and not ds.indexes['time'].equals(timesteps):
        ds = ds.reindex({'time': timesteps}, fill_value=np.nan)

    return ds


def filter_dataset(
        ds: xr.Dataset,
        variable_dims: Optional[Literal['scalar', 'time']] = None,
) -> xr.Dataset:
    """
    Filters a dataset by its dimensions.

    Args:
        ds: The dataset to filter.
        variable_dims: The dimension of the variables to filter for.
    """
    if variable_dims is None:
        return ds

    if variable_dims == 'scalar':
        return ds[[name for name, da in ds.data_vars.items() if len(da.dims) == 0]]
    elif variable_dims == 'time':
        return ds[[name for name, da in ds.data_vars.items() if 'time' in da.dims]]
    else:
        raise ValueError(f'Not allowed value for "filter_dataset()": {variable_dims=}')<|MERGE_RESOLUTION|>--- conflicted
+++ resolved
@@ -15,11 +15,7 @@
 from . import io as fx_io
 from . import plotting
 from .core import TimeSeriesCollection
-<<<<<<< HEAD
-from .io import _results_structure
 from .results_explorer import explore_results
-=======
->>>>>>> ecf0079b
 
 if TYPE_CHECKING:
     import pyvis
@@ -31,26 +27,6 @@
 
 
 class CalculationResults:
-<<<<<<< HEAD
-    """
-    Results for a Calculation.
-    This class is used to collect the results of a Calculation.
-    It is used to analyze the results and to visualize the results.
-
-    Attributes:
-        model: linopy.Model
-            The linopy model that was used to solve the calculation.
-        components: Dict[str, ComponentResults]
-            A dictionary of ComponentResults for each component in the flow_system.
-        buses: Dict[str, BusResults]
-            A dictionary of BusResults for each bus in the flow_system.
-        effects: Dict[str, EffectResults]
-            A dictionary of EffectResults for each effect in the flow_system.
-        timesteps_extra: pd.DatetimeIndex
-            The extra timesteps of the flow_system.
-        hours_per_timestep: xr.DataArray
-            The duration of each timestep in hours.
-=======
     """Results container for Calculation results.
 
     This class is used to collect the results of a Calculation.
@@ -81,7 +57,6 @@
         >>> results.plot_heatmap("Boiler(Q_th)|flow_rate")
         >>> results.to_file(compression=5)
         >>> results.to_file(folder="new_results_dir", compression=5)  # Save the results to a new folder
->>>>>>> ecf0079b
     """
 
     launch_dashboard = explore_results
@@ -129,31 +104,6 @@
     def from_calculation(cls, calculation: 'Calculation'):
         """Create CalculationResults directly from a Calculation object.
 
-<<<<<<< HEAD
-    def __init__(
-        self,
-        model: linopy.Model,
-        results_structure: Dict[str, Dict[str, Dict]],
-        name: str,
-        infos: Dict,
-        network_infos: Dict,
-        folder: Optional[pathlib.Path] = None
-    ):
-        """
-        Args:
-            model: The linopy model that was used to solve the calculation.
-            results_structure: The structure of the flow_system that was used to solve the calculation.
-            name: The name of the calculation.
-            infos: Information about the calculation,
-            network_infos: Information about the network.
-            folder: The folder where the results are saved.
-        """
-
-        self.model = model
-        self._results_structure = results_structure
-        self.infos = infos
-        self.network_infos = network_infos
-=======
         This method extracts the solution, flow system, and other relevant
         information directly from an existing Calculation object.
 
@@ -197,7 +147,6 @@
         self.solution = solution
         self.flow_system = flow_system
         self.summary = summary
->>>>>>> ecf0079b
         self.name = name
         self.model = model
         self.folder = pathlib.Path(folder) if folder is not None else pathlib.Path.cwd() / 'results'
@@ -787,50 +736,6 @@
             json.dump(self.meta_data, f, indent=4, ensure_ascii=False)
         logger.info(f'Saved calculation "{name}" to {path}')
 
-<<<<<<< HEAD
-    @property
-    def meta_data(self) -> Dict[str, Union[int, List[str]]]:
-        return {
-            'all_timesteps': [datetime.datetime.isoformat(date) for date in self.all_timesteps],
-            'timesteps_per_segment': self.timesteps_per_segment,
-            'overlap_timesteps': self.overlap_timesteps,
-            'sub_calculations': [calc.name for calc in self.segment_results]
-        }
-
-    @property
-    def segment_names(self) -> List[str]:
-        return [segment.name for segment in self.segment_results]
-
-
-def plotly_save_and_show(fig: plotly.graph_objs.Figure,
-                         default_filename: pathlib.Path,
-                         user_filename: Optional[pathlib.Path] = None,
-                         show: bool = True,
-                         save: bool = False) -> plotly.graph_objs.Figure:
-    """
-    Optionally saves and/or displays a Plotly figure.
-
-    Args:
-        fig: The Plotly figure to display or save.
-        default_filename: The default file path if no user filename is provided.
-        user_filename: An optional user-specified file path.
-        show: Whether to display the figure (default: True).
-        save: Whether to save the figure (default: False).
-
-    Returns:
-        go.Figure: The input figure.
-    """
-    filename = user_filename or default_filename
-    if show and not save:
-        fig.show()
-    elif save and show:
-        plotly.offline.plot(fig, filename=str(filename))
-    elif save and not show:
-        fig.write_html(filename)
-    return fig
-
-=======
->>>>>>> ecf0079b
 
 def plot_heatmap(
     dataarray: xr.DataArray,
@@ -901,15 +806,10 @@
     Args:
         ds: The dataset to sanitize.
         timesteps: The timesteps to reindex the dataset to. If None, the original timesteps are kept.
-<<<<<<< HEAD
-        threshold: The threshold for dropping variables. If None, no variables are dropped.
-        negate: The variables to negate. If None, no variables are negated.
-=======
         threshold: The threshold for small values processing. If None, no processing is done.
         negate: The variables to negate. If None, no variables are negated.
         drop_small_vars: If True, drops variables where all values are below threshold.
         zero_small_values: If True, sets values below threshold to zero.
->>>>>>> ecf0079b
 
     Returns:
         xr.Dataset: The sanitized dataset.
