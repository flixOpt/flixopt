--- conflicted
+++ resolved
@@ -838,19 +838,18 @@
 
     # Step 2: Handle small values
     if threshold is not None:
-<<<<<<< HEAD
-        abs_ds = xr.apply_ufunc(np.abs, ds)
+        ds_no_nan_abs = xr.apply_ufunc(np.abs, ds).fillna(0)  # Replace NaN with 0 (below threshold) for the comparison
 
         # Option 1: Drop variables where all values are below threshold
         if drop_small_vars:
-            vars_to_drop = [var for var in ds.data_vars if (abs_ds[var] <= threshold).all()]
+            vars_to_drop = [var for var in ds.data_vars if (ds_no_nan_abs[var] <= threshold).all()]
             ds = ds.drop_vars(vars_to_drop)
 
         # Option 2: Set small values to zero
         if zero_small_values:
             for var in ds.data_vars:
                 # Create a boolean mask of values below threshold
-                mask = abs_ds[var] <= threshold
+                mask = ds_no_nan_abs[var] <= threshold
                 # Only proceed if there are values to zero out
                 if mask.any():
                     # Create a copy to ensure we don't modify data with views
@@ -859,11 +858,6 @@
                     ds[var] = ds[var].where(~mask, 0)
 
     # Step 3: Reindex to specified timesteps if needed
-=======
-        ds_no_nan_abs = xr.apply_ufunc(np.abs, ds).fillna(0)  # Replace NaN with 0 (below thres        ds_without_na = ds.fillna(0)  # Replace NaN with 0 (below threshold) for the comparison
-        vars_to_drop = [var for var in ds.data_vars if (ds_no_nan_abs[var] <= threshold).all()]
-        ds = ds.drop_vars(vars_to_drop)
->>>>>>> 4ad50c8e
     if timesteps is not None and not ds.indexes['time'].equals(timesteps):
         ds = ds.reindex({'time': timesteps}, fill_value=np.nan)
 
