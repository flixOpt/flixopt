--- conflicted
+++ resolved
@@ -86,37 +86,28 @@
 
     def __init__(
         self,
-<<<<<<< HEAD
-        model: linopy.Model,
-=======
         solution: xr.Dataset,
         flow_system: xr.Dataset,
->>>>>>> 40a443d0
         results_structure: Dict[str, Dict[str, Dict]],
         name: str,
         infos: Dict,
         network_infos: Dict,
-<<<<<<< HEAD
-        folder: Optional[pathlib.Path] = None
+        folder: Optional[pathlib.Path] = None,
+        model: Optional[linopy.Model] = None,
     ):
         """
         Args:
-            model: The linopy model that was used to solve the calculation.
+            solution: The solution of the optimization.
+            flow_system: The flow_system that was used to create the calculation as a datatset.
             results_structure: The structure of the flow_system that was used to solve the calculation.
             name: The name of the calculation.
             infos: Information about the calculation,
             network_infos: Information about the network.
             folder: The folder where the results are saved.
-        """
-
-        self.model = model
-=======
-        folder: Optional[pathlib.Path] = None,
-        model: Optional[linopy.Model] = None,
-    ):
+            model: The linopy model that was used to solve the calculation.
+        """
         self.solution = solution
         self.flow_system = flow_system
->>>>>>> 40a443d0
         self._results_structure = results_structure
         self.infos = infos
         self.network_infos = network_infos
