--- conflicted
+++ resolved
@@ -23,7 +23,6 @@
 
 
 class CalculationResults:
-<<<<<<< HEAD
     """Results container for Calculation results.
 
     This class is used to collect the results of a Calculation.
@@ -55,26 +54,6 @@
         >>> results.plot_heatmap("Boiler(Q_th)|flow_rate")
         >>> results.to_file(compression=5)
         >>> results.to_file(folder="new_results_dir", compression=5)  # Save the results to a new folder
-=======
-    """
-    Results for a Calculation.
-    This class is used to collect the results of a Calculation.
-    It is used to analyze the results and to visualize the results.
-
-    Attributes:
-        model: linopy.Model
-            The linopy model that was used to solve the calculation.
-        components: Dict[str, ComponentResults]
-            A dictionary of ComponentResults for each component in the flow_system.
-        buses: Dict[str, BusResults]
-            A dictionary of BusResults for each bus in the flow_system.
-        effects: Dict[str, EffectResults]
-            A dictionary of EffectResults for each effect in the flow_system.
-        timesteps_extra: pd.DatetimeIndex
-            The extra timesteps of the flow_system.
-        hours_per_timestep: xr.DataArray
-            The duration of each timestep in hours.
->>>>>>> 24deb11c
     """
     @classmethod
     def from_file(cls, folder: Union[str, pathlib.Path], name: str):
