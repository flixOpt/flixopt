--- conflicted
+++ resolved
@@ -41,13 +41,9 @@
         self.flow_system = flow_system
         # Zeitdaten generieren:
         self.time_series, self.time_series_with_end, self.dt_in_hours, self.dt_in_hours_total = (
-<<<<<<< HEAD
             flow_system.get_time_data_from_indices(time_indices)
         )
-=======
-            flow_system.get_time_data_from_indices(time_indices))
         self.previous_dt_in_hours = flow_system.previous_dt_in_hours
->>>>>>> 51f5e9a6
         self.nr_of_time_steps = len(self.time_series)
         self.indices = range(self.nr_of_time_steps)
 
@@ -290,11 +286,7 @@
         # Get the constructor arguments and their default values
         init_params = sorted(
             inspect.signature(self.__init__).parameters.items(),
-<<<<<<< HEAD
-            key=lambda x: (x[0].lower() != 'label', x[0].lower()),  # Prioritize 'label'
-=======
             key=lambda x: (x[0].lower() != 'label', x[0].lower())  # Prioritize 'label'
->>>>>>> 51f5e9a6
         )
         # Build a dict of attribute=value pairs, excluding defaults
         details = {'class': ':'.join([cls.__name__ for cls in self.__class__.__mro__])}
@@ -344,14 +336,8 @@
         self.model: Optional[ElementModel] = None
 
     def _plausibility_checks(self) -> None:
-<<<<<<< HEAD
         """This function is used to do some basic plausibility checks for each Element during initialization"""
         raise NotImplementedError('Every Element needs a _plausibility_checks() method')
-=======
-        """ This function is used to do some basic plausibility checks for each Element during initialization """
-        raise NotImplementedError(f'Every Element needs a _plausibility_checks() method')
->>>>>>> 51f5e9a6
-
     def create_model(self) -> None:
         raise NotImplementedError('Every Element needs a create_model() method')
 
@@ -615,17 +601,12 @@
     elif isinstance(data, (tuple, set)):
         return copy_and_convert_datatypes([item for item in data], use_numpy)
     elif isinstance(data, dict):
-<<<<<<< HEAD
         return {
             copy_and_convert_datatypes(key, use_numpy, use_element_label=True): copy_and_convert_datatypes(
                 value, use_numpy, use_element_label
             )
             for key, value in data.items()
         }
-=======
-        return {copy_and_convert_datatypes(key, use_numpy, use_element_label=True):
-                    copy_and_convert_datatypes(value, use_numpy, use_element_label) for key, value in data.items()}
->>>>>>> 51f5e9a6
     elif isinstance(data, list):  # Shorten arrays/lists to be readable
         if use_numpy and all([isinstance(value, (int, float)) for value in data]):
             return np.array([item for item in data])
@@ -638,14 +619,9 @@
         elif use_numpy and np.issubdtype(data.dtype, np.number):
             return data
         else:
-<<<<<<< HEAD
             logger.critical(
                 f'An np.array with non-numeric content was found: {data=}.It will be converted to a list instead'
             )
-=======
-            logger.critical(f'An np.array with non-numeric content was found: {data=}.'
-                           f'It will be converted to a list instead')
->>>>>>> 51f5e9a6
             return copy_and_convert_datatypes(data.tolist(), use_numpy, use_element_label)
 
     elif isinstance(data, TimeSeries):
