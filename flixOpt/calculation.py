"""
This module contains the Calculation functionality for the flixOpt framework.
It is used to calculate a SystemModel for a given FlowSystem through a solver.
There are three different Calculation types:
    1. FullCalculation: Calculates the SystemModel for the full FlowSystem
    2. AggregatedCalculation: Calculates the SystemModel for the full FlowSystem, but aggregates the TimeSeriesData.
        This simplifies the mathematical model and usually speeds up the solving process.
    3. SegmentedCalculation: Solves a SystemModel for each individual Segment of the FlowSystem.
"""

import datetime
import logging
import math
import pathlib
import timeit
from typing import Any, Dict, List, Literal, Optional, Union

import numpy as np

from . import utils as utils
from .aggregation import AggregationModel, AggregationParameters, TimeSeriesCollection
from .components import Storage
from .core import Numeric, Skalar
from .elements import Component
from .features import InvestmentModel
from .flow_system import FlowSystem
from .solvers import Solver
from .structure import SystemModel, copy_and_convert_datatypes

logger = logging.getLogger('flixOpt')


class Calculation:
    """
    class for defined way of solving a flow_system optimization
    """

    def __init__(
        self,
        name,
        flow_system: FlowSystem,
        modeling_language: Literal['pyomo', 'cvxpy'] = 'pyomo',
        time_indices: Optional[Union[range, List[int]]] = None,
    ):
        """
        Parameters
        ----------
        name : str
            name of calculation
        flow_system : FlowSystem
            flow_system which should be calculated
        modeling_language : 'pyomo','cvxpy' (not implemeted yet)
            choose optimization modeling language
        time_indices : List[int] or None
            list with indices, which should be used for calculation. If None, then all timesteps are used.
        """
        self.name = name
        self.flow_system = flow_system
        self.modeling_language = modeling_language
        self.time_indices = time_indices

        self.system_model: Optional[SystemModel] = None
        self.durations = {'modeling': 0.0, 'solving': 0.0, 'saving': 0.0}  # Dauer der einzelnen Dinge

        self._paths: Dict[str, Optional[Union[pathlib.Path, List[pathlib.Path]]]] = {
            'log': None,
            'data': None,
            'info': None,
        }
        self._results = None

    def _define_path_names(self, save_results: Union[bool, str, pathlib.Path], include_timestamp: bool = False):
        """
        Creates the path for saving results and alters the name of the calculation to have a timestamp
        """
        if include_timestamp:
            timestamp = datetime.datetime.now()
            self.name = f'{timestamp.strftime("%Y-%m-%d")}_{self.name.replace(" ", "")}'

        if save_results:
            if not isinstance(save_results, (str, pathlib.Path)):
                save_results = 'results/'  # Standard path for results
            path = pathlib.Path.cwd() / save_results  # absoluter Pfad:

            path.mkdir(parents=True, exist_ok=True)  # Pfad anlegen, fall noch nicht vorhanden:

            self._paths['log'] = path / f'{self.name}_solver.log'
            self._paths['data'] = path / f'{self.name}_data.json'
            self._paths['results'] = path / f'{self.name}_results.json'
            self._paths['infos'] = path / f'{self.name}_infos.yaml'

    def _save_solve_infos(self):
        import json

        import yaml

        t_start = timeit.default_timer()
        with open(self._paths['results'], 'w', encoding='utf-8') as f:
            results = copy_and_convert_datatypes(self.results(), use_numpy=False, use_element_label=False)
            json.dump(results, f, indent=4)

        with open(self._paths['data'], 'w', encoding='utf-8') as f:
            data = copy_and_convert_datatypes(self.flow_system.infos(), use_numpy=False, use_element_label=False)
            json.dump(data, f, indent=4)

        self.durations['saving'] = round(timeit.default_timer() - t_start, 2)

        t_start = timeit.default_timer()
        nodes_info, edges_info = self.flow_system.network_infos()
        infos = {
            'Calculation': self.infos,
            'Model': self.system_model.infos,
            'Network': {'Nodes': nodes_info, 'Edges': edges_info},
        }

        with open(self._paths['infos'], 'w', encoding='utf-8') as f:
            yaml.dump(
                infos,
                f,
                width=1000,  # Verhinderung Zeilenumbruch für lange equations
                allow_unicode=True,
                sort_keys=False,
            )

        message = f' Saved Calculation: {self.name} '
        logger.info(f'{"":#^80}\n{message:#^80}\n{"":#^80}')
        logger.info(f'Saving calculation to .json took {self.durations["saving"]:>8.2f} seconds')
        logger.info(f'Saving calculation to .yaml took {(timeit.default_timer() - t_start):>8.2f} seconds')

    def results(self):
        if self._results is None:
            self._results = self.system_model.results()
        return self._results

    @property
    def infos(self):
        return {
            'Name': self.name,
            'Number of indices': len(self.time_indices) if self.time_indices else 'all',
            'Calculation Type': self.__class__.__name__,
            'Durations': self.durations,
        }


class FullCalculation(Calculation):
    """
    class for defined way of solving a flow_system optimization
    """

    def do_modeling(self) -> SystemModel:
        t_start = timeit.default_timer()

        self.flow_system.transform_data()
        for time_series in self.flow_system.all_time_series:
            time_series.activate_indices(self.time_indices)

        self.system_model = SystemModel(self.name, self.modeling_language, self.flow_system, self.time_indices)
        self.system_model.do_modeling()
        self.system_model.translate_to_modeling_language()

        self.durations['modeling'] = round(timeit.default_timer() - t_start, 2)
        return self.system_model

    def solve(self, solver: Solver, save_results: Union[bool, str, pathlib.Path] = False):
        self._define_path_names(save_results)
        t_start = timeit.default_timer()
        solver.logfile_name = self._paths['log']
        self.system_model.solve(solver)
        self.durations['solving'] = round(timeit.default_timer() - t_start, 2)

        if save_results:
            self._save_solve_infos()


class AggregatedCalculation(Calculation):
    """
    class for defined way of solving a flow_system optimization
    """

    def __init__(
        self,
        name,
        flow_system: FlowSystem,
        aggregation_parameters: AggregationParameters,
        components_to_clusterize: Optional[List[Component]] = None,
        modeling_language: Literal['pyomo', 'cvxpy'] = 'pyomo',
        time_indices: Optional[Union[range, List[int]]] = None,
    ):
        """
        Class for Optimizing the FLowSystem including:
            1. Aggregating TimeSeriesData via typical periods using tsam.
            2. Equalizing variables of typical periods.
        Parameters
        ----------
        name : str
            name of calculation
        aggregation_parameters : AggregationParameters
            Parameters for aggregation. See documentation of AggregationParameters class.
        components_to_clusterize: List[Component] or None
            List of Components to perform aggregation on. If None, then all components are aggregated.
            This means, teh variables in the components are equalized to each other, according to the typical periods
            computed in the DataAggregation
        flow_system : FlowSystem
            flow_system which should be calculated
        modeling_language : 'pyomo','cvxpy' (not implemeted yet)
            choose optimization modeling language
        time_indices : List[int] or None
            list with indices, which should be used for calculation. If None, then all timesteps are used.
        """
        super().__init__(name, flow_system, modeling_language, time_indices)
        self.aggregation_parameters = aggregation_parameters
        self.components_to_clusterize = components_to_clusterize
        self.time_series_for_aggregation = None
        self.aggregation = None
        self.time_series_collection: Optional[TimeSeriesCollection] = None

    def do_modeling(self) -> SystemModel:
        self.flow_system.transform_data()
        for time_series in self.flow_system.all_time_series:
            time_series.activate_indices(self.time_indices)

        from .aggregation import Aggregation

        (chosen_time_series, chosen_time_series_with_end, dt_in_hours, dt_in_hours_total) = (
            self.flow_system.get_time_data_from_indices(self.time_indices)
        )

        t_start_agg = timeit.default_timer()

        # Validation
        dt_min, dt_max = np.min(dt_in_hours), np.max(dt_in_hours)
        if not dt_min == dt_max:
            raise ValueError(
                f'Aggregation failed due to inconsistent time step sizes:'
                f'delta_t varies from {dt_min} to {dt_max} hours.'
            )
        steps_per_period = self.aggregation_parameters.hours_per_period / dt_in_hours[0]
        if not steps_per_period.is_integer():
            raise Exception(
                f'The selected {self.aggregation_parameters.hours_per_period=} does not match the time '
                f'step size of {dt_in_hours[0]} hours). It must be a multiple of {dt_in_hours[0]} hours.'
            )

        logger.info(f'{"":#^80}')
        logger.info(f'{" Aggregating TimeSeries Data ":#^80}')

        self.time_series_collection = TimeSeriesCollection(
            [ts for ts in self.flow_system.all_time_series if ts.is_array]
        )

        import pandas as pd

        original_data = pd.DataFrame(self.time_series_collection.data, index=chosen_time_series)

        # Aggregation - creation of aggregated timeseries:
        self.aggregation = Aggregation(
            original_data=original_data,
            hours_per_time_step=dt_min,
            hours_per_period=self.aggregation_parameters.hours_per_period,
            nr_of_periods=self.aggregation_parameters.nr_of_periods,
            weights=self.time_series_collection.weights,
            time_series_for_high_peaks=self.aggregation_parameters.labels_for_high_peaks,
            time_series_for_low_peaks=self.aggregation_parameters.labels_for_low_peaks,
        )

        self.aggregation.cluster()
        self.aggregation.plot()
        if self.aggregation_parameters.aggregate_data_and_fix_non_binary_vars:
            self.time_series_collection.insert_data(  # Converting it into a dict with labels as keys
                {
                    col: np.array(values)
                    for col, values in self.aggregation.aggregated_data.to_dict(orient='list').items()
                }
            )
        self.durations['aggregation'] = round(timeit.default_timer() - t_start_agg, 2)

        # Model the System
        t_start = timeit.default_timer()

        self.system_model = SystemModel(self.name, self.modeling_language, self.flow_system, self.time_indices)
        self.system_model.do_modeling()
        # Add Aggregation Model after modeling the rest
        aggregation_model = AggregationModel(
            self.aggregation_parameters, self.flow_system, self.aggregation, self.components_to_clusterize
        )
        self.system_model.other_models.append(aggregation_model)
        aggregation_model.do_modeling(self.system_model)

        self.system_model.translate_to_modeling_language()

        self.durations['modeling'] = round(timeit.default_timer() - t_start, 2)
        return self.system_model

    def solve(self, solver: Solver, save_results: Union[bool, str, pathlib.Path] = False):
        self._define_path_names(save_results)
        t_start = timeit.default_timer()
        solver.logfile_name = self._paths['log']
        self.system_model.solve(solver)
        self.durations['solving'] = round(timeit.default_timer() - t_start, 2)

        if save_results:
            self._save_solve_infos()


class SegmentedCalculation(Calculation):
    def __init__(
        self,
        name,
        flow_system: FlowSystem,
        segment_length: int,
        overlap_length: int,
        modeling_language: Literal['pyomo', 'cvxpy'] = 'pyomo',
        time_indices: Optional[Union[range, list[int]]] = None,
    ):
        """
        Dividing and Modeling the problem in (overlapping) segments.
        The final values of each Segment are recognized by the following segment, effectively coupling
        charge_states and flow_rates between segments.
        Because of this intersection, both modeling and solving is done in one step

        Take care:
        Parameters like InvestParameters, sum_of_flow_hours and other restrictions over the total time_series
        don't really work in this Calculation. Lower bounds to such SUMS can lead to weird results.
        This is NOT yet explicitly checked for...

        Parameters
        ----------
        name : str
            name of calculation
        flow_system : FlowSystem
            flow_system which should be calculated
        segment_length : int
            The number of time_steps per individual segment (without the overlap)
        overlap_length : int
            The number of time_steps that are added to each individual model. Used for better
            results of storages)
        modeling_language : 'pyomo', 'cvxpy' (not implemeted yet)
            choose optimization modeling language
        time_indices : List[int] or None
            list with indices, which should be used for calculation. If None, then all timesteps are used.

        """
        super().__init__(name, flow_system, modeling_language, time_indices)
        self.segment_length = segment_length
        self.overlap_length = overlap_length
        self._total_length = len(self.time_indices) if self.time_indices is not None else len(flow_system.time_series)
        self.number_of_segments = math.ceil(self._total_length / self.segment_length)
        self.sub_calculations: List[FullCalculation] = []

        assert segment_length > 2, 'The Segment length must be greater 2, due to unwanted internal side effects'
        assert self.segment_length_with_overlap <= self._total_length, (
            f'{self.segment_length_with_overlap=} cant be greater than the total length {self._total_length}'
        )

        # Storing all original start values
        self._original_start_values = {
            **{flow: flow.previous_flow_rate for flow in self.flow_system.flows.values()},
            **{
                comp: comp.initial_charge_state
                for comp in self.flow_system.components.values()
                if isinstance(comp, Storage)
            },
        }
        self._transfered_start_values: Dict[str, Dict[str, Any]] = {}

    def do_modeling_and_solve(self, solver: Solver, save_results: Union[bool, str, pathlib.Path] = True):
        logger.info(f'{"":#^80}')
        logger.info(f'{" Segmented Solving ":#^80}')
        self._define_path_names(save_results)

        for i in range(self.number_of_segments):
            name_of_segment = f'Segment_{i + 1}'
            if self.sub_calculations:
                self._transfer_start_values(name_of_segment)
            time_indices = self._get_indices(i)
            logger.info(f'{name_of_segment}. (flow_system indices {time_indices.start}...{time_indices.stop - 1}):')
            calculation = FullCalculation(name_of_segment, self.flow_system, self.modeling_language, time_indices)
            # TODO: Add Before Values if available
            self.sub_calculations.append(calculation)
            calculation.do_modeling()
            invest_elements = [
                model.element.label_full
                for model in calculation.system_model.sub_models
                if isinstance(model, InvestmentModel)
            ]
            if invest_elements:
                logger.critical(
                    f'Investments are not supported in Segmented Calculation! '
                    f'Following elements Contain Investments: {invest_elements}'
                )
            calculation.solve(solver, save_results=False)

        self._reset_start_values()

        for calc in self.sub_calculations:
            for key, value in calc.durations.items():
                self.durations[key] += value

        if save_results:
            self._save_solve_infos()

    def results(
        self, combined_arrays: bool = False, combined_scalars: bool = False, individual_results: bool = False
    ) -> Dict[str, Union[Numeric, Dict[str, Numeric]]]:
        """
        Retrieving the results of a Segmented Calculation is not as straight forward as with other Calculation types.
        You have 3 options:
        1.  combined_arrays:
            Retrieve the combined array Results of all Segments as 'combined_arrays'. All result arrays ar concatenated,
            taking care of removing the overlap. These results can be directly compared to other Calculation results.
            Unfortunately, Scalar values like the total of effects can not be combined in a deterministic way.
            Rather convert the time series effect results to a sum yourself.
        2.  combined_scalars:
            Retrieve the combined scalar Results of all Segments. All Scalar Values like the total of effects are
            combined and stored in a List. Take care that the total of multiple Segment is not equivalent to the
            total of the total timeSeries, as it includes the Overlap!
        3.  individual_results:
            Retrieve the individual results of each Segment

        """
        options_chosen = combined_arrays + combined_scalars + individual_results
        assert options_chosen == 1, (
            'Exactly one of the three options to retrieve the results needs to be chosen! You chose {options_chosen}!'
        )
        all_results = {f'Segment_{i + 1}': calculation.results() for i, calculation in enumerate(self.sub_calculations)}
        if combined_arrays:
            return _combine_nested_arrays(*list(all_results.values()), length_per_array=self.segment_length)
        elif combined_scalars:
            return _combine_nested_scalars(*list(all_results.values()))
        else:
            return all_results

    def _save_solve_infos(self):
        import json

        import yaml

        t_start = timeit.default_timer()
        with open(self._paths['results'], 'w', encoding='utf-8') as f:
            results = copy_and_convert_datatypes(
                self.results(combined_arrays=True), use_numpy=False, use_element_label=False
            )
            json.dump(results, f, indent=4)

        with open(self._paths['data'], 'w', encoding='utf-8') as f:
            data = copy_and_convert_datatypes(self.flow_system.infos(), use_numpy=False, use_element_label=False)
            json.dump(data, f, indent=4)

        with open(self._paths['results'].parent / f'{self.name}_results_extra.json', 'w', encoding='utf-8') as f:
            results = {
                'Individual Results': copy_and_convert_datatypes(
                    self.results(individual_results=True), use_numpy=False, use_element_label=False
                ),
                'Skalar Results': copy_and_convert_datatypes(
<<<<<<< HEAD
                    self.results(combined_scalars=True), use_numpy=False, use_element_label=False)
=======
                    self.results(combined_scalars=True), use_numpy=False, use_element_label=False
                ),
>>>>>>> 0fa8442a
            }
            json.dump(results, f, indent=4)
        self.durations['saving'] = round(timeit.default_timer() - t_start, 2)

        t_start = timeit.default_timer()
        nodes_info, edges_info = self.flow_system.network_infos()
        infos = {
            'Calculation': self.infos,
            'Model': self.sub_calculations[0].system_model.infos,
            'Network': {'Nodes': nodes_info, 'Edges': edges_info},
        }

        with open(self._paths['infos'], 'w', encoding='utf-8') as f:
            yaml.dump(
                infos,
                f,
                width=1000,  # Verhinderung Zeilenumbruch für lange equations
                allow_unicode=True,
                sort_keys=False,
            )

        message = f' Saved Calculation: {self.name} '
        logger.info(f'{"":#^80}\n{message:#^80}\n{"":#^80}')
        logger.info(f'Saving calculation to .json took {self.durations["saving"]:>8.2f} seconds')
        logger.info(f'Saving calculation to .yaml took {(timeit.default_timer() - t_start):>8.2f} seconds')

    def _transfer_start_values(self, segment_name: str):
        """
        This function gets the last values of the previous solved segment and
        inserts them as start values for the nest segment
        """
        final_index_of_prior_segment = -(1 + self.overlap_length)
        start_values_of_this_segment = {}
        for flow in self.flow_system.flows.values():
            flow.previous_flow_rate = flow.model.flow_rate.result[
                final_index_of_prior_segment
            ]  # TODO: maybe more values?
            start_values_of_this_segment[flow.label_full] = flow.previous_flow_rate
        for comp in self.flow_system.components.values():
            if isinstance(comp, Storage):
                comp.initial_charge_state = comp.model.charge_state.result[final_index_of_prior_segment]
                start_values_of_this_segment[comp.label_full] = comp.initial_charge_state

        self._transfered_start_values[segment_name] = start_values_of_this_segment

    def _reset_start_values(self):
        """This resets the start values of all Elements to its original state"""
        for flow in self.flow_system.flows.values():
            flow.previous_flow_rate = self._original_start_values[flow]
        for comp in self.flow_system.components.values():
            if isinstance(comp, Storage):
                comp.initial_charge_state = self._original_start_values[comp]

    def _get_indices(self, segment_index: int) -> range:
        start = segment_index * self.segment_length
        return range(start, min(start + self.segment_length + self.overlap_length, self._total_length))

    @property
    def segment_length_with_overlap(self):
        return self.segment_length + self.overlap_length

    @property
    def start_values_of_segments(self) -> Dict[str, Dict[str, Any]]:
        """Gives an overview of the start values of all Segments"""
        return {
            self.sub_calculations[0].name: {
                element.label_full: value for element, value in self._original_start_values.items()
            },
            **self._transfered_start_values,
        }


def _remove_none_values(d: Dict[Any, Optional[Any]]) -> Dict[Any, Any]:
    # Remove None values from a dictionary
    return {k: _remove_none_values(v) if isinstance(v, dict) else v for k, v in d.items() if v is not None}


def _remove_empty_dicts(d: Dict[Any, Any]) -> Dict[Any, Any]:
    """Recursively removes empty dictionaries from a nested dictionary."""
    return {
        k: _remove_empty_dicts(v) if isinstance(v, dict) else v
        for k, v in d.items()
        if not isinstance(v, dict) or _remove_empty_dicts(v)
    }


def _combine_nested_arrays(
    *dicts: Dict[str, Union[Numeric, dict]],
    trim: Optional[int] = None,
    length_per_array: Optional[int] = None,
) -> Dict[str, Union[np.ndarray, dict]]:
    """
    Combines multiple dictionaries with identical structures by concatenating their arrays,
    with optional trimming. Filters out all other values.

    Parameters
    ----------
    *dicts : Dict[str, Union[np.ndarray, dict]]
        Dictionaries with matching structures and Numeric values.
    trim : int, optional
        Number of elements to trim from the end of each array except the last. Defaults to None.
    length_per_array : int, optional
        Trims the arrays to the desired length. Defaults to None.
        If None, then trim is used.

    Returns
    -------
    Dict[str, Union[np.ndarray, dict]]
        A single dictionary with concatenated arrays at each key, ignoring non-array values.

    Example
    -------
    >>> dict1 = {'a': np.array([1, 2, 3]), 'b': {'c': np.array([4, 5, 6])}}
    >>> dict2 = {'a': np.array([7, 8, 9]), 'b': {'c': np.array([10, 11, 12])}}
    >>> _combine_nested_arrays(dict1, dict2, trim=1)
    {'a': array([1, 2, 7, 8, 9]), 'b': {'c': array([4, 5, 10, 11, 12])}}
    """
    assert (trim is None) != (length_per_array is None), (
        'Either trim or length_per_array must be provided,But not both!'
    )

    def combine_arrays_recursively(
        *values: Union[Numeric, Dict[str, Numeric], Any],
    ) -> Optional[Union[np.ndarray, Dict[str, Union[np.ndarray, dict]]]]:
        if all(isinstance(val, dict) for val in values):  # If all values are dictionaries, recursively combine each key
            return {key: combine_arrays_recursively(*(val[key] for val in values)) for key in values[0]}

        if all(isinstance(val, np.ndarray) for val in values):

            def limit(idx: int, arr: np.ndarray) -> np.ndarray:
                # Performs the trimming of the arrays. Doesn't trim the last array!
                if trim and idx < len(values) - 1:
                    return arr[:-trim]
                elif length_per_array and idx < len(values) - 1:
                    return arr[:length_per_array]
                return arr

            values: List[np.ndarray]
            return np.concatenate([limit(idx, arr) for idx, arr in enumerate(values)])

        else:  # Ignore non-array values
            return None

    combined_arrays = combine_arrays_recursively(*dicts)
    combined_arrays = _remove_none_values(combined_arrays)
    return _remove_empty_dicts(combined_arrays)


def _combine_nested_scalars(*dicts: Dict[str, Union[Numeric, dict]]) -> Dict[str, Union[List[Skalar], dict]]:
    """
    Combines multiple dictionaries with identical structures by combining its skalar values to a list.
    Filters out all other values.

    Parameters
    ----------
    *dicts : Dict[str, Union[np.ndarray, dict]]
        Dictionaries with matching structures and Numeric values.
    """

    def combine_scalars_recursively(
        *values: Union[Numeric, Dict[str, Numeric], Any],
    ) -> Optional[Union[List[Skalar], Dict[str, Union[List[Skalar], dict]]]]:
        # If all values are dictionaries, recursively combine each key
        if all(isinstance(val, dict) for val in values):
            return {key: combine_scalars_recursively(*(val[key] for val in values)) for key in values[0]}

        # Concatenate arrays with optional trimming
        if all(np.isscalar(val) for val in values):
            return [val for val in values]
        else:  # Ignore non-skalar values
            return None

    combined_scalars = combine_scalars_recursively(*dicts)
    combined_scalars = _remove_none_values(combined_scalars)
    return _remove_empty_dicts(combined_scalars)<|MERGE_RESOLUTION|>--- conflicted
+++ resolved
@@ -452,12 +452,8 @@
                     self.results(individual_results=True), use_numpy=False, use_element_label=False
                 ),
                 'Skalar Results': copy_and_convert_datatypes(
-<<<<<<< HEAD
-                    self.results(combined_scalars=True), use_numpy=False, use_element_label=False)
-=======
                     self.results(combined_scalars=True), use_numpy=False, use_element_label=False
                 ),
->>>>>>> 0fa8442a
             }
             json.dump(results, f, indent=4)
         self.durations['saving'] = round(timeit.default_timer() - t_start, 2)
