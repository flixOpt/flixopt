"""
This module contains the basic elements of the flixOpt framework.
"""

import logging
import warnings
from typing import TYPE_CHECKING, Dict, List, Literal, Optional, Tuple, Union

import linopy
import numpy as np

from .config import CONFIG
from .core import NumericData, NumericDataTS, Scalar, TimeSeriesCollection
from .effects import EffectValuesUser
from .features import InvestmentModel, OnOffModel, PreventSimultaneousUsageModel
from .interface import InvestParameters, OnOffParameters
from .structure import Element, ElementModel, SystemModel, register_class_for_io

if TYPE_CHECKING:
    from .flow_system import FlowSystem

logger = logging.getLogger('flixOpt')


@register_class_for_io
class Component(Element):
    """
    basic component class for all components
    """

    def __init__(
        self,
        label: str,
        inputs: Optional[List['Flow']] = None,
        outputs: Optional[List['Flow']] = None,
        on_off_parameters: Optional[OnOffParameters] = None,
        prevent_simultaneous_flows: Optional[List['Flow']] = None,
        meta_data: Optional[Dict] = None,
    ):
        """
        Parameters
        ----------
        label : str
            name.
        meta_data : Optional[Dict]
            used to store more information about the element. Is not used internally, but saved in the results
        inputs : input flows.
        outputs : output flows.
        on_off_parameters: Information about on and off state of Component.
            Component is On/Off, if all connected Flows are On/Off.
            Induces On-Variable in all FLows!
            See class OnOffParameters.
        prevent_simultaneous_flows: Define a Group of Flows. Only one them can be on at a time.
            Induces On-Variable in all FLows!
        """
        super().__init__(label, meta_data=meta_data)
        self.inputs: List['Flow'] = inputs or []
        self.outputs: List['Flow'] = outputs or []
        self.on_off_parameters = on_off_parameters
        self.prevent_simultaneous_flows: List['Flow'] = prevent_simultaneous_flows or []

        self.flows: Dict[str, Flow] = {flow.label: flow for flow in self.inputs + self.outputs}

    def create_model(self, model: SystemModel) -> 'ComponentModel':
        self.model = ComponentModel(model, self)
        return self.model

    def transform_data(self, flow_system: 'FlowSystem') -> None:
        if self.on_off_parameters is not None:
            self.on_off_parameters.transform_data(flow_system, self.label_full)

    def infos(self, use_numpy=True, use_element_label=False) -> Dict:
        infos = super().infos(use_numpy, use_element_label)
        infos['inputs'] = [flow.infos(use_numpy, use_element_label) for flow in self.inputs]
        infos['outputs'] = [flow.infos(use_numpy, use_element_label) for flow in self.outputs]
        return infos


@register_class_for_io
class Bus(Element):
    """
    realizing balance of all linked flows
    (penalty flow is excess can be activated)
    """

    def __init__(
        self, label: str, excess_penalty_per_flow_hour: Optional[NumericDataTS] = 1e5, meta_data: Optional[Dict] = None
    ):
        """
        Parameters
        ----------
        label : str
            name.
        meta_data : Optional[Dict]
            used to store more information about the element. Is not used internally, but saved in the results
        excess_penalty_per_flow_hour : none or scalar, array or TimeSeriesData
            excess costs / penalty costs (bus balance compensation)
            (none/ 0 -> no penalty). The default is 1e5.
            (Take care: if you use a timeseries (no scalar), timeseries is aggregated if calculation_type = aggregated!)
        """
        super().__init__(label, meta_data=meta_data)
        self.excess_penalty_per_flow_hour = excess_penalty_per_flow_hour
        self.inputs: List[Flow] = []
        self.outputs: List[Flow] = []

    def create_model(self, model: SystemModel) -> 'BusModel':
        self.model = BusModel(model, self)
        return self.model

    def transform_data(self, flow_system: 'FlowSystem'):
        self.excess_penalty_per_flow_hour = flow_system.create_time_series(
            f'{self.label_full}|excess_penalty_per_flow_hour', self.excess_penalty_per_flow_hour
        )

    def _plausibility_checks(self) -> None:
        if self.excess_penalty_per_flow_hour == 0:
            logger.warning(f'In Bus {self.label}, the excess_penalty_per_flow_hour is 0. Use "None" or a value > 0.')

    @property
    def with_excess(self) -> bool:
        return False if self.excess_penalty_per_flow_hour is None else True


@register_class_for_io
class Connection:
    # input/output-dock (TODO:
    # -> wäre cool, damit Komponenten auch auch ohne Knoten verbindbar
    # input wären wie Flow,aber statt bus : connectsTo -> hier andere Connection oder aber Bus (dort keine Connection, weil nicht notwendig)

    def __init__(self):
        raise NotImplementedError()


@register_class_for_io
class Flow(Element):
    """
    flows are inputs and outputs of components
    """

    def __init__(
        self,
        label: str,
        bus: str,
        size: Union[Scalar, InvestParameters] = None,
        fixed_relative_profile: Optional[NumericDataTS] = None,
        relative_minimum: NumericDataTS = 0,
        relative_maximum: NumericDataTS = 1,
        effects_per_flow_hour: Optional[EffectValuesUser] = None,
        on_off_parameters: Optional[OnOffParameters] = None,
        flow_hours_total_max: Optional[Scalar] = None,
        flow_hours_total_min: Optional[Scalar] = None,
        load_factor_min: Optional[Scalar] = None,
        load_factor_max: Optional[Scalar] = None,
        previous_flow_rate: Optional[NumericData] = None,
        meta_data: Optional[Dict] = None,
    ):
        r"""
        Parameters
        ----------
        label : str
            name of flow
        meta_data : Optional[Dict]
            used to store more information about the element. Is not used internally, but saved in the results
        bus : Bus, optional
            bus to which flow is linked
        size : scalar, InvestmentParameters, optional
            size of the flow. If InvestmentParameters is used, size is optimized.
            If size is None, a default value is used.
        relative_minimum : scalar, array, TimeSeriesData, optional
            min value is relative_minimum multiplied by size
        relative_maximum : scalar, array, TimeSeriesData, optional
            max value is relative_maximum multiplied by size. If size = max then relative_maximum=1
        load_factor_min : scalar, optional
            minimal load factor  general: avg Flow per nominalVal/investSize
            (e.g. boiler, kW/kWh=h; solarthermal: kW/m²;
             def: :math:`load\_factor:= sumFlowHours/ (nominal\_val \cdot \Delta t_{tot})`
        load_factor_max : scalar, optional
            maximal load factor (see minimal load factor)
        effects_per_flow_hour : scalar, array, TimeSeriesData, optional
            operational costs, costs per flow-"work"
        on_off_parameters : OnOffParameters, optional
            If present, flow can be "off", i.e. be zero (only relevant if relative_minimum > 0)
            Therefore a binary var "on" is used. Further, several other restrictions and effects can be modeled
            through this On/Off State (See OnOffParameters)
        flow_hours_total_max : TYPE, optional
            maximum flow-hours ("flow-work")
            (if size is not const, maybe load_factor_max fits better for you!)
        flow_hours_total_min : TYPE, optional
            minimum flow-hours ("flow-work")
            (if size is not const, maybe load_factor_min fits better for you!)
        fixed_relative_profile : scalar, array, TimeSeriesData, optional
            fixed relative values for flow (if given).
            val(t) := fixed_relative_profile(t) * size(t)
            With this value, the flow_rate is no opt-variable anymore;
            (relative_minimum u. relative_maximum are making sense anymore)
            used for fixed load profiles, i.g. heat demand, wind-power, solarthermal
            If the load-profile is just an upper limit, use relative_maximum instead.
        previous_flow_rate : scalar, array, optional
            previous flow rate of the component.
        """
        super().__init__(label, meta_data=meta_data)
        self.size = size or CONFIG.modeling.BIG  # Default size
        self.relative_minimum = relative_minimum
        self.relative_maximum = relative_maximum
        self.fixed_relative_profile = fixed_relative_profile

        self.load_factor_min = load_factor_min
        self.load_factor_max = load_factor_max
        # self.positive_gradient = TimeSeries('positive_gradient', positive_gradient, self)
        self.effects_per_flow_hour = effects_per_flow_hour if effects_per_flow_hour is not None else {}
        self.flow_hours_total_max = flow_hours_total_max
        self.flow_hours_total_min = flow_hours_total_min
        self.on_off_parameters = on_off_parameters

        self.previous_flow_rate = previous_flow_rate

        self.component: str = 'UnknownComponent'
        self.is_input_in_component: Optional[bool] = None
        if isinstance(bus, Bus):
            self.bus = bus.label_full
            warnings.warn(
                f'Bus {bus.label} is passed as a Bus object to {self.label}. This is deprecated and will be removed '
                f'in the future. Add the Bus to the FlowSystem instead and pass its label to the Flow.',
                UserWarning,
                stacklevel=1,
                )
            self._bus_object = bus
        else:
            self.bus = bus
            self._bus_object = None

        self._plausibility_checks()

    def create_model(self, model: SystemModel) -> 'FlowModel':
        self.model = FlowModel(model, self)
        return self.model

    def transform_data(self, flow_system: 'FlowSystem'):
        self.relative_minimum = flow_system.create_time_series(
            f'{self.label_full}|relative_minimum', self.relative_minimum
        )
        self.relative_maximum = flow_system.create_time_series(
            f'{self.label_full}|relative_maximum', self.relative_maximum
        )
        self.fixed_relative_profile = flow_system.create_time_series(
            f'{self.label_full}|fixed_relative_profile', self.fixed_relative_profile
        )
        self.effects_per_flow_hour = flow_system.create_effect_time_series(
            self.label_full, self.effects_per_flow_hour, 'per_flow_hour'
        )
        if self.on_off_parameters is not None:
            self.on_off_parameters.transform_data(flow_system, self.label_full)
        if isinstance(self.size, InvestParameters):
            self.size.transform_data(flow_system)

    def infos(self, use_numpy=True, use_element_label=False) -> Dict:
        infos = super().infos(use_numpy, use_element_label)
        infos['is_input_in_component'] = self.is_input_in_component
        return infos

    def _plausibility_checks(self) -> None:
        # TODO: Incorporate into Variable? (Lower_bound can not be greater than upper bound
        if np.any(self.relative_minimum > self.relative_maximum):
            raise Exception(self.label_full + ': Take care, that relative_minimum <= relative_maximum!')

        if (
            self.size == CONFIG.modeling.BIG and self.fixed_relative_profile is not None
        ):  # Default Size --> Most likely by accident
            logger.warning(
                f'Flow "{self.label}" has no size assigned, but a "fixed_relative_profile". '
                f'The default size is {CONFIG.modeling.BIG}. As "flow_rate = size * fixed_relative_profile", '
                f'the resulting flow_rate will be very high. To fix this, assign a size to the Flow {self}.'
            )

    @property
    def label_full(self) -> str:
        return f'{self.component}({self.label})'

    @property
    def size_is_fixed(self) -> bool:
        # Wenn kein InvestParameters existiert --> True; Wenn Investparameter, den Wert davon nehmen
        return False if (isinstance(self.size, InvestParameters) and self.size.fixed_size is None) else True

    @property
    def invest_is_optional(self) -> bool:
        # Wenn kein InvestParameters existiert: # Investment ist nicht optional -> Keine Variable --> False
        return False if (isinstance(self.size, InvestParameters) and not self.size.optional) else True


class FlowModel(ElementModel):
    def __init__(self, model: SystemModel, element: Flow):
        super().__init__(model, element)
        self.element: Flow = element
        self.flow_rate: Optional[linopy.Variable] = None
        self.total_flow_hours: Optional[linopy.Variable] = None

        self.on_off: Optional[OnOffModel] = None
        self._investment: Optional[InvestmentModel] = None

    def do_modeling(self):
        # eq relative_minimum(t) * size <= flow_rate(t) <= relative_maximum(t) * size
<<<<<<< HEAD
        self.flow_rate: linopy.Variable = self.add(
            self._model.add_variables(
                lower=self.absolute_flow_rate_bounds[0] if self.element.on_off_parameters is None else 0,
                upper=self.absolute_flow_rate_bounds[1],
                coords=self._model.coords,
                name=f'{self.label_full}|flow_rate'
            ),
            'flow_rate'
=======
        self.flow_rate = create_variable(
            'flow_rate',
            self,
            system_model.nr_of_time_steps,
            lower_bound=self.absolute_flow_rate_bounds[0] if self.element.on_off_parameters is None else 0,
            upper_bound=self.absolute_flow_rate_bounds[1] if self.element.on_off_parameters is None else None,
            previous_values=self.element.previous_flow_rate,
>>>>>>> 2adcbe5f
        )
        if self.element.fixed_relative_profile is not None:
            self.add(
                self._model.add_constraints(
                    self.flow_rate == self.element.fixed_relative_profile.active_data,
                    name=f'{self.label_full}|fix_flow_rate'
                ),
                'flow_rate (fix)'
            )

        # OnOff
        if self.element.on_off_parameters is not None:
            self.on_off: OnOffModel = self.add(
                OnOffModel(
                    model=self._model,
                    label_of_element=self.label_of_element,
                    on_off_parameters=self.element.on_off_parameters,
                    defining_variables=[self.flow_rate],
                    defining_bounds=[self.absolute_flow_rate_bounds],
                    previous_values=[self.element.previous_flow_rate],
                ),
                'on_off'
            )
            self.on_off.do_modeling()

        # Investment
        if isinstance(self.element.size, InvestParameters):
<<<<<<< HEAD
            self._investment: InvestmentModel = self.add(
                InvestmentModel(
                    model=self._model,
                    label_of_element=self.label_of_element,
                    parameters=self.element.size,
                    defining_variable=self.flow_rate,
                    relative_bounds_of_defining_variable=self.relative_flow_rate_bounds,
                    fixed_relative_profile=self.fixed_relative_flow_rate,
                    on_variable=self.on_off.on if self.on_off is not None else None,
                ),
                'investment'
=======
            self._investment = InvestmentModel(
                self.element,
                self.element.size,
                self.flow_rate,
                self.relative_flow_rate_bounds,
                fixed_relative_profile=(None
                                        if self.element.fixed_relative_profile is None
                                        else self.element.fixed_relative_profile.active_data),
                on_variable=self._on.on if self._on is not None else None,
>>>>>>> 2adcbe5f
            )
            self._investment.do_modeling()

        self.total_flow_hours = self.add(
            self._model.add_variables(
                lower=self.element.flow_hours_total_min if self.element.flow_hours_total_min is not None else -np.inf,
                upper=self.element.flow_hours_total_max if self.element.flow_hours_total_max is not None else np.inf,
                coords=None,
                name=f'{self.label_full}|total_flow_hours'
            ),
            'total_flow_hours'
        )

        self.add(
            self._model.add_constraints(
                self.total_flow_hours == (self.flow_rate * self._model.hours_per_step).sum(),
                name=f'{self.label_full}|total_flow_hours'
            ),
            'total_flow_hours'
        )

        # Load factor
        self._create_bounds_for_load_factor()

        # Shares
        self._create_shares()

    def _create_shares(self):
        # Arbeitskosten:
        if self.element.effects_per_flow_hour != {}:
            self._model.effects.add_share_to_effects(
                name=self.label_full,  # Use the full label of the element
                expressions={
                    effect: self.flow_rate * self._model.hours_per_step * factor.active_data
                    for effect, factor in self.element.effects_per_flow_hour.items()
                },
                target='operation',
            )

    def _create_bounds_for_load_factor(self):
        # TODO: Add Variable load_factor for better evaluation?

        # eq: var_sumFlowHours <= size * dt_tot * load_factor_max
        if self.element.load_factor_max is not None:
            name_short = 'load_factor_max'
            flow_hours_per_size_max = self._model.hours_per_step.sum() * self.element.load_factor_max
            size = self.element.size if self._investment is None else self._investment.size

            if self._investment is not None:
                self.add(
                    self._model.add_constraints(
                        self.total_flow_hours <= size * flow_hours_per_size_max,
                        name=f'{self.label_full}|{name_short}',
                    ),
                    name_short
                )

        #  eq: size * sum(dt)* load_factor_min <= var_sumFlowHours
        if self.element.load_factor_min is not None:
            name_short = 'load_factor_min'
            flow_hours_per_size_min = self._model.hours_per_step.sum() * self.element.load_factor_min
            size = self.element.size if self._investment is None else self._investment.size

            if self._investment is not None:
                self.add(
                    self._model.add_constraints(
                        self.total_flow_hours >= size * flow_hours_per_size_min,
                        name=f'{self.label_full}|{name_short}',
                    ),
                    name_short
                )

    @property
    def with_investment(self) -> bool:
        """Checks if the element's size is investment-driven."""
        return isinstance(self.element.size, InvestParameters)

    @property
<<<<<<< HEAD
    def fixed_relative_flow_rate(self) -> Optional[np.ndarray]:
        """Returns a fixed flow rate if defined by the element."""
        if self.element.fixed_relative_profile is not None:
            return self.element.fixed_relative_profile.active_data
        return None

    @property
    def absolute_flow_rate_bounds(self) -> Tuple[NumericData, NumericData]:
        """Returns absolute flow rate bounds. Iportant for OnOffModel"""
=======
    def absolute_flow_rate_bounds(self) -> Tuple[Numeric, Numeric]:
        """Returns absolute flow rate bounds. Important for OnOffModel"""
>>>>>>> 2adcbe5f
        rel_min, rel_max = self.relative_flow_rate_bounds
        size = self.element.size
        if not self.with_investment:
            return rel_min * size, rel_max * size
        if size.fixed_size is not None:
            return rel_min * size.fixed_size, rel_max * size.fixed_size
        return rel_min * size.minimum_size, rel_max * size.maximum_size


    @property
    def relative_flow_rate_bounds(self) -> Tuple[NumericData, NumericData]:
        """Returns relative flow rate bounds."""
        fixed_profile = self.element.fixed_relative_profile
        if fixed_profile is None:
            return self.element.relative_minimum.active_data, self.element.relative_maximum.active_data
        return fixed_profile.active_data, fixed_profile.active_data


class BusModel(ElementModel):
    def __init__(self, model: SystemModel, element: Bus):
        super().__init__(model, element)
        self.element: Bus = element
        self.excess_input: Optional[linopy.Variable] = None
        self.excess_output: Optional[linopy.Variable] = None

    def do_modeling(self) -> None:
        # inputs == outputs
        for flow in self.element.inputs + self.element.outputs:
            self.add(flow.model.flow_rate, flow.label_full)
        inputs = sum([flow.model.flow_rate for flow in self.element.inputs])
        outputs = sum([flow.model.flow_rate for flow in self.element.outputs])
        eq_bus_balance = self.add(self._model.add_constraints(
            inputs == outputs,
            name=f'{self.label_full}|balance'
        ))

        # Fehlerplus/-minus:
        if self.element.with_excess:
            excess_penalty = np.multiply(
                self._model.hours_per_step, self.element.excess_penalty_per_flow_hour.active_data
            )
            self.excess_input = self.add(self._model.add_variables(
                lower=0, coords=self._model.coords, name=f'{self.label_full}|excess_input'),
                'excess_input'
            )
            self.excess_output = self.add(self._model.add_variables(
                lower=0, coords=self._model.coords, name=f'{self.label_full}|excess_output'),
                'excess_output'
            )
            eq_bus_balance.lhs -= -self.excess_input + self.excess_output

            self._model.effects.add_share_to_penalty(self.label_of_element, (self.excess_input * excess_penalty).sum())
            self._model.effects.add_share_to_penalty(self.label_of_element, (self.excess_output * excess_penalty).sum())

    def results_structure(self):
        inputs = [flow.model.flow_rate.name for flow in self.element.inputs]
        outputs = [flow.model.flow_rate.name for flow in self.element.outputs]
        if self.excess_input is not None:
            inputs.append(self.excess_input.name)
        if self.excess_output is not None:
            outputs.append(self.excess_output.name)
        return {**super().results_structure(), 'inputs': inputs, 'outputs': outputs}


class ComponentModel(ElementModel):
    def __init__(self, model: SystemModel, element: Component):
        super().__init__(model, element)
        self.element: Component = element
        self.on_off: Optional[OnOffModel] = None

    def do_modeling(self):
        """Initiates all FlowModels"""
        all_flows = self.element.inputs + self.element.outputs
        if self.element.on_off_parameters:
            for flow in all_flows:
                if flow.on_off_parameters is None:
                    flow.on_off_parameters = OnOffParameters()

        if self.element.prevent_simultaneous_flows:
            for flow in self.element.prevent_simultaneous_flows:
                if flow.on_off_parameters is None:
                    flow.on_off_parameters = OnOffParameters()

        for flow in all_flows:
            self.add(flow.create_model(self._model), flow.label)

        for sub_model in self.sub_models:
            sub_model.do_modeling()

        if self.element.on_off_parameters:
            self.on_off = self.add(OnOffModel(
                self._model,
                self.element.on_off_parameters,
                self.label_of_element,
                defining_variables=[flow.model.flow_rate for flow in all_flows],
                defining_bounds=[flow.model.absolute_flow_rate_bounds for flow in all_flows],
                previous_values=[flow.previous_flow_rate for flow in all_flows]))

            self.on_off.do_modeling()

        if self.element.prevent_simultaneous_flows:
            # Simultanious Useage --> Only One FLow is On at a time, but needs a Binary for every flow
            on_variables = [flow.model.on_off.on for flow in self.element.prevent_simultaneous_flows]
            simultaneous_use = self.add(PreventSimultaneousUsageModel(self._model, on_variables, self.label_full))
            simultaneous_use.do_modeling()

    def results_structure(self):
        return {**super().results_structure(),
                'inputs': [flow.model.flow_rate.name for flow in self.element.inputs],
                'outputs': [flow.model.flow_rate.name for flow in self.element.outputs]}<|MERGE_RESOLUTION|>--- conflicted
+++ resolved
@@ -299,7 +299,6 @@
 
     def do_modeling(self):
         # eq relative_minimum(t) * size <= flow_rate(t) <= relative_maximum(t) * size
-<<<<<<< HEAD
         self.flow_rate: linopy.Variable = self.add(
             self._model.add_variables(
                 lower=self.absolute_flow_rate_bounds[0] if self.element.on_off_parameters is None else 0,
@@ -308,15 +307,6 @@
                 name=f'{self.label_full}|flow_rate'
             ),
             'flow_rate'
-=======
-        self.flow_rate = create_variable(
-            'flow_rate',
-            self,
-            system_model.nr_of_time_steps,
-            lower_bound=self.absolute_flow_rate_bounds[0] if self.element.on_off_parameters is None else 0,
-            upper_bound=self.absolute_flow_rate_bounds[1] if self.element.on_off_parameters is None else None,
-            previous_values=self.element.previous_flow_rate,
->>>>>>> 2adcbe5f
         )
         if self.element.fixed_relative_profile is not None:
             self.add(
@@ -344,7 +334,6 @@
 
         # Investment
         if isinstance(self.element.size, InvestParameters):
-<<<<<<< HEAD
             self._investment: InvestmentModel = self.add(
                 InvestmentModel(
                     model=self._model,
@@ -356,17 +345,6 @@
                     on_variable=self.on_off.on if self.on_off is not None else None,
                 ),
                 'investment'
-=======
-            self._investment = InvestmentModel(
-                self.element,
-                self.element.size,
-                self.flow_rate,
-                self.relative_flow_rate_bounds,
-                fixed_relative_profile=(None
-                                        if self.element.fixed_relative_profile is None
-                                        else self.element.fixed_relative_profile.active_data),
-                on_variable=self._on.on if self._on is not None else None,
->>>>>>> 2adcbe5f
             )
             self._investment.do_modeling()
 
@@ -445,20 +423,8 @@
         return isinstance(self.element.size, InvestParameters)
 
     @property
-<<<<<<< HEAD
-    def fixed_relative_flow_rate(self) -> Optional[np.ndarray]:
-        """Returns a fixed flow rate if defined by the element."""
-        if self.element.fixed_relative_profile is not None:
-            return self.element.fixed_relative_profile.active_data
-        return None
-
-    @property
     def absolute_flow_rate_bounds(self) -> Tuple[NumericData, NumericData]:
-        """Returns absolute flow rate bounds. Iportant for OnOffModel"""
-=======
-    def absolute_flow_rate_bounds(self) -> Tuple[Numeric, Numeric]:
         """Returns absolute flow rate bounds. Important for OnOffModel"""
->>>>>>> 2adcbe5f
         rel_min, rel_max = self.relative_flow_rate_bounds
         size = self.element.size
         if not self.with_investment:
