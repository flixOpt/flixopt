--- conflicted
+++ resolved
@@ -57,7 +57,6 @@
 
 ### ✨ Added
 
-<<<<<<< HEAD
 - **Penalty as first-class Effect**: Users can now add Penalty contributions anywhere effects are used:
   ```python
   fx.Flow('Q', 'Bus', effects_per_flow_hour={'Penalty': 2.5})
@@ -70,8 +69,6 @@
   ```
 - Added proper deprecation tests
 
-=======
->>>>>>> b10dfe84
 ### 💥 Breaking Changes
 
 - **Results structure**: Penalty now has same structure as other effects in solution Dataset
@@ -89,13 +86,9 @@
 
 ### 🐛 Fixed
 
-<<<<<<< HEAD
-- Fixed Deprecation warnings to specify the version of removal.
-=======
 ### 🔒 Security
 
 ### 📦 Dependencies
->>>>>>> b10dfe84
 
 ### 📝 Docs
 
