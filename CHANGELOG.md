# Changelog

This project adheres to [Semantic Versioning](https://semver.org/spec/v2.0.0.html).
Formatting is based on [Keep a Changelog](https://keepachangelog.com/en/1.0.0/) & [Gitmoji](https://gitmoji.dev).
For more details regarding the individual PRs and contributors, please refer to our [GitHub releases](https://github.com/flixOpt/flixopt/releases).

!!! tip

    If upgrading from v2.x, see the [v3.0.0 release notes](https://github.com/flixOpt/flixOpt/releases/tag/v3.0.0) and [Migration Guide](https://flixopt.github.io/flixopt/latest/user-guide/migration-guide-v3/).

---

<!-- This text won't be rendered
Note: The CI will automatically append a "What's Changed" section to the changelog for github releases.
This contains all commits, PRs, and contributors.
Therefore, the Changelog should focus on the user-facing changes.

Please remove all irrelevant sections before releasing.
Please keep the format of the changelog consistent: ## [VERSION] - YYYY-MM-DD
---

## [Template] - ????-??-??

**Summary**:

If upgrading from v2.x, see the [v3.0.0 release notes](https://github.com/flixOpt/flixOpt/releases/tag/v3.0.0) and [Migration Guide](https://flixopt.github.io/flixopt/latest/user-guide/migration-guide-v3/).

### ✨ Added

### 💥 Breaking Changes

### ♻️ Changed

### 🗑️ Deprecated

### 🔥 Removed

### 🐛 Fixed

### 🔒 Security

### 📦 Dependencies

### 📝 Docs

### 👷 Development

### 🚧 Known Issues

---

Until here -->

## [Upcoming]

### 📝 Docs

This is not yet publicly released!

---

<<<<<<< HEAD
=======
Until here -->

## [4.2.0] - 2025-11-25

**Summary**: Renamed classes and parameters related to `Calculation`, `Aggregation` and `Results`. Fully backwards compatible

If upgrading from v2.x, see the [v3.0.0 release notes](https://github.com/flixOpt/flixOpt/releases/tag/v3.0.0) and [Migration Guide](https://flixopt.github.io/flixopt/latest/user-guide/migration-guide-v3/).

### ✨ Added
- `overwrite` parameter when saving results to file. If True, overwrite existing files.

### ♻️ Changed

- Now creates the Results folder even if parents didnt exist

### 🗑️ Deprecated

**Class and module renaming:**
- `FullCalculation` → `Optimization`
- `AggregatedCalculation` → `ClusteredOptimization`
- `SegmentedCalculation` → `SegmentedOptimization`
- `CalculationResults` → `Results`
- `SegmentedCalculationResults` → `SegmentedResults`
- `Aggregation` → `Clustering`
- `AggregationParameters` → `ClusteringParameters`
- `AggregationModel` → `ClusteringModel`
- Module: `calculation.py` → `optimization.py`
- Module: `aggregation.py` → `clustering.py`

Old names remain available with deprecation warnings (removed in v5.0.0).

### 🐛 Fixed

- Fixed `fix_sizes()` docstring/implementation inconsistency for optional `ds` parameter

### 👷 Development
- Fixed `active_timesteps` type annotation to include `None`
- Fixed xarray truth-value ambiguity in `main_results` buses with excess filter
- Added validation for `nr_of_previous_values` in `SegmentedOptimization` to prevent silent indexing bugs

---

## [4.1.4] - 2025-11-25

**Summary**: Added file logging encoding to prevent issues

If upgrading from v2.x, see the [v3.0.0 release notes](https://github.com/flixOpt/flixOpt/releases/tag/v3.0.0) and [Migration Guide](https://flixopt.github.io/flixopt/latest/user-guide/migration-guide-v3/).

### 🐛 Fixed
- Issues with windows file system when logging to file due to non ASCII characters

---

## [4.1.3] - 2025-11-25

**Summary**: Re-add mistakenly removed method for loading a config from file

If upgrading from v2.x, see the [v3.0.0 release notes](https://github.com/flixOpt/flixOpt/releases/tag/v3.0.0) and [Migration Guide](https://flixopt.github.io/flixopt/latest/user-guide/migration-guide-v3/).

### 🐛 Fixed
- Re-added `CONFIG.load_from_file()` method that was accidentally removed

---

## [4.1.2] - 2025-11-24

**Summary**:

If upgrading from v2.x, see the [v3.0.0 release notes](https://github.com/flixOpt/flixOpt/releases/tag/v3.0.0) and [Migration Guide](https://flixopt.github.io/flixopt/latest/user-guide/migration-guide-v3/).

### ✨ Added
- Exported SUCCESS log level (`SUCCESS_LEVEL`) for use with `logger.log(SUCCESS_LEVEL, ...)`
- Added proper deprecation tests

### ♻️ Changed
- logger coloring improved

### 👷 Development
- Fixed Deprecation warnings in tests

---

## [4.1.1] - 2025-11-23

**Summary**: Finalize preparations for removal of all deprecated parameters in v5.0.0

### ✨ Added

- Added missing infos about removal to remaining deprecated parameters and methods

### 🐛 Fixed

- Missing release notes of v4.1.0

---

## [4.1.0] - 2025-11-21

**Summary**: Logging migrated from loguru to standard Python logging for stability and security. Simpler API with convenient presets.

!!! info "Migration Required?"
    **Most users**: No action needed (silent by default). Methods like `CONFIG.exploring()`, `CONFIG.debug()`, etc. continue to work exactly as before.
    **If you customized logging**: Simple API update (see migration below).
    **If you used loguru directly**: Breaking change (loguru only in v3.6.0-v4.0.0, ~4 days).

If upgrading from v2.x, see the [v3.0.0 release notes](https://github.com/flixOpt/flixOpt/releases/tag/v3.0.0) and [Migration Guide](https://flixopt.github.io/flixopt/latest/user-guide/migration-guide-v3/).

### ✨ Added

**New logging presets**:
```python
CONFIG.production('app.log')    # File-only, no console/plots
```

**New logging methods**:
- `CONFIG.Logging.enable_console(level, colored, stream)` - Console output with colors
- `CONFIG.Logging.enable_file(level, path, max_bytes, backup_count)` - File logging with rotation
- `CONFIG.Logging.disable()` - Disable all logging
- `CONFIG.Logging.set_colors(log_colors)` - Customize colors

**Enhanced formatting**:
- Multi-line messages with box borders (┌─, │, └─)
- Exception tracebacks with proper indentation
- Timestamps: `2025-11-21 14:30:45.123`

### 💥 Breaking Changes

**Logging migration** (edge cases only):

| Old (v3.6.0-v4.0.0) | New (v4.1.0+) |
|---------------------|---------------|
| `CONFIG.Logging.level = 'INFO'`<br>`CONFIG.Logging.console = True`<br>`CONFIG.apply()` | `CONFIG.Logging.enable_console('INFO')`<br>or `CONFIG.exploring()` |
| `CONFIG.Logging.file = 'app.log'` | `CONFIG.Logging.enable_file('INFO', 'app.log')` |
| `logger.opt(lazy=True)` | Built-in (automatic) |

**Migration**:
```python
# Before (v3.6.0-v4.0.0)
CONFIG.Logging.level = 'INFO'
CONFIG.Logging.console = True
CONFIG.apply()

# After (v4.1.0+)
CONFIG.Logging.enable_console('INFO')  # or CONFIG.exploring()
```

### ♻️ Changed

- Replaced loguru with Python `logging` + optional `colorlog` for colors
- Configuration immediate (no `CONFIG.apply()` needed)
- Log format: `[dimmed timestamp] [colored level] │ message`
- Logs to `stdout` by default (configurable)
- SUCCESS level preserved (green, level 25)
- Performance: Expensive operations guarded with `logger.isEnabledFor()` checks

### 🗑️ Deprecated

- `change_logging_level(level)` → Use `CONFIG.Logging.enable_console(level)`. Removal in v5.0.0.

### 🔥 Removed

**CONFIG methods/attributes**:
- `CONFIG.apply()` → Use helper methods directly
- `CONFIG.Logging.level`, `.console`, `.file` → Use `enable_console()`/`enable_file()`
- `CONFIG.Logging.verbose_tracebacks`, `.rich`, `.Colors`, `.date_format`, `.format`, `.console_width`, `.show_path`, `.show_logger_name` → Use standard logging
- loguru features (`logger.opt()`, etc.)

### 🐛 Fixed

- `TypeError` in `check_bounds()` with loguru-style formatting
- Exception tracebacks not appearing in custom formatters
- Inconsistent formatting between console and file logs

### 🔒 Security

- Removed loguru dependency for reduced supply chain risk

### 📦 Dependencies

- **Removed:** `loguru >= 0.7.0`
- **Added:** `colorlog >= 6.8.0, < 7` (optional)

### 📝 Docs

- Preset comparison table in `CONFIG.Logging` docstring
- Color customization examples
- Migration guide with before/after code

---

>>>>>>> b5918540
## [4.0.0] - 2025-11-19

**Summary**: This release introduces clearer parameter naming for linear converters and constraints, enhanced period handling with automatic weight computation, and new sum-over-all-periods constraints for multi-period optimization. All deprecated parameter names continue to work with warnings.

If upgrading from v2.x, see the [v3.0.0 release notes](https://github.com/flixOpt/flixOpt/releases/tag/v3.0.0) and [Migration Guide](https://flixopt.github.io/flixopt/latest/user-guide/migration-guide-v3/).

### ✨ Key Features

**Sum-over-all-periods constraints:**
New constraint parameters enable limiting weighted totals across all periods:
- `Effect`: `minimum_over_periods` and `maximum_over_periods`
- `Flow`: `flow_hours_max_over_periods` and `flow_hours_min_over_periods`

```python
# Per-period: limits apply to EACH period individually
effect = fx.Effect('costs', maximum_total=1000)  # ≤1000 per period

# Over-periods: limits apply to WEIGHTED SUM across ALL periods
# With periods=[2020, 2030, 2040] (weights: [10, 10, 10] from 10-year intervals)
effect = fx.Effect('costs', maximum_over_periods=25000)  # 10×costs₂₀₂₀ + 10×costs₂₀₃₀ + 10×costs₂₀₄₀ ≤ 25000
```

**Improved period weight handling:**
- Period weights now computed automatically from period index (like `hours_per_timestep` for time)
- Weights correctly recalculate when using `.sel()` or `.isel()` on periods
- Separate tracking of `period_weights`, `scenario_weights`, and combined `weights`

**Simplified workflow:**
- `Calculation.solve()` now automatically calls `do_modeling()` if needed

### 💥 Breaking Changes

**FlowSystem weights parameter renamed:**
```python
# Old (v3.x)
fs = FlowSystem(..., weights=np.array([0.3, 0.5, 0.2]))

# New (v4.0)
fs = FlowSystem(..., scenario_weights=np.array([0.3, 0.5, 0.2]))
```
Period weights are now always computed from the period index.

  **Note**: If you were previously passing period × scenario weights to `weights`, you now need to:
  1. Pass only scenario weights to `scenario_weights`
  2. Period weights will be computed automatically from your `periods` index

### 🗑️ Deprecated Parameters

**Linear converters** (`Boiler`, `CHP`, `HeatPump`, etc.) - descriptive names replace abbreviations:
- Flow: `Q_fu` → `fuel_flow`, `P_el` → `electrical_flow`, `Q_th` → `thermal_flow`, `Q_ab` → `heat_source_flow`
- Efficiency: `eta` → `thermal_efficiency`, `eta_th` → `thermal_efficiency`, `eta_el` → `electrical_efficiency`, `COP` → `cop` (lowercase)

**Constraint parameters** - removed redundant `_total` suffix:
- `Flow`: `flow_hours_total_max` → `flow_hours_max`, `flow_hours_total_min` → `flow_hours_min`
- `OnOffParameters`: `on_hours_total_max` → `on_hours_max`, `on_hours_total_min` → `on_hours_min`, `switch_on_total_max` → `switch_on_max`

**Storage**:
- `initial_charge_state="lastValueOfSim"` → `initial_charge_state="equals_final"`

All deprecated names continue working with warnings. **They will be removed in v5.0.0.**

**Additional property deprecations now include removal version:**
- `InvestParameters`: `fix_effects`, `specific_effects`, `divest_effects`, `piecewise_effects`
- `OnOffParameters`: `on_hours_total_min`, `on_hours_total_max`, `switch_on_total_max`
- `Flow`: `flow_hours_total_min`, `flow_hours_total_max`

### 🐛 Fixed
- Fixed inconsistent boundary checks in linear converters with array-like inputs

### 👷 Development
- Eliminated circular dependencies with two-phase modeling pattern
- Enhanced validation for cross-element references and FlowSystem assignment
- Added helper methods for cleaner data transformation code
- Improved logging and cache invalidation
- Improved argument consistency in internal effect coordinate fitting

---

## [3.6.1] - 2025-11-17

**Summary**: Documentation improvements and dependency updates.

If upgrading from v2.x, see the [v3.0.0 release notes](https://github.com/flixOpt/flixOpt/releases/tag/v3.0.0) and [Migration Guide](https://flixopt.github.io/flixopt/latest/user-guide/migration-guide-v3/).

### 📦 Dependencies
- Updated `astral-sh/uv` to v0.9.8
- Updated `mkdocs-git-revision-date-localized-plugin` to v1.5.0

### 📝 Docs
- Improved type specifications in `flixopt/types.py` for better documentation generation
- Fixed minor mkdocs warnings in `flixopt/io.py` and `mkdocs.yml`

---

## [3.6.0] - 2025-11-15

**Summary**: Type system overhaul and migration to loguru for logging. If you are heavily using our logs, this might be breaking!

If upgrading from v2.x, see the [v3.0.0 release notes](https://github.com/flixOpt/flixOpt/releases/tag/v3.0.0) and [Migration Guide](https://flixopt.github.io/flixopt/latest/user-guide/migration-guide-v3/).

### ✨ Added
- **New type system** (`flixopt/types.py`):
    - Introduced dimension-aware type aliases using suffix notation (`_TPS`, `_PS`, `_S`) to clearly indicate which dimensions data can have
    - Added `Numeric_TPS`, `Numeric_PS`, `Numeric_S` for numeric data with Time/Period/Scenario dimensions
    - Added `Bool_TPS`, `Bool_PS`, `Bool_S` for boolean data with dimension support
    - Added `Effect_TPS`, `Effect_PS`, `Effect_S` for effect dictionaries with dimension support
    - Added `Scalar` type for scalar-only numeric values
    - Added `NumericOrBool` utility type for internal use
    - Type system supports scalars, numpy arrays, pandas Series/DataFrames, and xarray DataArrays
- Lazy logging evaluation - expensive log operations only execute when log level is active
- `CONFIG.Logging.verbose_tracebacks` option for detailed debugging with variable values

### 💥 Breaking Changes
- **Logging framework**: Migrated to [loguru](https://loguru.readthedocs.io/)
    - Removed `CONFIG.Logging` parameters: `rich`, `Colors`, `date_format`, `format`, `console_width`, `show_path`, `show_logger_name`
    - For advanced formatting, use loguru's API directly after `CONFIG.apply()`

### ♻️ Changed
- **Code structure**: Removed `commons.py` module and moved all imports directly to `__init__.py` for cleaner code organization (no public API changes)
- **Type handling improvements**: Updated internal data handling to work seamlessly with the new type system

### 🐛 Fixed
- Fixed `ShareAllocationModel` inconsistency where None/inf conversion happened in `__init__` instead of during modeling, which could cause issues with parameter validation
- Fixed numerous type hint inconsistencies across the codebase

### 📦 Dependencies
- Updated `mkdocs-material` to v9.6.23
- Replaced `rich >= 13.0.0` with `loguru >= 0.7.0` for logging

### 📝 Docs
- Enhanced documentation in `flixopt/types.py` with comprehensive examples and dimension explanation table
- Clarified Effect type docstrings - Effect types are dicts, but single numeric values work through union types
- Added clarifying comments in `effects.py` explaining parameter handling and transformation
- Improved OnOffParameters attribute documentation
- Updated getting-started guide with loguru examples
- Updated `config.py` docstrings for loguru integration

### 👷 Development
- Added test for FlowSystem resampling

---

## [3.5.0] - 2025-11-06

**Summary**: Improve representations and improve resampling

If upgrading from v2.x, see the [v3.0.0 release notes](https://github.com/flixOpt/flixOpt/releases/tag/v3.0.0) and [Migration Guide](https://flixopt.github.io/flixopt/latest/user-guide/migration-guide-v3/).

### ✨ Added
- Added options to resample and select subsets of flowsystems without converting to and from Dataset each time. Use the new methods `FlowSystem.__dataset_resample()`, `FlowSystem.__dataset_sel()` and `FlowSystem.__dataset_isel()`. All of them expect and return a dataset.

### 💥 Breaking Changes

### ♻️ Changed
- Truncate repr of FlowSystem and CalculationResults to only show the first 10 items of each category
- Greatly sped up the resampling of a FlowSystem again

---

## [3.4.1] - 2025-11-04

**Summary**: Speed up resampling by 20-40 times.

If upgrading from v2.x, see the [v3.0.0 release notes](https://github.com/flixOpt/flixOpt/releases/tag/v3.0.0) and [Migration Guide](https://flixopt.github.io/flixopt/latest/user-guide/migration-guide-v3/).

### ♻️ Changed
- Greatly sped up the resampling of a FlowSystem (x20 - x40) by converting to dataarray internally

---

## [3.4.0] - 2025-11-01

**Summary**: Enhanced solver configuration with new CONFIG.Solving section for centralized solver parameter management.

If upgrading from v2.x, see the [v3.0.0 release notes](https://github.com/flixOpt/flixOpt/releases/tag/v3.0.0) and [Migration Guide](https://flixopt.github.io/flixopt/latest/user-guide/migration-guide-v3/).

### ✨ Added

**Solver configuration:**
- **New `CONFIG.Solving` configuration section** for centralized solver parameter management:
    - `mip_gap`: Default MIP gap tolerance for solver convergence (default: 0.01)
    - `time_limit_seconds`: Default time limit in seconds for solver runs (default: 300)
    - `log_to_console`: Whether solver should output to console (default: True)
    - `log_main_results`: Whether to log main results after solving (default: True)
- Solvers (`HighsSolver`, `GurobiSolver`) now use `CONFIG.Solving` defaults for parameters, allowing global configuration
- Solver parameters can still be explicitly overridden when creating solver instances
- New `log_to_console` parameter in all Solver classes

### ♻️ Changed
- Individual solver output is now hidden in **SegmentedCalculation**. To return to the prior behaviour, set `show_individual_solves=True` in `do_modeling_and_solve()`.

### 🐛 Fixed
-  New compacted list representation for periods and scenarios also in results log and console print

### 📝 Docs
- Unified contributing guides in docs and on github

### 👷 Development
- Added type hints for submodel in all Interface classes

---

## [3.3.1] - 2025-10-30

**Summary**: Small Bugfix and improving readability

If upgrading from v2.x, see the [v3.0.0 release notes](https://github.com/flixOpt/flixOpt/releases/tag/v3.0.0) and [Migration Guide](https://flixopt.github.io/flixopt/latest/user-guide/migration-guide-v3/).

### ♻️ Changed
- Improved `summary.yaml` to use a compacted list representation for periods and scenarios

### 🐛 Fixed
- Using `switch_on_total_max` with periods or scenarios failed

### 📝 Docs
- Add more comprehensive `CONTRIBUTE.md`
- Improve logical structure in User Guide

---

## [3.3.0] - 2025-10-30

**Summary**: Better access to Elements stored in the FLowSystem and better representations (repr)

If upgrading from v2.x, see the [v3.0.0 release notes](https://github.com/flixOpt/flixOpt/releases/tag/v3.0.0) and [Migration Guide](https://flixopt.github.io/flixopt/latest/user-guide/migration-guide-v3/).

### ♻️ Changed
**Improved repr methods:**
- **Results classes** (`ComponentResults`, `BusResults`, `FlowResults`, `EffectResults`) now show concise header with key metadata followed by xarray Dataset repr
- **Element classes** (`Component`, `Bus`, `Flow`, `Effect`, `Storage`) now show one-line summaries with essential information (connections, sizes, capacities, constraints)

**Container-based access:**
- **FlowSystem** now provides dict-like access patterns for all elements
- Use `flow_system['element_label']`, `flow_system.keys()`, `flow_system.values()`, and `flow_system.items()` for unified element access
- Specialized containers (`components`, `buses`, `effects`, `flows`) offer type-specific access with helpful error messages

### 🗑️ Deprecated
- **`FlowSystem.all_elements`** property is deprecated in favor of dict-like interface (`flow_system['label']`, `.keys()`, `.values()`, `.items()`). Will be removed in v4.0.0.

---

## [3.2.1] - 2025-10-29

**Summary**:

If upgrading from v2.x, see the [v3.0.0 release notes](https://github.com/flixOpt/flixOpt/releases/tag/v3.0.0) and [Migration Guide](https://flixopt.github.io/flixopt/latest/user-guide/migration-guide-v3/).

### 🐛 Fixed
- Fixed resampling of FlowSystem to reset `hours_of_last_timestep` and `hours_of_previous_timesteps` properly

### 👷 Development
- Improved issue templates

---

## [3.2.0] - 2025-10-26

**Summary**: Enhanced plotting capabilities with consistent color management, custom plotting kwargs support, and centralized I/O handling.

If upgrading from v2.x, see the [v3.0.0 release notes](https://github.com/flixOpt/flixOpt/releases/tag/v3.0.0) and [Migration Guide](https://flixopt.github.io/flixopt/latest/user-guide/migration-guide-v3/).

### ✨ Added

**Color management:**
- **`setup_colors()` method** for `CalculationResults` and `SegmentedCalculationResults` to configure consistent colors across all plots
    - Group components by colorscales: `results.setup_colors({'CHP': 'reds', 'Storage': 'blues', 'Greys': ['Grid', 'Demand']})`
    - Automatically propagates to all segments in segmented calculations
    - Colors persist across all plot calls unless explicitly overridden
- **Flexible color inputs**: Supports colorscale names (e.g., 'turbo', 'plasma'), color lists, or label-to-color dictionaries
- **Cross-backend compatibility**: Seamless color handling for both Plotly and Matplotlib

**Plotting customization:**
- **Plotting kwargs support**: Pass additional arguments to plotting backends via `px_kwargs`, `plot_kwargs`, and `backend_kwargs` parameters
- **New `CONFIG.Plotting` configuration section**:
    - `default_show`: Control default plot visibility
    - `default_engine`: Choose 'plotly' or 'matplotlib'
    - `default_dpi`: Set resolution for saved plots
    - `default_facet_cols`: Configure default faceting columns
    - `default_sequential_colorscale`: Default for heatmaps (now 'turbo')
    - `default_qualitative_colorscale`: Default for categorical plots (now 'plotly')

**I/O improvements:**
- Centralized JSON/YAML I/O with auto-format detection
- Enhanced NetCDF handling with consistent engine usage
- Better numeric formatting in YAML exports

### ♻️ Changed
- **Default colorscale**: Changed from 'viridis' to 'turbo' for better perceptual uniformity
- **Color terminology**: Standardized from "colormap" to "colorscale" throughout for Plotly consistency
- **Plotting internals**: Now use `xr.Dataset` as primary data type (DataFrames automatically converted)
- **NetCDF engine**: Switched back to netcdf4 engine following xarray updates and performance benchmarks

### 🔥 Removed
- Removed unused `plotting.pie_with_plotly()` method

### 🐛 Fixed
- Improved error messages when using `engine='matplotlib'` with multidimensional data
- Better dimension validation in `results.plot_heatmap()`

### 📝 Docs
- Enhanced examples demonstrating `setup_colors()` usage
- Updated terminology from "colormap" to "colorscale" in docstrings

### 👷 Development
- Fixed concurrency issue in CI
- Centralized color processing logic into dedicated module
- Refactored to function-based color handling for simpler API

---

## [3.1.1] - 2025-10-20
**Summary**: Fixed a bug when acessing the `effects_per_component` dataset in results without periodic effects.

If upgrading from v2.x, see the [v3.0.0 release notes](https://github.com/flixOpt/flixOpt/releases/tag/v3.0.0) and [Migration Guide](https://flixopt.github.io/flixopt/latest/user-guide/migration-guide-v3/).

### 🐛 Fixed
- Fixed ValueError in effects_per_component when all periodic effects are scalars/NaN by explicitly creating mode-specific templates (via _create_template_for_mode) with correct dimensions

### 👷 Development
- Converted all remaining numpy style docstrings to google style

---

## [3.1.0] - 2025-10-19

**Summary**: This release adds faceting and animation support for multidimensional plots and redesigns the documentation website. Plotting results across scenarios or periods is now significantly simpler (Plotly only).

If upgrading from v2.x, see the [Migration Guide](https://flixopt.github.io/flixopt/latest/user-guide/migration-guide-v3/) and [v3.0.0 release notes](https://github.com/flixOpt/flixOpt/releases/tag/v3.0.0).

### ✨ Added
- **Faceting and animation for multidimensional plots**: All plotting methods now support `facet_by` and `animate_by` parameters to create subplot grids and animations from multidimensional data (scenarios, periods, etc.). *Plotly only.*
- **Flexible data selection with `select` parameter**: Select data using single values, lists, slices, or index arrays for precise control over what gets plotted
- **Heatmap fill control**: New `fill` parameter in heatmap methods controls how missing values are filled after reshaping (`'ffill'` or `'bfill'`)
- **Smart line styling for mixed variables**: Area plots now automatically style variables containing both positive and negative values with dashed lines, while stacking purely positive or negative variables

### ♻️ Changed
- **Breaking: Selection behavior**: Plotting methods no longer automatically select the first value for non-time dimensions. Use the `select` parameter for explicit selection of scenarios, periods, or other dimensions
- **Better error messages**: Enhanced error messages when using Matplotlib with multidimensional data, with clearer guidance on dimension requirements and suggestions to use Plotly
- **Improved examples**: Enhanced `scenario_example.py` with better demonstration of new features
- **Robust validation**: Improved dimension validation in `plot_heatmap()` with clearer error messages

### 🗑️ Deprecated
- **`indexer` parameter**: Use the new `select` parameter instead. The `indexer` parameter will be removed in v4.0.0
- **`heatmap_timeframes` and `heatmap_timesteps_per_frame` parameters**: Use the new `reshape_time=(timeframes, timesteps_per_frame)` parameter instead in heatmap plotting methods
- **`color_map` parameter**: Use the new `colors` parameter instead in heatmap plotting methods

### 🐛 Fixed
- Fixed cryptic errors when working with empty buses by adding proper validation
- Added early validation for non-existent periods when using linked periods with tuples

### 📝 Documentation
- **Redesigned documentation website** with custom css

### 👷 Development
- Renamed internal `_apply_indexer_to_data()` to `_apply_selection_to_data()` for consistency with new API naming

---

## [3.0.3] - 2025-10-16
**Summary**: Hotfixing new plotting parameter `style`. Continue to use `mode`.

**Note**: If upgrading from v2.x, see the [Migration Guide](https://flixopt.github.io/flixopt/latest/user-guide/migration-guide-v3/) and [v3.0.0 release notes](https://github.com/flixOpt/flixOpt/releases/tag/v3.0.0).

### 🐛 Fixed
- Reverted breaking change from v3.0.0: continue to use `mode parameter in plotting instead of new `style`
- Renamed new `mode` parameter in plotting methods to `unit_type`

### 📝 Docs
- Updated Migration Guide and added missing entries.
- Improved Changelog of v3.0.0

---

## [3.0.2] - 2025-10-15
**Summary**: This is a follow-up release to **[v3.0.0](https://github.com/flixOpt/flixOpt/releases/tag/v3.0.0)**, improving the documentation.

**Note**: If upgrading from v2.x, see the [Migration Guide](https://flixopt.github.io/flixopt/latest/user-guide/migration-guide-v3/) and [v3.0.0 release notes](https://github.com/flixOpt/flixOpt/releases/tag/v3.0.0).

### 📝 Docs
- Update the Readme
- Add a project roadmap to the docs
- Change Development status to "Production/Stable"
- Regroup parts in docs

---

## [3.0.1] - 2025-10-14
**Summary**: This is a follow-up release to **[v3.0.0](https://github.com/flixOpt/flixOpt/releases/tag/v3.0.0)**, adding a Migration Guide and bugfixing the docs.

**Note**: If upgrading from v2.x, see the [Migration Guide](https://flixopt.github.io/flixopt/latest/user-guide/migration-guide-v3/) and [v3.0.0 release notes](https://github.com/flixOpt/flixOpt/releases/tag/v3.0.0).

### 📝 Docs
- Fixed deployed docs
- Added Migration Guide for flixopt 3

### 👷 Development
- Added missing type hints

---

## [3.0.0] - 2025-10-13
**Summary**: This release introduces new model dimensions (periods and scenarios) for multi-period investments and stochastic modeling, along with a redesigned effect sharing system and enhanced I/O capabilities.

**Note**: If upgrading from v2.x, see the [Migration Guide](https://flixopt.github.io/flixopt/latest/user-guide/migration-guide-v3/) and [v3.0.0 release notes](https://github.com/flixOpt/flixOpt/releases/tag/v3.0.0).

### ✨ Added

**New model dimensions:**

- **Period dimension**: Enables multi-period investment modeling with distinct decisions in each period for transformation pathway optimization
- **Scenario dimension**: Supports stochastic modeling with weighted scenarios for robust decision-making under uncertainty (demand, prices, weather)
    - Control variable independence across scenarios via `scenario_independent_sizes` and `scenario_independent_flow_rates` parameters
    - By default, investment sizes are shared across scenarios while flow rates vary per scenario

**Redesigned effect sharing system:**

Effects now use intuitive `share_from_*` syntax that clearly shows contribution sources:

```python
costs = fx.Effect('costs', '€', 'Total costs',
    share_from_temporal={'CO2': 0.2},      # From temporal effects
    share_from_periodic={'land': 100})     # From periodic effects
```

This replaces `specific_share_to_other_effects_*` parameters and inverts the direction for clearer relationships.

**Enhanced I/O and data handling:**

- NetCDF/JSON serialization for all Interface objects and FlowSystem with round-trip support
- FlowSystem manipulation: `sel()`, `isel()`, `resample()`, `copy()`, `__eq__()` methods
- Direct access to FlowSystem from results without manual restoring (lazily loaded)
- New `FlowResults` class and precomputed DataArrays for sizes/flow_rates/flow_hours
- `effects_per_component` dataset for component impact evaluation, including all indirect effects through effect shares

**Other additions:**

- Balanced storage - charging and discharging sizes can be forced equal via `balanced` parameter
- New Storage parameters: `relative_minimum_final_charge_state` and `relative_maximum_final_charge_state` for final state control
- Improved filter methods in results
- Example for 2-stage investment decisions leveraging FlowSystem resampling

### 💥 Breaking Changes

**API and Behavior Changes:**

- **Effect system redesigned** (no deprecation):
    - **Terminology changes**: Effect domains renamed for clarity: `operation` → `temporal`, `invest`/`investment` → `periodic`
    - **Sharing system**: The old `specific_share_to_other_effects_*` parameters were completely replaced with the new `share_from_temporal` and `share_from_periodic` syntax (see 🔥 Removed section)
- **FlowSystem independence**: FlowSystems cannot be shared across multiple Calculations anymore. A copy of the FlowSystem is created instead, making every Calculation independent. Each Subcalculation in `SegmentedCalculation` now has its own distinct `FlowSystem` object
- **Bus and Effect object assignment**: Direct assignment of Bus/Effect objects is no longer supported. Use labels (strings) instead:
    - `Flow.bus` must receive a string label, not a Bus object
    - Effect shares must use effect labels (strings) in dictionaries, not Effect objects
- **Logging defaults** (from v2.2.0): Console and file logging are now disabled by default. Enable explicitly with `CONFIG.Logging.console = True` and `CONFIG.apply()`

**Class and Method Renaming:**

- Renamed class `SystemModel` to `FlowSystemModel`
- Renamed class `Model` to `Submodel`
- Renamed `mode` parameter in plotting methods to `style`
- `Calculation.do_modeling()` now returns the `Calculation` object instead of its `linopy.Model`. Callers that previously accessed the linopy model directly should now use `calculation.do_modeling().model` instead of `calculation.do_modeling()`

**Variable Renaming in Results:**

- Investment binary variable: `is_invested` → `invested` in `InvestmentModel`
- Switch tracking variables in `OnOffModel`:
    - `switch_on` → `switch|on`
    - `switch_off` → `switch|off`
    - `switch_on_nr` → `switch|count`
- Effect submodel variables (following terminology changes):
    - `Effect(invest)|total` → `Effect(periodic)`
    - `Effect(operation)|total` → `Effect(temporal)`
    - `Effect(operation)|total_per_timestep` → `Effect(temporal)|per_timestep`
    - `Effect|total` → `Effect`

**Data Structure Changes:**

- `relative_minimum_charge_state` and `relative_maximum_charge_state` don't have an extra timestep anymore. Use the new `relative_minimum_final_charge_state` and `relative_maximum_final_charge_state` parameters for final state control

### ♻️ Changed

- Type system overhaul - added clear separation between temporal and non-temporal data throughout codebase for better clarity
- Enhanced FlowSystem interface with improved `__repr__()` and `__str__()` methods
- Improved Model Structure - Views and organisation is now divided into:
    - Model: The main Model (linopy.Model) that is used to create and store the variables and constraints for the FlowSystem.
    - Submodel: The base class for all submodels. Each is a subset of the Model, for simpler access and clearer code.
- Made docstrings in `config.py` more compact and easier to read
- Improved format handling in configuration module
- Enhanced console output to support both `stdout` and `stderr` stream selection
- Added `show_logger_name` parameter to `CONFIG.Logging` for displaying logger names in messages

### 🗑️ Deprecated

- The `agg_group` and `agg_weight` parameters of `TimeSeriesData` are deprecated and will be removed in a future version. Use `aggregation_group` and `aggregation_weight` instead.
- The `active_timesteps` parameter of `Calculation` is deprecated and will be removed in a future version. Use the new `sel(time=...)` method on the FlowSystem instead.
- **InvestParameters** parameters renamed for improved clarity around investment and retirement effects:
    - `fix_effects` → `effects_of_investment`
    - `specific_effects` → `effects_of_investment_per_size`
    - `divest_effects` → `effects_of_retirement`
    - `piecewise_effects` → `piecewise_effects_of_investment`
- **Effect** parameters renamed:
    - `minimum_investment` → `minimum_periodic`
    - `maximum_investment` → `maximum_periodic`
    - `minimum_operation` → `minimum_temporal`
    - `maximum_operation` → `maximum_temporal`
    - `minimum_operation_per_hour` → `minimum_per_hour`
    - `maximum_operation_per_hour` → `maximum_per_hour`
- **Component** parameters renamed:
    - `Source.source` → `Source.outputs`
    - `Sink.sink` → `Sink.inputs`
    - `SourceAndSink.source` → `SourceAndSink.outputs`
    - `SourceAndSink.sink` → `SourceAndSink.inputs`
    - `SourceAndSink.prevent_simultaneous_sink_and_source` → `SourceAndSink.prevent_simultaneous_flow_rates`

### 🔥 Removed

- **Effect share parameters**: The old `specific_share_to_other_effects_*` parameters were replaced WITHOUT DEPRECATION
    - `specific_share_to_other_effects_operation` → `share_from_temporal` (with inverted direction)
    - `specific_share_to_other_effects_invest` → `share_from_periodic` (with inverted direction)

### 🐛 Fixed

- Enhanced NetCDF I/O with proper attribute preservation for DataArrays
- Improved error handling and validation in serialization processes
- Better type consistency across all framework components
- Added extra validation in `config.py` to improve error handling

### 📝 Docs

- Reorganized mathematical notation docs: moved to lowercase `mathematical-notation/` with subdirectories (`elements/`, `features/`, `modeling-patterns/`)
- Added comprehensive documentation pages: `dimensions.md` (time/period/scenario), `effects-penalty-objective.md`, modeling patterns
- Enhanced all element pages with implementation details, cross-references, and "See Also" sections
- Rewrote README and landing page with clearer vision, roadmap, and universal applicability emphasis
- Removed deprecated `docs/SUMMARY.md`, updated `mkdocs.yml` for new structure
- Tightened docstrings in core modules with better cross-referencing
- Added recipes section to docs

### 🚧 Known Issues

- IO for single Interfaces/Elements to Datasets might not work properly if the Interface/Element is not part of a fully transformed and connected FlowSystem. This arises from Numeric Data not being stored as xr.DataArray by the user. To avoid this, always use the `to_dataset()` on Elements inside a FlowSystem that's connected and transformed.

### 👷 Development

- **Centralized deprecation pattern**: Added `_handle_deprecated_kwarg()` helper method to `Interface` base class that provides reusable deprecation handling with consistent warnings, conflict detection, and optional value transformation. Applied across 5 classes (InvestParameters, Source, Sink, SourceAndSink, Effect) reducing deprecation boilerplate by 72%.
- FlowSystem data management simplified - removed `time_series_collection` pattern in favor of direct timestep properties
- Change modeling hierarchy to allow for more flexibility in future development. This leads to minimal changes in the access and creation of Submodels and their variables.
- Added new module `.modeling` that contains modeling primitives and utilities
- Clearer separation between the main Model and "Submodels"
- Improved access to the Submodels and their variables, constraints and submodels
- Added `__repr__()` for Submodels to easily inspect its content
- Enhanced data handling methods
    - `fit_to_model_coords()` method for data alignment
    - `fit_effects_to_model_coords()` method for effect data processing
    - `connect_and_transform()` method replacing several operations
- **Testing improvements**: Eliminated warnings during test execution
    - Updated deprecated code patterns in tests and examples (e.g., `sink`/`source` → `inputs`/`outputs`, `'H'` → `'h'` frequency)
    - Refactored plotting logic to handle test environments explicitly with non-interactive backends
    - Added comprehensive warning filters in `__init__.py` and `pyproject.toml` to suppress third-party library warnings
    - Improved test fixtures with proper figure cleanup to prevent memory leaks
    - Enhanced backend detection and handling in `plotting.py` for both Matplotlib and Plotly
    - Always run dependent tests in order

---

## [2.2.0] - 2025-10-11
**Summary:** This release is a Configuration and Logging management release.

### ✨ Added
- Added `CONFIG.reset()` method to restore configuration to default values
- Added configurable log file rotation settings: `CONFIG.Logging.max_file_size` and `CONFIG.Logging.backup_count`
- Added configurable log format settings: `CONFIG.Logging.date_format` and `CONFIG.Logging.format`
- Added configurable console settings: `CONFIG.Logging.console_width` and `CONFIG.Logging.show_path`
- Added `CONFIG.Logging.Colors` nested class for customizable log level colors using ANSI escape codes (works with both standard and Rich handlers)
- All examples now enable console logging to demonstrate proper logging usage
- Console logging now outputs to `sys.stdout` instead of `sys.stderr` for better compatibility with output redirection

### 💥 Breaking Changes
- Console logging is now disabled by default (`CONFIG.Logging.console = False`). Enable it explicitly in your scripts with `CONFIG.Logging.console = True` and `CONFIG.apply()`
- File logging is now disabled by default (`CONFIG.Logging.file = None`). Set a file path to enable file logging

### ♻️ Changed
- Logging and Configuration management changed
- Improved default logging colors: DEBUG is now gray (`\033[90m`) for de-emphasized messages, INFO uses terminal default color (`\033[0m`) for clean output

### 🗑️ Deprecated
- `change_logging_level()` function is now deprecated in favor of `CONFIG.Logging.level` and `CONFIG.apply()`. Will be removed in version 3.0.0.

### 🔥 Removed
- Removed unused `config.merge_configs` function from configuration module

### 👷 Development
- Greatly expanded test coverage for `config.py` module
- Added `@pytest.mark.xdist_group` to `TestConfigModule` tests to prevent global config interference

---

## [2.1.11] - 2025-10-05
**Summary:** Important bugfix in `Storage` leading to wrong results due to incorrect discharge losses.

### ♻️ Changed
- Using `h5netcdf` instead of `netCDF4` for dataset I/O operations. This follows the update in `xarray==2025.09.01`

### 🐛 Fixed
- Fix `charge_state` Constraint in `Storage` leading to incorrect losses in discharge and therefore incorrect charge states and discharge values.

### 📦 Dependencies
- Updated `renovate.config` to treat CalVer packages (xarray and dask) with more care
- Updated packaging configuration

---

## [2.1.10] - 2025-09-29
**Summary:** This release is a Documentation and Development release.

### 📝 Docs
- Improved CHANGELOG.md formatting by adding better categories and formating by Gitmoji.
- Added a script to extract the release notes from the CHANGELOG.md file for better organized documentation.

### 👷 Development
- Improved `renovate.config`
- Sped up CI by not running examples in every run and using `pytest-xdist`

---

## [2.1.9] - 2025-09-23

**Summary:** Small bugfix release addressing network visualization error handling.

### 🐛 Fixed
- Fix error handling in network visualization if `networkx` is not installed

---

## [2.1.8] - 2025-09-22

**Summary:** Code quality improvements, enhanced documentation, and bug fixes for heat pump components and visualization features.

### ✨ Added
- Extra Check for HeatPumpWithSource.COP to be strictly > 1 to avoid division by zero
- Apply deterministic color assignment by using sorted() in `plotting.py`
- Add missing args in docstrings in `plotting.py`, `solvers.py`, and `core.py`.

### ♻️ Changed
- Greatly improved docstrings and documentation of all public classes
- Make path handling to be gentle about missing .html suffix in `plotting.py`
- Default for `relative_losses` in `Transmission` is now 0 instead of None
- Setter of COP in `HeatPumpWithSource` now completely overwrites the conversion factors, which is safer.
- Fix some docstrings in plotting.py
- Change assertions to raise Exceptions in `plotting.py`

### 🐛 Fixed

**Core Components:**
- Fix COP getter and setter of `HeatPumpWithSource` returning and setting wrong conversion factors
- Fix custom compression levels in `io.save_dataset_to_netcdf`
- Fix `total_max` did not work when total min was not used

**Visualization:**
- Fix color scheme selection in network_app; color pickers now update when a scheme is selected

### 📝 Docs
- Fix broken links in docs
- Fix some docstrings in plotting.py

### 👷 Development
- Pin dev dependencies to specific versions
- Improve CI workflows to run faster and smarter

---

## [2.1.7] - 2025-09-13

**Summary:** Maintenance release to improve Code Quality, CI and update the dependencies. There are no changes or new features.

### ✨ Added
- Added `__version__` to flixopt

### 👷 Development
- ruff format the whole Codebase
- Added renovate config
- Added pre-commit
- lint and format in CI
- improved CI
- Updated Dependencies
- Updated Issue Templates

---

## [2.1.6] - 2025-09-02

**Summary:** Enhanced Sink/Source components with multi-flow support and new interactive network visualization.

### ✨ Added
- **Network Visualization**: Added `FlowSystem.start_network_app()` and `FlowSystem.stop_network_app()` to easily visualize the network structure of a flow system in an interactive Dash web app
    - *Note: This is still experimental and might change in the future*

### ♻️ Changed
- **Multi-Flow Support**: `Sink`, `Source`, and `SourceAndSink` now accept multiple `flows` as `inputs` and `outputs` instead of just one. This enables modeling more use cases with these classes
- **Flow Control**: Both `Sink` and `Source` now have a `prevent_simultaneous_flow_rates` argument to prevent simultaneous flow rates of more than one of their flows

### 🗑️ Deprecated
- For the classes `Sink`, `Source` and `SourceAndSink`: `.sink`, `.source` and `.prevent_simultaneous_sink_and_source` are deprecated in favor of the new arguments `inputs`, `outputs` and `prevent_simultaneous_flow_rates`

### 🐛 Fixed
- Fixed testing issue with new `linopy` version 0.5.6

### 👷 Development
- Added dependency "nbformat>=4.2.0" to dev dependencies to resolve issue with plotly CI

---

## [2.1.5] - 2025-07-08

### 🐛 Fixed
- Fixed Docs deployment

---

## [2.1.4] - 2025-07-08

### 🐛 Fixed
- Fixing release notes of 2.1.3, as well as documentation build.

---

## [2.1.3] - 2025-07-08

### 🐛 Fixed
- Using `Effect.maximum_operation_per_hour` raised an error, needing an extra timestep. This has been fixed thanks to @PRse4.

---

## [2.1.2] - 2025-06-14

### 🐛 Fixed
- Storage losses per hour were not calculated correctly, as mentioned by @brokenwings01. This might have led to issues when modeling large losses and long timesteps.
    - Old implementation:     $c(\text{t}_{i}) \cdot (1-\dot{\text{c}}_\text{rel,loss}(\text{t}_i)) \cdot \Delta \text{t}_{i}$
    - Correct implementation: $c(\text{t}_{i}) \cdot (1-\dot{\text{c}}_\text{rel,loss}(\text{t}_i)) ^{\Delta \text{t}_{i}}$

### 🚧 Known Issues
- Just to mention: Plotly >= 6 may raise errors if "nbformat" is not installed. We pinned plotly to <6, but this may be fixed in the future.

---

## [2.1.1] - 2025-05-08

### ♻️ Changed
- Improved docstring and tests

### 🐛 Fixed
- Fixed bug in the `_ElementResults.constraints` not returning the constraints but rather the variables

---
## [2.1.0] - 2025-04-11

### ✨ Added
- Python 3.13 support added
- Logger warning if relative_minimum is used without on_off_parameters in Flow
- Greatly improved internal testing infrastructure by leveraging linopy's testing framework

### 💥 Breaking Changes
- Restructured the modeling of the On/Off state of Flows or Components
    - Variable renaming: `...|consecutive_on_hours` → `...|ConsecutiveOn|hours`
    - Variable renaming: `...|consecutive_off_hours` → `...|ConsecutiveOff|hours`
    - Constraint renaming: `...|consecutive_on_hours_con1` → `...|ConsecutiveOn|con1`
    - Similar pattern for all consecutive on/off constraints

### 🐛 Fixed
- Fixed the lower bound of `flow_rate` when using optional investments without OnOffParameters
- Fixed bug that prevented divest effects from working
- Added lower bounds of 0 to two unbounded vars (numerical improvement)

---

## [2.0.1] - 2025-04-10

### ✨ Added
- Logger warning if relative_minimum is used without on_off_parameters in Flow

### 🐛 Fixed
- Replace "|" with "__" in filenames when saving figures (Windows compatibility)
- Fixed bug that prevented the load factor from working without InvestmentParameters

## [2.0.0] - 2025-03-29

**Summary:** 💥 **MAJOR RELEASE** - Complete framework migration from Pyomo to Linopy with redesigned architecture.

### ✨ Added

**Model Capabilities:**
- Full model serialization support - save and restore unsolved Models
- Enhanced model documentation with YAML export containing human-readable mathematical formulations
- Extend flixopt models with native linopy language support
- Full Model Export/Import capabilities via linopy.Model

**Results & Data:**
- Unified solution exploration through `Calculation.results` attribute
- Compression support for result files
- `to_netcdf/from_netcdf` methods for FlowSystem and core components
- xarray integration for TimeSeries with improved datatypes support

### 💥 Breaking Changes

**Framework Migration:**
- **Optimization Engine**: Complete migration from Pyomo to Linopy optimization framework
- **Package Import**: Framework renamed from flixOpt to flixopt (`import flixopt as fx`)
- **Data Architecture**: Redesigned data handling to rely on xarray.Dataset throughout the package
- **Results System**: Results handling completely redesigned with new `CalculationResults` class

**Variable Structure:**
- Restructured the modeling of the On/Off state of Flows or Components
    - Variable renaming: `...|consecutive_on_hours` → `...|ConsecutiveOn|hours`
    - Variable renaming: `...|consecutive_off_hours` → `...|ConsecutiveOff|hours`
    - Constraint renaming: `...|consecutive_on_hours_con1` → `...|ConsecutiveOn|con1`
    - Similar pattern for all consecutive on/off constraints

### 🔥 Removed
- **Pyomo dependency** (replaced by linopy)
- **Period concepts** in time management (simplified to timesteps)

### 🐛 Fixed
- Improved infeasible model detection and reporting
- Enhanced time series management and serialization
- Reduced file size through improved compression

### 📝 Docs
- Google Style Docstrings throughout the codebase<|MERGE_RESOLUTION|>--- conflicted
+++ resolved
@@ -54,14 +54,11 @@
 ## [Upcoming]
 
 ### 📝 Docs
+- Improve documentation from the ground up
 
 This is not yet publicly released!
 
 ---
-
-<<<<<<< HEAD
-=======
-Until here -->
 
 ## [4.2.0] - 2025-11-25
 
@@ -251,7 +248,6 @@
 
 ---
 
->>>>>>> b5918540
 ## [4.0.0] - 2025-11-19
 
 **Summary**: This release introduces clearer parameter naming for linear converters and constraints, enhanced period handling with automatic weight computation, and new sum-over-all-periods constraints for multi-period optimization. All deprecated parameter names continue to work with warnings.
