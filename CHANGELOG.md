--- conflicted
+++ resolved
@@ -86,15 +86,12 @@
 
 ### 🐛 Fixed
 
-<<<<<<< HEAD
+- Fixed Deprecation warnings to specify the version of removal.
 - Fixed xarray truth-value ambiguity in `main_results` buses with excess filter
 - Added validation for `nr_of_previous_values` in `SegmentedOptimization` to prevent silent indexing bugs
 - Fixed `active_timesteps` type annotation to include `None`
 - Fixed `fix_sizes()` docstring/implementation inconsistency for optional `ds` parameter
 - Logging with success level now works properly with any logger defined by the user
-=======
-- Fixed Deprecation warnings to specify the version of removal.
->>>>>>> b669c5c9
 
 ### 🔒 Security
 
