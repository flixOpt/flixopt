--- conflicted
+++ resolved
@@ -5,20 +5,13 @@
 The format is based on [Keep a Changelog](https://keepachangelog.com/en/1.0.0/),
 and this project adheres to [Semantic Versioning](https://semver.org/spec/v2.0.0.html).
 
-<<<<<<< HEAD
-## [Unreleased] - ????-??-??
-
-### Fixed
-- LinearConverter with `PiecewiseConversion` lead to flows reaching 0 values, even though they didnt have `OnOffParameters` nor `PiecewiseConversion` containing 0 in its a `Piece`s. This was fixed by [[#310](https://github.com/flixOpt/flixopt/pull/310) by [@FBumann](https://github.com/FBumann)]
-
-### Added
-- Added new Interface `PiecewiseEffectsPerFlowHour` to model non-linear relations between flow rates and effects. [[#310](https://github.com/flixOpt/flixopt/pull/310) by [@FBumann](https://github.com/FBumann)]
-=======
 <!-- This text won't be rendered
 Take Care: The CI will automatically append a "Whats CHanged" section to the changelog.
 This contains all COmmits, PR's and Contributers.
 Therefore, the Changelog should focus on the user-facing changes.
 
+Template:
+----
 ## [Unreleased] - ????-??-??
 
 ### Changed
@@ -32,6 +25,17 @@
 ### Known issues
 
 ### Development
+
+----
+Upcoming Release:
+
+## [2.2.0] - ????-??-??
+
+### Fixed
+- LinearConverter with `PiecewiseConversion` lead to flows reaching 0 values, even though they didnt have `OnOffParameters` nor `PiecewiseConversion` containing 0 in its a `Piece`s. This was fixed by [[#310](https://github.com/flixOpt/flixopt/pull/310) by [@FBumann](https://github.com/FBumann)]
+
+### Added
+- Added new Interface `PiecewiseEffectsPerFlowHour` to model non-linear relations between flow rates and effects. [[#310](https://github.com/flixOpt/flixopt/pull/310) by [@FBumann](https://github.com/FBumann)]
 
 Until here -->
 
@@ -51,7 +55,6 @@
 - improved CI
 - Updated Dependencies
 - Updated Issue Templates
->>>>>>> 8d57a634
 
 
 ## [2.1.6] - 2025-09-02
