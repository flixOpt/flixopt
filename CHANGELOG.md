# Changelog

This project adheres to [Semantic Versioning](https://semver.org/spec/v2.0.0.html).
Formatting is based on [Keep a Changelog](https://keepachangelog.com/en/1.0.0/) & [Gitmoji](https://gitmoji.dev).
For more details regarding the individual PRs and contributors, please refer to our [GitHub releases](https://github.com/flixOpt/flixopt/releases).

!!! tip

    If upgrading from v2.x, see the [v3.0.0 release notes](https://github.com/flixOpt/flixOpt/releases/tag/v3.0.0) and [Migration Guide](https://flixopt.github.io/flixopt/latest/user-guide/migration-guide-v3/).

---

<!-- This text won't be rendered
Note: The CI will automatically append a "What's Changed" section to the changelog for github releases.
This contains all commits, PRs, and contributors.
Therefore, the Changelog should focus on the user-facing changes.

Please remove all irrelevant sections before releasing.
Please keep the format of the changelog consistent with the other releases, so the extraction for mkdocs works.
---

## [Template] - ????-??-??

**Summary**:

If upgrading from v2.x, see the [v3.0.0 release notes](https://github.com/flixOpt/flixOpt/releases/tag/v3.0.0) and [Migration Guide](https://flixopt.github.io/flixopt/latest/user-guide/migration-guide-v3/).

### ✨ Added

### 💥 Breaking Changes

### ♻️ Changed

### 🗑️ Deprecated

### 🔥 Removed

### 🐛 Fixed

### 🔒 Security

### 📦 Dependencies

### 📝 Docs

### 👷 Development

### 🚧 Known Issues

---

## [Unreleased] - ????-??-??

**Summary**: Type system overhaul with comprehensive type hints for better IDE support and code clarity.

If upgrading from v2.x, see the [v3.0.0 release notes](https://github.com/flixOpt/flixOpt/releases/tag/v3.0.0) and [Migration Guide](https://flixopt.github.io/flixopt/latest/user-guide/migration-guide-v3/).

### ✨ Added
- **New type system** (`flixopt/types.py`):
    - Introduced dimension-aware type aliases using suffix notation (`_TPS`, `_PS`, `_S`) to clearly indicate which dimensions data can have
    - Added `Numeric_TPS`, `Numeric_PS`, `Numeric_S` for numeric data with Time/Period/Scenario dimensions
    - Added `Bool_TPS`, `Bool_PS`, `Bool_S` for boolean data with dimension support
    - Added `Effect_TPS`, `Effect_PS`, `Effect_S` for effect dictionaries with dimension support
    - Added `Scalar` type for scalar-only numeric values
    - Added `NumericOrBool` utility type for internal use
    - Type system supports scalars, numpy arrays, pandas Series/DataFrames, and xarray DataArrays

### 💥 Breaking Changes

### ♻️ Changed
<<<<<<< HEAD
- **Type handling improvements**: Updated internal data handling to work seamlessly with the new type system
=======
- **Code structure**: Removed `commons.py` module and moved all imports directly to `__init__.py` for cleaner code organization (no public API changes)
>>>>>>> 1eaef1f5

### 🗑️ Deprecated

### 🔥 Removed

### 🐛 Fixed
- Fixed `ShareAllocationModel` inconsistency where None/inf conversion happened in `__init__` instead of during modeling, which could cause issues with parameter validation
- Fixed numerous type hint inconsistencies across the codebase

### 🔒 Security

### 📦 Dependencies
- Updated `mkdocs-material` to v9.6.23

### 📝 Docs
- Enhanced documentation in `flixopt/types.py` with comprehensive examples and dimension explanation table
- Clarified Effect type docstrings - Effect types are dicts, but single numeric values work through union types
- Added clarifying comments in `effects.py` explaining parameter handling and transformation
- Improved OnOffParameters attribute documentation


### 👷 Development
- Added test for FlowSystem resampling

### 🚧 Known Issues

---

Until here -->

## [3.5.0] - 2025-11-06

**Summary**: Improve representations and improve resampling

If upgrading from v2.x, see the [v3.0.0 release notes](https://github.com/flixOpt/flixOpt/releases/tag/v3.0.0) and [Migration Guide](https://flixopt.github.io/flixopt/latest/user-guide/migration-guide-v3/).

### ✨ Added
- Added options to resample and select subsets of flowsystems without converting to and from Dataset each time. Use the new methods `FlowSystem.__dataset_resample()`, `FlowSystem.__dataset_sel()` and `FlowSystem.__dataset_isel()`. All of them expect and return a dataset.

### 💥 Breaking Changes

### ♻️ Changed
- Truncate repr of FlowSystem and CalculationResults to only show the first 10 items of each category
- Greatly sped up the resampling of a FlowSystem again

---

## [3.4.1] - 2025-11-04

**Summary**: Speed up resampling by 20-40 times.

If upgrading from v2.x, see the [v3.0.0 release notes](https://github.com/flixOpt/flixOpt/releases/tag/v3.0.0) and [Migration Guide](https://flixopt.github.io/flixopt/latest/user-guide/migration-guide-v3/).

### ♻️ Changed
- Greatly sped up the resampling of a FlowSystem (x20 - x40) by converting to dataarray internally

---

## [3.4.0] - 2025-11-01

**Summary**: Enhanced solver configuration with new CONFIG.Solving section for centralized solver parameter management.

If upgrading from v2.x, see the [v3.0.0 release notes](https://github.com/flixOpt/flixOpt/releases/tag/v3.0.0) and [Migration Guide](https://flixopt.github.io/flixopt/latest/user-guide/migration-guide-v3/).

### ✨ Added

**Solver configuration:**
- **New `CONFIG.Solving` configuration section** for centralized solver parameter management:
    - `mip_gap`: Default MIP gap tolerance for solver convergence (default: 0.01)
    - `time_limit_seconds`: Default time limit in seconds for solver runs (default: 300)
    - `log_to_console`: Whether solver should output to console (default: True)
    - `log_main_results`: Whether to log main results after solving (default: True)
- Solvers (`HighsSolver`, `GurobiSolver`) now use `CONFIG.Solving` defaults for parameters, allowing global configuration
- Solver parameters can still be explicitly overridden when creating solver instances
- New `log_to_console` parameter in all Solver classes

### ♻️ Changed
- Individual solver output is now hidden in **SegmentedCalculation**. To return to the prior behaviour, set `show_individual_solves=True` in `do_modeling_and_solve()`.

### 🐛 Fixed
-  New compacted list representation for periods and scenarios also in results log and console print

### 📝 Docs
- Unified contributing guides in docs and on github

### 👷 Development
- Added type hints for submodel in all Interface classes

---

## [3.3.1] - 2025-10-30

**Summary**: Small Bugfix and improving readability

If upgrading from v2.x, see the [v3.0.0 release notes](https://github.com/flixOpt/flixOpt/releases/tag/v3.0.0) and [Migration Guide](https://flixopt.github.io/flixopt/latest/user-guide/migration-guide-v3/).

### ♻️ Changed
- Improved `summary.yaml` to use a compacted list representation for periods and scenarios

### 🐛 Fixed
- Using `switch_on_total_max` with periods or scenarios failed

### 📝 Docs
- Add more comprehensive `CONTRIBUTE.md`
- Improve logical structure in User Guide

---

## [3.3.0] - 2025-10-30

**Summary**: Better access to Elements stored in the FLowSystem and better representations (repr)

If upgrading from v2.x, see the [v3.0.0 release notes](https://github.com/flixOpt/flixOpt/releases/tag/v3.0.0) and [Migration Guide](https://flixopt.github.io/flixopt/latest/user-guide/migration-guide-v3/).

### ♻️ Changed
**Improved repr methods:**
- **Results classes** (`ComponentResults`, `BusResults`, `FlowResults`, `EffectResults`) now show concise header with key metadata followed by xarray Dataset repr
- **Element classes** (`Component`, `Bus`, `Flow`, `Effect`, `Storage`) now show one-line summaries with essential information (connections, sizes, capacities, constraints)

**Container-based access:**
- **FlowSystem** now provides dict-like access patterns for all elements
- Use `flow_system['element_label']`, `flow_system.keys()`, `flow_system.values()`, and `flow_system.items()` for unified element access
- Specialized containers (`components`, `buses`, `effects`, `flows`) offer type-specific access with helpful error messages

### 🗑️ Deprecated
- **`FlowSystem.all_elements`** property is deprecated in favor of dict-like interface (`flow_system['label']`, `.keys()`, `.values()`, `.items()`). Will be removed in v4.0.0.

---

## [3.2.1] - 2025-10-29

**Summary**:

If upgrading from v2.x, see the [v3.0.0 release notes](https://github.com/flixOpt/flixOpt/releases/tag/v3.0.0) and [Migration Guide](https://flixopt.github.io/flixopt/latest/user-guide/migration-guide-v3/).

### 🐛 Fixed
- Fixed resampling of FlowSystem to reset `hours_of_last_timestep` and `hours_of_previous_timesteps` properly

### 👷 Development
- Improved issue templates

---

## [3.2.0] - 2025-10-26

**Summary**: Enhanced plotting capabilities with consistent color management, custom plotting kwargs support, and centralized I/O handling.

If upgrading from v2.x, see the [v3.0.0 release notes](https://github.com/flixOpt/flixOpt/releases/tag/v3.0.0) and [Migration Guide](https://flixopt.github.io/flixopt/latest/user-guide/migration-guide-v3/).

### ✨ Added

**Color management:**
- **`setup_colors()` method** for `CalculationResults` and `SegmentedCalculationResults` to configure consistent colors across all plots
    - Group components by colorscales: `results.setup_colors({'CHP': 'reds', 'Storage': 'blues', 'Greys': ['Grid', 'Demand']})`
    - Automatically propagates to all segments in segmented calculations
    - Colors persist across all plot calls unless explicitly overridden
- **Flexible color inputs**: Supports colorscale names (e.g., 'turbo', 'plasma'), color lists, or label-to-color dictionaries
- **Cross-backend compatibility**: Seamless color handling for both Plotly and Matplotlib

**Plotting customization:**
- **Plotting kwargs support**: Pass additional arguments to plotting backends via `px_kwargs`, `plot_kwargs`, and `backend_kwargs` parameters
- **New `CONFIG.Plotting` configuration section**:
    - `default_show`: Control default plot visibility
    - `default_engine`: Choose 'plotly' or 'matplotlib'
    - `default_dpi`: Set resolution for saved plots
    - `default_facet_cols`: Configure default faceting columns
    - `default_sequential_colorscale`: Default for heatmaps (now 'turbo')
    - `default_qualitative_colorscale`: Default for categorical plots (now 'plotly')

**I/O improvements:**
- Centralized JSON/YAML I/O with auto-format detection
- Enhanced NetCDF handling with consistent engine usage
- Better numeric formatting in YAML exports

### ♻️ Changed
- **Default colorscale**: Changed from 'viridis' to 'turbo' for better perceptual uniformity
- **Color terminology**: Standardized from "colormap" to "colorscale" throughout for Plotly consistency
- **Plotting internals**: Now use `xr.Dataset` as primary data type (DataFrames automatically converted)
- **NetCDF engine**: Switched back to netcdf4 engine following xarray updates and performance benchmarks

### 🔥 Removed
- Removed unused `plotting.pie_with_plotly()` method

### 🐛 Fixed
- Improved error messages when using `engine='matplotlib'` with multidimensional data
- Better dimension validation in `results.plot_heatmap()`

### 📝 Docs
- Enhanced examples demonstrating `setup_colors()` usage
- Updated terminology from "colormap" to "colorscale" in docstrings

### 👷 Development
- Fixed concurrency issue in CI
- Centralized color processing logic into dedicated module
- Refactored to function-based color handling for simpler API

---

## [3.1.1] - 2025-10-20
**Summary**: Fixed a bug when acessing the `effects_per_component` dataset in results without periodic effects.

If upgrading from v2.x, see the [v3.0.0 release notes](https://github.com/flixOpt/flixOpt/releases/tag/v3.0.0) and [Migration Guide](https://flixopt.github.io/flixopt/latest/user-guide/migration-guide-v3/).

### 🐛 Fixed
- Fixed ValueError in effects_per_component when all periodic effects are scalars/NaN by explicitly creating mode-specific templates (via _create_template_for_mode) with correct dimensions

### 👷 Development
- Converted all remaining numpy style docstrings to google style

---

## [3.1.0] - 2025-10-19

**Summary**: This release adds faceting and animation support for multidimensional plots and redesigns the documentation website. Plotting results across scenarios or periods is now significantly simpler (Plotly only).

If upgrading from v2.x, see the [Migration Guide](https://flixopt.github.io/flixopt/latest/user-guide/migration-guide-v3/) and [v3.0.0 release notes](https://github.com/flixOpt/flixOpt/releases/tag/v3.0.0).

### ✨ Added
- **Faceting and animation for multidimensional plots**: All plotting methods now support `facet_by` and `animate_by` parameters to create subplot grids and animations from multidimensional data (scenarios, periods, etc.). *Plotly only.*
- **Flexible data selection with `select` parameter**: Select data using single values, lists, slices, or index arrays for precise control over what gets plotted
- **Heatmap fill control**: New `fill` parameter in heatmap methods controls how missing values are filled after reshaping (`'ffill'` or `'bfill'`)
- **Smart line styling for mixed variables**: Area plots now automatically style variables containing both positive and negative values with dashed lines, while stacking purely positive or negative variables

### ♻️ Changed
- **Breaking: Selection behavior**: Plotting methods no longer automatically select the first value for non-time dimensions. Use the `select` parameter for explicit selection of scenarios, periods, or other dimensions
- **Better error messages**: Enhanced error messages when using Matplotlib with multidimensional data, with clearer guidance on dimension requirements and suggestions to use Plotly
- **Improved examples**: Enhanced `scenario_example.py` with better demonstration of new features
- **Robust validation**: Improved dimension validation in `plot_heatmap()` with clearer error messages

### 🗑️ Deprecated
- **`indexer` parameter**: Use the new `select` parameter instead. The `indexer` parameter will be removed in v4.0.0
- **`heatmap_timeframes` and `heatmap_timesteps_per_frame` parameters**: Use the new `reshape_time=(timeframes, timesteps_per_frame)` parameter instead in heatmap plotting methods
- **`color_map` parameter**: Use the new `colors` parameter instead in heatmap plotting methods

### 🐛 Fixed
- Fixed cryptic errors when working with empty buses by adding proper validation
- Added early validation for non-existent periods when using linked periods with tuples

### 📝 Documentation
- **Redesigned documentation website** with custom css

### 👷 Development
- Renamed internal `_apply_indexer_to_data()` to `_apply_selection_to_data()` for consistency with new API naming

---

## [3.0.3] - 2025-10-16
**Summary**: Hotfixing new plotting parameter `style`. Continue to use `mode`.

**Note**: If upgrading from v2.x, see the [Migration Guide](https://flixopt.github.io/flixopt/latest/user-guide/migration-guide-v3/) and [v3.0.0 release notes](https://github.com/flixOpt/flixOpt/releases/tag/v3.0.0).

### 🐛 Fixed
- Reverted breaking change from v3.0.0: continue to use `mode parameter in plotting instead of new `style`
- Renamed new `mode` parameter in plotting methods to `unit_type`

### 📝 Docs
- Updated Migration Guide and added missing entries.
- Improved Changelog of v3.0.0

---

## [3.0.2] - 2025-10-15
**Summary**: This is a follow-up release to **[v3.0.0](https://github.com/flixOpt/flixOpt/releases/tag/v3.0.0)**, improving the documentation.

**Note**: If upgrading from v2.x, see the [Migration Guide](https://flixopt.github.io/flixopt/latest/user-guide/migration-guide-v3/) and [v3.0.0 release notes](https://github.com/flixOpt/flixOpt/releases/tag/v3.0.0).

### 📝 Docs
- Update the Readme
- Add a project roadmap to the docs
- Change Development status to "Production/Stable"
- Regroup parts in docs

---

## [3.0.1] - 2025-10-14
**Summary**: This is a follow-up release to **[v3.0.0](https://github.com/flixOpt/flixOpt/releases/tag/v3.0.0)**, adding a Migration Guide and bugfixing the docs.

**Note**: If upgrading from v2.x, see the [Migration Guide](https://flixopt.github.io/flixopt/latest/user-guide/migration-guide-v3/) and [v3.0.0 release notes](https://github.com/flixOpt/flixOpt/releases/tag/v3.0.0).

### 📝 Docs
- Fixed deployed docs
- Added Migration Guide for flixopt 3

### 👷 Development
- Added missing type hints

---

## [3.0.0] - 2025-10-13
**Summary**: This release introduces new model dimensions (periods and scenarios) for multi-period investments and stochastic modeling, along with a redesigned effect sharing system and enhanced I/O capabilities.

**Note**: If upgrading from v2.x, see the [Migration Guide](https://flixopt.github.io/flixopt/latest/user-guide/migration-guide-v3/) and [v3.0.0 release notes](https://github.com/flixOpt/flixOpt/releases/tag/v3.0.0).

### ✨ Added

**New model dimensions:**

- **Period dimension**: Enables multi-period investment modeling with distinct decisions in each period for transformation pathway optimization
- **Scenario dimension**: Supports stochastic modeling with weighted scenarios for robust decision-making under uncertainty (demand, prices, weather)
    - Control variable independence across scenarios via `scenario_independent_sizes` and `scenario_independent_flow_rates` parameters
    - By default, investment sizes are shared across scenarios while flow rates vary per scenario

**Redesigned effect sharing system:**

Effects now use intuitive `share_from_*` syntax that clearly shows contribution sources:

```python
costs = fx.Effect('costs', '€', 'Total costs',
    share_from_temporal={'CO2': 0.2},      # From temporal effects
    share_from_periodic={'land': 100})     # From periodic effects
```

This replaces `specific_share_to_other_effects_*` parameters and inverts the direction for clearer relationships.

**Enhanced I/O and data handling:**

- NetCDF/JSON serialization for all Interface objects and FlowSystem with round-trip support
- FlowSystem manipulation: `sel()`, `isel()`, `resample()`, `copy()`, `__eq__()` methods
- Direct access to FlowSystem from results without manual restoring (lazily loaded)
- New `FlowResults` class and precomputed DataArrays for sizes/flow_rates/flow_hours
- `effects_per_component` dataset for component impact evaluation, including all indirect effects through effect shares

**Other additions:**

- Balanced storage - charging and discharging sizes can be forced equal via `balanced` parameter
- New Storage parameters: `relative_minimum_final_charge_state` and `relative_maximum_final_charge_state` for final state control
- Improved filter methods in results
- Example for 2-stage investment decisions leveraging FlowSystem resampling

### 💥 Breaking Changes

**API and Behavior Changes:**

- **Effect system redesigned** (no deprecation):
    - **Terminology changes**: Effect domains renamed for clarity: `operation` → `temporal`, `invest`/`investment` → `periodic`
    - **Sharing system**: The old `specific_share_to_other_effects_*` parameters were completely replaced with the new `share_from_temporal` and `share_from_periodic` syntax (see 🔥 Removed section)
- **FlowSystem independence**: FlowSystems cannot be shared across multiple Calculations anymore. A copy of the FlowSystem is created instead, making every Calculation independent. Each Subcalculation in `SegmentedCalculation` now has its own distinct `FlowSystem` object
- **Bus and Effect object assignment**: Direct assignment of Bus/Effect objects is no longer supported. Use labels (strings) instead:
    - `Flow.bus` must receive a string label, not a Bus object
    - Effect shares must use effect labels (strings) in dictionaries, not Effect objects
- **Logging defaults** (from v2.2.0): Console and file logging are now disabled by default. Enable explicitly with `CONFIG.Logging.console = True` and `CONFIG.apply()`

**Class and Method Renaming:**

- Renamed class `SystemModel` to `FlowSystemModel`
- Renamed class `Model` to `Submodel`
- Renamed `mode` parameter in plotting methods to `style`
- `Calculation.do_modeling()` now returns the `Calculation` object instead of its `linopy.Model`. Callers that previously accessed the linopy model directly should now use `calculation.do_modeling().model` instead of `calculation.do_modeling()`

**Variable Renaming in Results:**

- Investment binary variable: `is_invested` → `invested` in `InvestmentModel`
- Switch tracking variables in `OnOffModel`:
    - `switch_on` → `switch|on`
    - `switch_off` → `switch|off`
    - `switch_on_nr` → `switch|count`
- Effect submodel variables (following terminology changes):
    - `Effect(invest)|total` → `Effect(periodic)`
    - `Effect(operation)|total` → `Effect(temporal)`
    - `Effect(operation)|total_per_timestep` → `Effect(temporal)|per_timestep`
    - `Effect|total` → `Effect`

**Data Structure Changes:**

- `relative_minimum_charge_state` and `relative_maximum_charge_state` don't have an extra timestep anymore. Use the new `relative_minimum_final_charge_state` and `relative_maximum_final_charge_state` parameters for final state control

### ♻️ Changed

- Type system overhaul - added clear separation between temporal and non-temporal data throughout codebase for better clarity
- Enhanced FlowSystem interface with improved `__repr__()` and `__str__()` methods
- Improved Model Structure - Views and organisation is now divided into:
    - Model: The main Model (linopy.Model) that is used to create and store the variables and constraints for the FlowSystem.
    - Submodel: The base class for all submodels. Each is a subset of the Model, for simpler access and clearer code.
- Made docstrings in `config.py` more compact and easier to read
- Improved format handling in configuration module
- Enhanced console output to support both `stdout` and `stderr` stream selection
- Added `show_logger_name` parameter to `CONFIG.Logging` for displaying logger names in messages

### 🗑️ Deprecated

- The `agg_group` and `agg_weight` parameters of `TimeSeriesData` are deprecated and will be removed in a future version. Use `aggregation_group` and `aggregation_weight` instead.
- The `active_timesteps` parameter of `Calculation` is deprecated and will be removed in a future version. Use the new `sel(time=...)` method on the FlowSystem instead.
- **InvestParameters** parameters renamed for improved clarity around investment and retirement effects:
    - `fix_effects` → `effects_of_investment`
    - `specific_effects` → `effects_of_investment_per_size`
    - `divest_effects` → `effects_of_retirement`
    - `piecewise_effects` → `piecewise_effects_of_investment`
- **Effect** parameters renamed:
    - `minimum_investment` → `minimum_periodic`
    - `maximum_investment` → `maximum_periodic`
    - `minimum_operation` → `minimum_temporal`
    - `maximum_operation` → `maximum_temporal`
    - `minimum_operation_per_hour` → `minimum_per_hour`
    - `maximum_operation_per_hour` → `maximum_per_hour`
- **Component** parameters renamed:
    - `Source.source` → `Source.outputs`
    - `Sink.sink` → `Sink.inputs`
    - `SourceAndSink.source` → `SourceAndSink.outputs`
    - `SourceAndSink.sink` → `SourceAndSink.inputs`
    - `SourceAndSink.prevent_simultaneous_sink_and_source` → `SourceAndSink.prevent_simultaneous_flow_rates`

### 🔥 Removed

- **Effect share parameters**: The old `specific_share_to_other_effects_*` parameters were replaced WITHOUT DEPRECATION
    - `specific_share_to_other_effects_operation` → `share_from_temporal` (with inverted direction)
    - `specific_share_to_other_effects_invest` → `share_from_periodic` (with inverted direction)

### 🐛 Fixed

- Enhanced NetCDF I/O with proper attribute preservation for DataArrays
- Improved error handling and validation in serialization processes
- Better type consistency across all framework components
- Added extra validation in `config.py` to improve error handling

### 📝 Docs

- Reorganized mathematical notation docs: moved to lowercase `mathematical-notation/` with subdirectories (`elements/`, `features/`, `modeling-patterns/`)
- Added comprehensive documentation pages: `dimensions.md` (time/period/scenario), `effects-penalty-objective.md`, modeling patterns
- Enhanced all element pages with implementation details, cross-references, and "See Also" sections
- Rewrote README and landing page with clearer vision, roadmap, and universal applicability emphasis
- Removed deprecated `docs/SUMMARY.md`, updated `mkdocs.yml` for new structure
- Tightened docstrings in core modules with better cross-referencing
- Added recipes section to docs

### 🚧 Known Issues

- IO for single Interfaces/Elements to Datasets might not work properly if the Interface/Element is not part of a fully transformed and connected FlowSystem. This arises from Numeric Data not being stored as xr.DataArray by the user. To avoid this, always use the `to_dataset()` on Elements inside a FlowSystem that's connected and transformed.

### 👷 Development

- **Centralized deprecation pattern**: Added `_handle_deprecated_kwarg()` helper method to `Interface` base class that provides reusable deprecation handling with consistent warnings, conflict detection, and optional value transformation. Applied across 5 classes (InvestParameters, Source, Sink, SourceAndSink, Effect) reducing deprecation boilerplate by 72%.
- FlowSystem data management simplified - removed `time_series_collection` pattern in favor of direct timestep properties
- Change modeling hierarchy to allow for more flexibility in future development. This leads to minimal changes in the access and creation of Submodels and their variables.
- Added new module `.modeling` that contains modeling primitives and utilities
- Clearer separation between the main Model and "Submodels"
- Improved access to the Submodels and their variables, constraints and submodels
- Added `__repr__()` for Submodels to easily inspect its content
- Enhanced data handling methods
    - `fit_to_model_coords()` method for data alignment
    - `fit_effects_to_model_coords()` method for effect data processing
    - `connect_and_transform()` method replacing several operations
- **Testing improvements**: Eliminated warnings during test execution
    - Updated deprecated code patterns in tests and examples (e.g., `sink`/`source` → `inputs`/`outputs`, `'H'` → `'h'` frequency)
    - Refactored plotting logic to handle test environments explicitly with non-interactive backends
    - Added comprehensive warning filters in `__init__.py` and `pyproject.toml` to suppress third-party library warnings
    - Improved test fixtures with proper figure cleanup to prevent memory leaks
    - Enhanced backend detection and handling in `plotting.py` for both Matplotlib and Plotly
    - Always run dependent tests in order

---

## [2.2.0] - 2025-10-11
**Summary:** This release is a Configuration and Logging management release.

### ✨ Added
- Added `CONFIG.reset()` method to restore configuration to default values
- Added configurable log file rotation settings: `CONFIG.Logging.max_file_size` and `CONFIG.Logging.backup_count`
- Added configurable log format settings: `CONFIG.Logging.date_format` and `CONFIG.Logging.format`
- Added configurable console settings: `CONFIG.Logging.console_width` and `CONFIG.Logging.show_path`
- Added `CONFIG.Logging.Colors` nested class for customizable log level colors using ANSI escape codes (works with both standard and Rich handlers)
- All examples now enable console logging to demonstrate proper logging usage
- Console logging now outputs to `sys.stdout` instead of `sys.stderr` for better compatibility with output redirection

### 💥 Breaking Changes
- Console logging is now disabled by default (`CONFIG.Logging.console = False`). Enable it explicitly in your scripts with `CONFIG.Logging.console = True` and `CONFIG.apply()`
- File logging is now disabled by default (`CONFIG.Logging.file = None`). Set a file path to enable file logging

### ♻️ Changed
- Logging and Configuration management changed
- Improved default logging colors: DEBUG is now gray (`\033[90m`) for de-emphasized messages, INFO uses terminal default color (`\033[0m`) for clean output

### 🗑️ Deprecated
- `change_logging_level()` function is now deprecated in favor of `CONFIG.Logging.level` and `CONFIG.apply()`. Will be removed in version 3.0.0.

### 🔥 Removed
- Removed unused `config.merge_configs` function from configuration module

### 👷 Development
- Greatly expanded test coverage for `config.py` module
- Added `@pytest.mark.xdist_group` to `TestConfigModule` tests to prevent global config interference

---

## [2.1.11] - 2025-10-05
**Summary:** Important bugfix in `Storage` leading to wrong results due to incorrect discharge losses.

### ♻️ Changed
- Using `h5netcdf` instead of `netCDF4` for dataset I/O operations. This follows the update in `xarray==2025.09.01`

### 🐛 Fixed
- Fix `charge_state` Constraint in `Storage` leading to incorrect losses in discharge and therefore incorrect charge states and discharge values.

### 📦 Dependencies
- Updated `renovate.config` to treat CalVer packages (xarray and dask) with more care
- Updated packaging configuration

---

## [2.1.10] - 2025-09-29
**Summary:** This release is a Documentation and Development release.

### 📝 Docs
- Improved CHANGELOG.md formatting by adding better categories and formating by Gitmoji.
- Added a script to extract the release notes from the CHANGELOG.md file for better organized documentation.

### 👷 Development
- Improved `renovate.config`
- Sped up CI by not running examples in every run and using `pytest-xdist`

---

## [2.1.9] - 2025-09-23

**Summary:** Small bugfix release addressing network visualization error handling.

### 🐛 Fixed
- Fix error handling in network visualization if `networkx` is not installed

---

## [2.1.8] - 2025-09-22

**Summary:** Code quality improvements, enhanced documentation, and bug fixes for heat pump components and visualization features.

### ✨ Added
- Extra Check for HeatPumpWithSource.COP to be strictly > 1 to avoid division by zero
- Apply deterministic color assignment by using sorted() in `plotting.py`
- Add missing args in docstrings in `plotting.py`, `solvers.py`, and `core.py`.

### ♻️ Changed
- Greatly improved docstrings and documentation of all public classes
- Make path handling to be gentle about missing .html suffix in `plotting.py`
- Default for `relative_losses` in `Transmission` is now 0 instead of None
- Setter of COP in `HeatPumpWithSource` now completely overwrites the conversion factors, which is safer.
- Fix some docstrings in plotting.py
- Change assertions to raise Exceptions in `plotting.py`

### 🐛 Fixed

**Core Components:**
- Fix COP getter and setter of `HeatPumpWithSource` returning and setting wrong conversion factors
- Fix custom compression levels in `io.save_dataset_to_netcdf`
- Fix `total_max` did not work when total min was not used

**Visualization:**
- Fix color scheme selection in network_app; color pickers now update when a scheme is selected

### 📝 Docs
- Fix broken links in docs
- Fix some docstrings in plotting.py

### 👷 Development
- Pin dev dependencies to specific versions
- Improve CI workflows to run faster and smarter

---

## [2.1.7] - 2025-09-13

**Summary:** Maintenance release to improve Code Quality, CI and update the dependencies. There are no changes or new features.

### ✨ Added
- Added `__version__` to flixopt

### 👷 Development
- ruff format the whole Codebase
- Added renovate config
- Added pre-commit
- lint and format in CI
- improved CI
- Updated Dependencies
- Updated Issue Templates

---

## [2.1.6] - 2025-09-02

**Summary:** Enhanced Sink/Source components with multi-flow support and new interactive network visualization.

### ✨ Added
- **Network Visualization**: Added `FlowSystem.start_network_app()` and `FlowSystem.stop_network_app()` to easily visualize the network structure of a flow system in an interactive Dash web app
    - *Note: This is still experimental and might change in the future*

### ♻️ Changed
- **Multi-Flow Support**: `Sink`, `Source`, and `SourceAndSink` now accept multiple `flows` as `inputs` and `outputs` instead of just one. This enables modeling more use cases with these classes
- **Flow Control**: Both `Sink` and `Source` now have a `prevent_simultaneous_flow_rates` argument to prevent simultaneous flow rates of more than one of their flows

### 🗑️ Deprecated
- For the classes `Sink`, `Source` and `SourceAndSink`: `.sink`, `.source` and `.prevent_simultaneous_sink_and_source` are deprecated in favor of the new arguments `inputs`, `outputs` and `prevent_simultaneous_flow_rates`

### 🐛 Fixed
- Fixed testing issue with new `linopy` version 0.5.6

### 👷 Development
- Added dependency "nbformat>=4.2.0" to dev dependencies to resolve issue with plotly CI

---

## [2.1.5] - 2025-07-08

### 🐛 Fixed
- Fixed Docs deployment

---

## [2.1.4] - 2025-07-08

### 🐛 Fixed
- Fixing release notes of 2.1.3, as well as documentation build.

---

## [2.1.3] - 2025-07-08

### 🐛 Fixed
- Using `Effect.maximum_operation_per_hour` raised an error, needing an extra timestep. This has been fixed thanks to @PRse4.

---

## [2.1.2] - 2025-06-14

### 🐛 Fixed
- Storage losses per hour were not calculated correctly, as mentioned by @brokenwings01. This might have led to issues when modeling large losses and long timesteps.
    - Old implementation:     $c(\text{t}_{i}) \cdot (1-\dot{\text{c}}_\text{rel,loss}(\text{t}_i)) \cdot \Delta \text{t}_{i}$
    - Correct implementation: $c(\text{t}_{i}) \cdot (1-\dot{\text{c}}_\text{rel,loss}(\text{t}_i)) ^{\Delta \text{t}_{i}}$

### 🚧 Known Issues
- Just to mention: Plotly >= 6 may raise errors if "nbformat" is not installed. We pinned plotly to <6, but this may be fixed in the future.

---

## [2.1.1] - 2025-05-08

### ♻️ Changed
- Improved docstring and tests

### 🐛 Fixed
- Fixed bug in the `_ElementResults.constraints` not returning the constraints but rather the variables

---
## [2.1.0] - 2025-04-11

### ✨ Added
- Python 3.13 support added
- Logger warning if relative_minimum is used without on_off_parameters in Flow
- Greatly improved internal testing infrastructure by leveraging linopy's testing framework

### 💥 Breaking Changes
- Restructured the modeling of the On/Off state of Flows or Components
    - Variable renaming: `...|consecutive_on_hours` → `...|ConsecutiveOn|hours`
    - Variable renaming: `...|consecutive_off_hours` → `...|ConsecutiveOff|hours`
    - Constraint renaming: `...|consecutive_on_hours_con1` → `...|ConsecutiveOn|con1`
    - Similar pattern for all consecutive on/off constraints

### 🐛 Fixed
- Fixed the lower bound of `flow_rate` when using optional investments without OnOffParameters
- Fixed bug that prevented divest effects from working
- Added lower bounds of 0 to two unbounded vars (numerical improvement)

---

## [2.0.1] - 2025-04-10

### ✨ Added
- Logger warning if relative_minimum is used without on_off_parameters in Flow

### 🐛 Fixed
- Replace "|" with "__" in filenames when saving figures (Windows compatibility)
- Fixed bug that prevented the load factor from working without InvestmentParameters

## [2.0.0] - 2025-03-29

**Summary:** 💥 **MAJOR RELEASE** - Complete framework migration from Pyomo to Linopy with redesigned architecture.

### ✨ Added

**Model Capabilities:**
- Full model serialization support - save and restore unsolved Models
- Enhanced model documentation with YAML export containing human-readable mathematical formulations
- Extend flixopt models with native linopy language support
- Full Model Export/Import capabilities via linopy.Model

**Results & Data:**
- Unified solution exploration through `Calculation.results` attribute
- Compression support for result files
- `to_netcdf/from_netcdf` methods for FlowSystem and core components
- xarray integration for TimeSeries with improved datatypes support

### 💥 Breaking Changes

**Framework Migration:**
- **Optimization Engine**: Complete migration from Pyomo to Linopy optimization framework
- **Package Import**: Framework renamed from flixOpt to flixopt (`import flixopt as fx`)
- **Data Architecture**: Redesigned data handling to rely on xarray.Dataset throughout the package
- **Results System**: Results handling completely redesigned with new `CalculationResults` class

**Variable Structure:**
- Restructured the modeling of the On/Off state of Flows or Components
    - Variable renaming: `...|consecutive_on_hours` → `...|ConsecutiveOn|hours`
    - Variable renaming: `...|consecutive_off_hours` → `...|ConsecutiveOff|hours`
    - Constraint renaming: `...|consecutive_on_hours_con1` → `...|ConsecutiveOn|con1`
    - Similar pattern for all consecutive on/off constraints

### 🔥 Removed
- **Pyomo dependency** (replaced by linopy)
- **Period concepts** in time management (simplified to timesteps)

### 🐛 Fixed
- Improved infeasible model detection and reporting
- Enhanced time series management and serialization
- Reduced file size through improved compression

### 📝 Docs
- Google Style Docstrings throughout the codebase<|MERGE_RESOLUTION|>--- conflicted
+++ resolved
@@ -68,11 +68,8 @@
 ### 💥 Breaking Changes
 
 ### ♻️ Changed
-<<<<<<< HEAD
+- **Code structure**: Removed `commons.py` module and moved all imports directly to `__init__.py` for cleaner code organization (no public API changes)
 - **Type handling improvements**: Updated internal data handling to work seamlessly with the new type system
-=======
-- **Code structure**: Removed `commons.py` module and moved all imports directly to `__init__.py` for cleaner code organization (no public API changes)
->>>>>>> 1eaef1f5
 
 ### 🗑️ Deprecated
 
