# Changelog

This project adheres to [Semantic Versioning](https://semver.org/spec/v2.0.0.html).
Formatting is based on [Keep a Changelog](https://keepachangelog.com/en/1.0.0/) & [Gitmoji](https://gitmoji.dev).
For more details regarding the individual PRs and contributors, please refer to our [GitHub releases](https://github.com/flixOpt/flixopt/releases).

!!! tip

    If upgrading from v2.x, see the [v3.0.0 release notes](https://github.com/flixOpt/flixOpt/releases/tag/v3.0.0) and [Migration Guide](https://flixopt.github.io/flixopt/latest/user-guide/migration-guide-v3/).

---

<!-- This text won't be rendered
Note: The CI will automatically append a "What's Changed" section to the changelog for github releases.
This contains all commits, PRs, and contributors.
Therefore, the Changelog should focus on the user-facing changes.

Please remove all irrelevant sections before releasing.
Please keep the format of the changelog consistent with the other releases, so the extraction for mkdocs works.
---

## [Template] - ????-??-??

**Summary**:

If upgrading from v2.x, see the [v3.0.0 release notes](https://github.com/flixOpt/flixOpt/releases/tag/v3.0.0) and [Migration Guide](https://flixopt.github.io/flixopt/latest/user-guide/migration-guide-v3/).

### ✨ Added

### 💥 Breaking Changes

### ♻️ Changed

### 🗑️ Deprecated

### 🔥 Removed

### 🐛 Fixed

### 🔒 Security

### 📦 Dependencies

### 📝 Docs

### 👷 Development

### 🚧 Known Issues

---

## [Unreleased] - ????-??-??

**Summary**: Renamed OnOff terminology to Status terminology for better alignment with PyPSA and unit commitment standards. **All deprecated items from v4.x have been removed.**

### ✨ Added

### 💥 Breaking Changes

<<<<<<< HEAD
- `Bus.imbalance_penalty_per_flow_hour` now defaults to `None` (strict balance) instead of `1e5`
=======
**Renamed `OnOffParameters` → `StatusParameters`**: Complete terminology update to align with industry standards (PyPSA, unit commitment). This is a clean breaking change with no backwards compatibility wrapper.

**Class and Constructor Parameters:**

| Category | Old Name (OnOffParameters) | New Name (StatusParameters) | Notes |
|----------|---------------------------|----------------------------|-------|
| **Class** | `OnOffParameters` | `StatusParameters` | Main class renamed |
| **Constructor** | `on_variable` | `status` | Model variable parameter |
| **Constructor** | `previous_states` | `previous_status` | Initial state parameter |
| **Parameter** | `effects_per_switch_on` | `effects_per_startup` | Startup costs/impacts |
| **Parameter** | `effects_per_running_hour` | `effects_per_active_hour` | Operating costs/impacts |
| **Parameter** | `on_hours_total_min` | `active_hours_min` | Minimum total operating hours |
| **Parameter** | `on_hours_total_max` | `active_hours_max` | Maximum total operating hours |
| **Parameter** | `consecutive_on_hours_min` | `min_uptime` | UC standard terminology |
| **Parameter** | `consecutive_on_hours_max` | `max_uptime` | UC standard terminology |
| **Parameter** | `consecutive_off_hours_min` | `min_downtime` | UC standard terminology |
| **Parameter** | `consecutive_off_hours_max` | `max_downtime` | UC standard terminology |
| **Parameter** | `switch_on_total_max` | `startup_limit` | Maximum number of startups |
| **Parameter** | `force_switch_on` | `force_startup_tracking` | Force creation of startup variables |

**Model Classes and Variables:**

| Category | Old Name (OnOffModel) | New Name (StatusModel) | Notes |
|----------|----------------------|------------------------|-------|
| **Model Class** | `OnOffModel` | `StatusModel` | Feature model class |
| **Variable** | `on` | `status` | Main binary state variable |
| **Variable** | `switch_on` | `startup` | Startup event variable |
| **Variable** | `switch_off` | `shutdown` | Shutdown event variable |
| **Variable** | `switch_on_nr` | `startup_count` | Cumulative startup counter |
| **Variable** | `on_hours_total` | `active_hours` | Total operating hours |
| **Variable** | `consecutive_on_hours` | `uptime` | Consecutive active hours |
| **Variable** | `consecutive_off_hours` | `downtime` | Consecutive inactive hours |
| **Variable** | `off` | `inactive` | Deprecated - use `1 - status` instead |

**Flow and Component API:**

| Category | Old Name | New Name | Location |
|----------|----------|----------|----------|
| **Parameter** | `on_off_parameters` | `status_parameters` | `Flow.__init__()` |
| **Parameter** | `on_off_parameters` | `status_parameters` | `Component.__init__()` |
| **Property** | `flow.submodel.on_off` | `flow.submodel.status` | Flow submodel access |
| **Property** | `component.submodel.on_off` | `component.submodel.status` | Component submodel access |

**Internal Properties:**

| Old Name | New Name |
|----------|----------|
| `use_switch_on` | `use_startup_tracking` |
| `use_consecutive_on_hours` | `use_uptime_tracking` |
| `use_consecutive_off_hours` | `use_downtime_tracking` |
| `with_on_off` | `with_status` |
| `previous_states` | `previous_status` |

**Migration Guide**:

Use find-and-replace to update your code with the mappings above. The functionality is identical - only naming has changed.

**Important**: This is a complete renaming with no backwards compatibility. The change affects:
- Constructor parameter names
- Model variable names and property access
- Results access patterns

A partial backwards compatibility wrapper would be misleading, so we opted for a clean breaking change.
>>>>>>> 90d5e9ca

### ♻️ Changed

- Renamed `BusModel.excess_input` → `virtual_supply` and `BusModel.excess_output` → `virtual_demand` for clearer semantics
- Renamed `Bus.excess_penalty_per_flow_hour` → `imbalance_penalty_per_flow_hour`
- Renamed `Bus.with_excess` → `allows_imbalance`

### 🗑️ Deprecated

- `Bus.excess_penalty_per_flow_hour` → use `imbalance_penalty_per_flow_hour`

### 🔥 Removed

**Modules removed:**
- `calculation.py` module - Use `optimization.py` instead

**Classes removed:**
- `Calculation`, `FullCalculation` → Use `Optimization`
- `AggregatedCalculation` → Use `ClusteredOptimization`
- `SegmentedCalculation` → Use `SegmentedOptimization`
- `Aggregation` → Use `Clustering`
- `AggregationParameters` → Use `ClusteringParameters`
- `AggregationModel` → Use `ClusteringModel`
- `CalculationResults` → Use `Results`
- `SegmentedCalculationResults` → Use `SegmentedResults`

**Functions removed:**
- `change_logging_level()` → Use `CONFIG.Logging.enable_console()`

**Methods removed:**
- `Optimization._perform_aggregation()` → Use `_perform_clustering()`
- `Optimization.calculate_aggregation_weights()` → Use `calculate_clustering_weights()`

**Parameters removed:**
- `Optimization.active_timesteps` → Use `flow_system.sel(time=...)` or `flow_system.isel(time=...)`
- `TimeSeriesData.from_dataarray()`: `aggregation_group` → Use `clustering_group`
- `TimeSeriesData.from_dataarray()`: `aggregation_weight` → Use `clustering_weight`
- `FlowSystem.weights` → Use `scenario_weights`
- `Results.__init__()`: `flow_system` → Use `flow_system_data`
- `Results` plotting methods: `indexer` → Use `select`
- `Results.plot_heatmap()`: `heatmap_timeframes`, `heatmap_timesteps_per_frame` → Use `reshape_time`
- `Results.plot_heatmap()`: `color_map` → Use `colors`

**Properties removed:**
- `FlowSystem.all_elements` → Use dict-like interface (`flow_system['label']`, `.keys()`, `.values()`, `.items()`)
- `FlowSystem.weights` → Use `scenario_weights`

**Features removed:**
- Passing `Bus` objects directly to `Flow` → Pass bus label string instead and add Bus to FlowSystem
- Using `Effect` objects in `EffectValues` → Use effect label strings instead

**Deprecated parameters removed** (all were deprecated in v4.0.0 or earlier):

**TimeSeriesData:**
- `agg_group` → use `aggregation_group`
- `agg_weight` → use `aggregation_weight`
- Properties: `agg_group`, `agg_weight`

**Effect:**
- Constructor parameters: `minimum_operation` → use `minimum_temporal`, `maximum_operation` → use `maximum_temporal`, `minimum_invest` → use `minimum_periodic`, `maximum_invest` → use `maximum_periodic`, `minimum_operation_per_hour` → use `minimum_per_hour`, `maximum_operation_per_hour` → use `maximum_per_hour`
- Properties: `minimum_operation`, `maximum_operation`, `minimum_invest`, `maximum_invest`, `minimum_operation_per_hour`, `maximum_operation_per_hour`, `minimum_total_per_period`, `maximum_total_per_period`

**Flow:**
- Constructor parameters: `flow_hours_per_period_max` → use `flow_hours_max`, `flow_hours_per_period_min` → use `flow_hours_min`, `flow_hours_total_max` → use `flow_hours_max`, `flow_hours_total_min` → use `flow_hours_min`, `total_flow_hours_max` → use `flow_hours_max_over_periods`, `total_flow_hours_min` → use `flow_hours_min_over_periods`
- Properties: `flow_hours_total_max`, `flow_hours_total_min`

**InvestParameters:**
- Constructor parameters: `fix_effects` → use `effects_of_investment`, `specific_effects` → use `effects_of_investment_per_size`, `divest_effects` → use `effects_of_retirement`, `piecewise_effects` → use `piecewise_effects_of_investment`, `optional` → use `mandatory` (with inverted logic)
- Properties: `optional`, `fix_effects`, `specific_effects`, `divest_effects`, `piecewise_effects`

**OnOffParameters:**
- Constructor parameters: `on_hours_total_min` → use `on_hours_min`, `on_hours_total_max` → use `on_hours_max`, `switch_on_total_max` → use `switch_on_max`

**Storage:**
- `initial_charge_state="lastValueOfSim"` → use `initial_charge_state="equals_final"`

**Source, Sink, SourceAndSink:**
- Constructor parameters:
  - Source: `source` → use `outputs`
  - Sink: `sink` → use `inputs`
  - SourceAndSink: `source` → use `outputs`, `sink` → use `inputs`, `prevent_simultaneous_sink_and_source` → use `prevent_simultaneous_flow_rates`
- Properties:
  - Source: `source` property
  - Sink: `sink` property
  - SourceAndSink: `source`, `sink`, `prevent_simultaneous_sink_and_source` properties

**Linear Converters** (Boiler, CHP, HeatPump, etc.):
- Flow parameters: `Q_fu` → use `fuel_flow`, `P_el` → use `electrical_flow`, `Q_th` → use `thermal_flow`, `Q_ab` → use `heat_source_flow`
- Efficiency parameters: `eta` → use `thermal_efficiency`, `eta_th` → use `thermal_efficiency`, `eta_el` → use `electrical_efficiency`, `COP` → use `cop`

### 🐛 Fixed

### 🔒 Security

### 📦 Dependencies

### 📝 Docs

### 👷 Development

### 🚧 Known Issues

---

Until here -->

## [4.3.5] - 2025-11-29

**Summary**: Fix zenodo again

If upgrading from v2.x, see the [v3.0.0 release notes](https://github.com/flixOpt/flixOpt/releases/tag/v3.0.0) and [Migration Guide](https://flixopt.github.io/flixopt/latest/user-guide/migration-guide-v3/).

---

## [4.3.4] - 2025-11-27

**Summary**: Fix zenodo again

If upgrading from v2.x, see the [v3.0.0 release notes](https://github.com/flixOpt/flixOpt/releases/tag/v3.0.0) and [Migration Guide](https://flixopt.github.io/flixopt/latest/user-guide/migration-guide-v3/).

---

## [4.3.3] - 2025-11-27

**Summary**: Fix zenodo again

If upgrading from v2.x, see the [v3.0.0 release notes](https://github.com/flixOpt/flixOpt/releases/tag/v3.0.0) and [Migration Guide](https://flixopt.github.io/flixopt/latest/user-guide/migration-guide-v3/).

---

## [4.3.2] - 2025-11-27

**Summary**: Fix zenodo

If upgrading from v2.x, see the [v3.0.0 release notes](https://github.com/flixOpt/flixOpt/releases/tag/v3.0.0) and [Migration Guide](https://flixopt.github.io/flixopt/latest/user-guide/migration-guide-v3/).

---

## [4.3.1] - 2025-11-26

**Summary**: Add zenodo for better citations and archiving.

If upgrading from v2.x, see the [v3.0.0 release notes](https://github.com/flixOpt/flixOpt/releases/tag/v3.0.0) and [Migration Guide](https://flixopt.github.io/flixopt/latest/user-guide/migration-guide-v3/).

### 📝 Docs
- Added Zenodo DOI badge to README.md (placeholder, to be updated after first Zenodo release)

### 👷 Development
- Added Zenodo integration for automatic archival and citation
  - Created `.zenodo.json` file for Zenodo metadata configuration
  - Repository now ready for DOI assignment upon next release

---

## [4.3.0] - 2025-11-25

**Summary**: Penalty is now a first-class Effect - add penalty contributions anywhere (e.g., `effects_per_flow_hour={'Penalty': 2.5}`) and optionally define bounds as with any other effect.

If upgrading from v2.x, see the [v3.0.0 release notes](https://github.com/flixOpt/flixOpt/releases/tag/v3.0.0) and [Migration Guide](https://flixopt.github.io/flixopt/latest/user-guide/migration-guide-v3/).

### ✨ Added

- **Penalty as first-class Effect**: Users can now add Penalty contributions anywhere effects are used:
  ```python
  fx.Flow('Q', 'Bus', effects_per_flow_hour={'Penalty': 2.5})
  fx.InvestParameters(..., effects_of_investment={'Penalty': 100})
  ```
- **User-definable Penalty**: Optionally define custom Penalty with constraints (auto-created if not defined):
  ```python
  penalty = fx.Effect(fx.PENALTY_EFFECT_LABEL, unit='€', maximum_total=1e6)
  flow_system.add_elements(penalty)
  ```

### ♻️ Changed

- Penalty is now a standard Effect with temporal/periodic dimensions, and periodic weights in the objective
- **Results structure**: Penalty now has same structure as other effects in solution Dataset
  - Use `results.solution['Penalty']` for total penalty value (same as before, but now it's an effect variable)
  - Access components via `results.solution['Penalty(temporal)']` and `results.solution['Penalty(periodic)']` if needed

### 📝 Docs

- Updated mathematical notation for Penalty as Effect

### 👷 Development

- Unified interface: Penalty uses same `add_share_to_effects()` as other effects (internal only)

---

## [4.2.0] - 2025-11-25

**Summary**: Renamed classes and parameters related to `Calculation`, `Aggregation` and `Results`. Fully backwards compatible

If upgrading from v2.x, see the [v3.0.0 release notes](https://github.com/flixOpt/flixOpt/releases/tag/v3.0.0) and [Migration Guide](https://flixopt.github.io/flixopt/latest/user-guide/migration-guide-v3/).

### ✨ Added
- `overwrite` parameter when saving results to file. If True, overwrite existing files.

### ♻️ Changed

- Now creates the Results folder even if parents didnt exist

### 🗑️ Deprecated

**Class and module renaming:**
- `FullCalculation` → `Optimization`
- `AggregatedCalculation` → `ClusteredOptimization`
- `SegmentedCalculation` → `SegmentedOptimization`
- `CalculationResults` → `Results`
- `SegmentedCalculationResults` → `SegmentedResults`
- `Aggregation` → `Clustering`
- `AggregationParameters` → `ClusteringParameters`
- `AggregationModel` → `ClusteringModel`
- Module: `calculation.py` → `optimization.py`
- Module: `aggregation.py` → `clustering.py`

Old names remain available with deprecation warnings (removed in v5.0.0).

### 🐛 Fixed

- Fixed `fix_sizes()` docstring/implementation inconsistency for optional `ds` parameter

### 👷 Development
- Fixed `active_timesteps` type annotation to include `None`
- Fixed xarray truth-value ambiguity in `main_results` buses with excess filter
- Added validation for `nr_of_previous_values` in `SegmentedOptimization` to prevent silent indexing bugs

---

## [4.1.4] - 2025-11-25

**Summary**: Added file logging encoding to prevent issues

If upgrading from v2.x, see the [v3.0.0 release notes](https://github.com/flixOpt/flixOpt/releases/tag/v3.0.0) and [Migration Guide](https://flixopt.github.io/flixopt/latest/user-guide/migration-guide-v3/).

### 🐛 Fixed
- Issues with windows file system when logging to file due to non ASCII characters

---

## [4.1.3] - 2025-11-25

**Summary**: Re-add mistakenly removed method for loading a config from file

If upgrading from v2.x, see the [v3.0.0 release notes](https://github.com/flixOpt/flixOpt/releases/tag/v3.0.0) and [Migration Guide](https://flixopt.github.io/flixopt/latest/user-guide/migration-guide-v3/).

### 🐛 Fixed
- Re-added `CONFIG.load_from_file()` method that was accidentally removed

---

## [4.1.2] - 2025-11-24

**Summary**:

If upgrading from v2.x, see the [v3.0.0 release notes](https://github.com/flixOpt/flixOpt/releases/tag/v3.0.0) and [Migration Guide](https://flixopt.github.io/flixopt/latest/user-guide/migration-guide-v3/).

### ✨ Added
- Exported SUCCESS log level (`SUCCESS_LEVEL`) for use with `logger.log(SUCCESS_LEVEL, ...)`
- Added proper deprecation tests

### ♻️ Changed
- logger coloring improved

### 👷 Development
- Fixed Deprecation warnings in tests

---

## [4.1.1] - 2025-11-23

**Summary**: Finalize preparations for removal of all deprecated parameters in v5.0.0

### ✨ Added

- Added missing infos about removal to remaining deprecated parameters and methods

### 🐛 Fixed

- Missing release notes of v4.1.0

---

## [4.1.0] - 2025-11-21

**Summary**: Logging migrated from loguru to standard Python logging for stability and security. Simpler API with convenient presets.

!!! info "Migration Required?"
    **Most users**: No action needed (silent by default). Methods like `CONFIG.exploring()`, `CONFIG.debug()`, etc. continue to work exactly as before.
    **If you customized logging**: Simple API update (see migration below).
    **If you used loguru directly**: Breaking change (loguru only in v3.6.0-v4.0.0, ~4 days).

If upgrading from v2.x, see the [v3.0.0 release notes](https://github.com/flixOpt/flixOpt/releases/tag/v3.0.0) and [Migration Guide](https://flixopt.github.io/flixopt/latest/user-guide/migration-guide-v3/).

### ✨ Added

**New logging presets**:
```python
CONFIG.production('app.log')    # File-only, no console/plots
```

**New logging methods**:
- `CONFIG.Logging.enable_console(level, colored, stream)` - Console output with colors
- `CONFIG.Logging.enable_file(level, path, max_bytes, backup_count)` - File logging with rotation
- `CONFIG.Logging.disable()` - Disable all logging
- `CONFIG.Logging.set_colors(log_colors)` - Customize colors

**Enhanced formatting**:
- Multi-line messages with box borders (┌─, │, └─)
- Exception tracebacks with proper indentation
- Timestamps: `2025-11-21 14:30:45.123`

### 💥 Breaking Changes

**Logging migration** (edge cases only):

| Old (v3.6.0-v4.0.0) | New (v4.1.0+) |
|---------------------|---------------|
| `CONFIG.Logging.level = 'INFO'`<br>`CONFIG.Logging.console = True`<br>`CONFIG.apply()` | `CONFIG.Logging.enable_console('INFO')`<br>or `CONFIG.exploring()` |
| `CONFIG.Logging.file = 'app.log'` | `CONFIG.Logging.enable_file('INFO', 'app.log')` |
| `logger.opt(lazy=True)` | Built-in (automatic) |

**Migration**:
```python
# Before (v3.6.0-v4.0.0)
CONFIG.Logging.level = 'INFO'
CONFIG.Logging.console = True
CONFIG.apply()

# After (v4.1.0+)
CONFIG.Logging.enable_console('INFO')  # or CONFIG.exploring()
```

### ♻️ Changed

- Replaced loguru with Python `logging` + optional `colorlog` for colors
- Configuration immediate (no `CONFIG.apply()` needed)
- Log format: `[dimmed timestamp] [colored level] │ message`
- Logs to `stdout` by default (configurable)
- SUCCESS level preserved (green, level 25)
- Performance: Expensive operations guarded with `logger.isEnabledFor()` checks

### 🗑️ Deprecated

- `change_logging_level(level)` → Use `CONFIG.Logging.enable_console(level)`. Removal in v5.0.0.

### 🔥 Removed

**CONFIG methods/attributes**:
- `CONFIG.apply()` → Use helper methods directly
- `CONFIG.Logging.level`, `.console`, `.file` → Use `enable_console()`/`enable_file()`
- `CONFIG.Logging.verbose_tracebacks`, `.rich`, `.Colors`, `.date_format`, `.format`, `.console_width`, `.show_path`, `.show_logger_name` → Use standard logging
- loguru features (`logger.opt()`, etc.)

### 🐛 Fixed

- `TypeError` in `check_bounds()` with loguru-style formatting
- Exception tracebacks not appearing in custom formatters
- Inconsistent formatting between console and file logs

### 🔒 Security

- Removed loguru dependency for reduced supply chain risk

### 📦 Dependencies

- **Removed:** `loguru >= 0.7.0`
- **Added:** `colorlog >= 6.8.0, < 7` (optional)

### 📝 Docs

- Preset comparison table in `CONFIG.Logging` docstring
- Color customization examples
- Migration guide with before/after code

---

## [4.0.0] - 2025-11-19

**Summary**: This release introduces clearer parameter naming for linear converters and constraints, enhanced period handling with automatic weight computation, and new sum-over-all-periods constraints for multi-period optimization. All deprecated parameter names continue to work with warnings.

If upgrading from v2.x, see the [v3.0.0 release notes](https://github.com/flixOpt/flixOpt/releases/tag/v3.0.0) and [Migration Guide](https://flixopt.github.io/flixopt/latest/user-guide/migration-guide-v3/).

### ✨ Key Features

**Sum-over-all-periods constraints:**
New constraint parameters enable limiting weighted totals across all periods:
- `Effect`: `minimum_over_periods` and `maximum_over_periods`
- `Flow`: `flow_hours_max_over_periods` and `flow_hours_min_over_periods`

```python
# Per-period: limits apply to EACH period individually
effect = fx.Effect('costs', maximum_total=1000)  # ≤1000 per period

# Over-periods: limits apply to WEIGHTED SUM across ALL periods
# With periods=[2020, 2030, 2040] (weights: [10, 10, 10] from 10-year intervals)
effect = fx.Effect('costs', maximum_over_periods=25000)  # 10×costs₂₀₂₀ + 10×costs₂₀₃₀ + 10×costs₂₀₄₀ ≤ 25000
```

**Improved period weight handling:**
- Period weights now computed automatically from period index (like `hours_per_timestep` for time)
- Weights correctly recalculate when using `.sel()` or `.isel()` on periods
- Separate tracking of `period_weights`, `scenario_weights`, and combined `weights`

**Simplified workflow:**
- `Calculation.solve()` now automatically calls `do_modeling()` if needed

### 💥 Breaking Changes

**FlowSystem weights parameter renamed:**
```python
# Old (v3.x)
fs = FlowSystem(..., weights=np.array([0.3, 0.5, 0.2]))

# New (v4.0)
fs = FlowSystem(..., scenario_weights=np.array([0.3, 0.5, 0.2]))
```
Period weights are now always computed from the period index.

  **Note**: If you were previously passing period × scenario weights to `weights`, you now need to:
  1. Pass only scenario weights to `scenario_weights`
  2. Period weights will be computed automatically from your `periods` index

### 🗑️ Deprecated Parameters

**Linear converters** (`Boiler`, `CHP`, `HeatPump`, etc.) - descriptive names replace abbreviations:
- Flow: `Q_fu` → `fuel_flow`, `P_el` → `electrical_flow`, `Q_th` → `thermal_flow`, `Q_ab` → `heat_source_flow`
- Efficiency: `eta` → `thermal_efficiency`, `eta_th` → `thermal_efficiency`, `eta_el` → `electrical_efficiency`, `COP` → `cop` (lowercase)

**Constraint parameters** - removed redundant `_total` suffix:
- `Flow`: `flow_hours_total_max` → `flow_hours_max`, `flow_hours_total_min` → `flow_hours_min`
- `OnOffParameters`: `on_hours_total_max` → `on_hours_max`, `on_hours_total_min` → `on_hours_min`, `switch_on_total_max` → `switch_on_max`

**Storage**:
- `initial_charge_state="lastValueOfSim"` → `initial_charge_state="equals_final"`

All deprecated names continue working with warnings. **They will be removed in v5.0.0.**

**Additional property deprecations now include removal version:**
- `InvestParameters`: `fix_effects`, `specific_effects`, `divest_effects`, `piecewise_effects`
- `OnOffParameters`: `on_hours_total_min`, `on_hours_total_max`, `switch_on_total_max`
- `Flow`: `flow_hours_total_min`, `flow_hours_total_max`

### 🐛 Fixed
- Fixed inconsistent boundary checks in linear converters with array-like inputs

### 👷 Development
- Eliminated circular dependencies with two-phase modeling pattern
- Enhanced validation for cross-element references and FlowSystem assignment
- Added helper methods for cleaner data transformation code
- Improved logging and cache invalidation
- Improved argument consistency in internal effect coordinate fitting

---

## [3.6.1] - 2025-11-17

**Summary**: Documentation improvements and dependency updates.

If upgrading from v2.x, see the [v3.0.0 release notes](https://github.com/flixOpt/flixOpt/releases/tag/v3.0.0) and [Migration Guide](https://flixopt.github.io/flixopt/latest/user-guide/migration-guide-v3/).

### 📦 Dependencies
- Updated `astral-sh/uv` to v0.9.8
- Updated `mkdocs-git-revision-date-localized-plugin` to v1.5.0

### 📝 Docs
- Improved type specifications in `flixopt/types.py` for better documentation generation
- Fixed minor mkdocs warnings in `flixopt/io.py` and `mkdocs.yml`

---

## [3.6.0] - 2025-11-15

**Summary**: Type system overhaul and migration to loguru for logging. If you are heavily using our logs, this might be breaking!

If upgrading from v2.x, see the [v3.0.0 release notes](https://github.com/flixOpt/flixOpt/releases/tag/v3.0.0) and [Migration Guide](https://flixopt.github.io/flixopt/latest/user-guide/migration-guide-v3/).

### ✨ Added
- **New type system** (`flixopt/types.py`):
    - Introduced dimension-aware type aliases using suffix notation (`_TPS`, `_PS`, `_S`) to clearly indicate which dimensions data can have
    - Added `Numeric_TPS`, `Numeric_PS`, `Numeric_S` for numeric data with Time/Period/Scenario dimensions
    - Added `Bool_TPS`, `Bool_PS`, `Bool_S` for boolean data with dimension support
    - Added `Effect_TPS`, `Effect_PS`, `Effect_S` for effect dictionaries with dimension support
    - Added `Scalar` type for scalar-only numeric values
    - Added `NumericOrBool` utility type for internal use
    - Type system supports scalars, numpy arrays, pandas Series/DataFrames, and xarray DataArrays
- Lazy logging evaluation - expensive log operations only execute when log level is active
- `CONFIG.Logging.verbose_tracebacks` option for detailed debugging with variable values

### 💥 Breaking Changes
- **Logging framework**: Migrated to [loguru](https://loguru.readthedocs.io/)
    - Removed `CONFIG.Logging` parameters: `rich`, `Colors`, `date_format`, `format`, `console_width`, `show_path`, `show_logger_name`
    - For advanced formatting, use loguru's API directly after `CONFIG.apply()`

### ♻️ Changed
- **Code structure**: Removed `commons.py` module and moved all imports directly to `__init__.py` for cleaner code organization (no public API changes)
- **Type handling improvements**: Updated internal data handling to work seamlessly with the new type system

### 🐛 Fixed
- Fixed `ShareAllocationModel` inconsistency where None/inf conversion happened in `__init__` instead of during modeling, which could cause issues with parameter validation
- Fixed numerous type hint inconsistencies across the codebase

### 📦 Dependencies
- Updated `mkdocs-material` to v9.6.23
- Replaced `rich >= 13.0.0` with `loguru >= 0.7.0` for logging

### 📝 Docs
- Enhanced documentation in `flixopt/types.py` with comprehensive examples and dimension explanation table
- Clarified Effect type docstrings - Effect types are dicts, but single numeric values work through union types
- Added clarifying comments in `effects.py` explaining parameter handling and transformation
- Improved OnOffParameters attribute documentation
- Updated getting-started guide with loguru examples
- Updated `config.py` docstrings for loguru integration

### 👷 Development
- Added test for FlowSystem resampling

---

## [3.5.0] - 2025-11-06

**Summary**: Improve representations and improve resampling

If upgrading from v2.x, see the [v3.0.0 release notes](https://github.com/flixOpt/flixOpt/releases/tag/v3.0.0) and [Migration Guide](https://flixopt.github.io/flixopt/latest/user-guide/migration-guide-v3/).

### ✨ Added
- Added options to resample and select subsets of flowsystems without converting to and from Dataset each time. Use the new methods `FlowSystem.__dataset_resample()`, `FlowSystem.__dataset_sel()` and `FlowSystem.__dataset_isel()`. All of them expect and return a dataset.

### 💥 Breaking Changes

### ♻️ Changed
- Truncate repr of FlowSystem and CalculationResults to only show the first 10 items of each category
- Greatly sped up the resampling of a FlowSystem again

---

## [3.4.1] - 2025-11-04

**Summary**: Speed up resampling by 20-40 times.

If upgrading from v2.x, see the [v3.0.0 release notes](https://github.com/flixOpt/flixOpt/releases/tag/v3.0.0) and [Migration Guide](https://flixopt.github.io/flixopt/latest/user-guide/migration-guide-v3/).

### ♻️ Changed
- Greatly sped up the resampling of a FlowSystem (x20 - x40) by converting to dataarray internally

---

## [3.4.0] - 2025-11-01

**Summary**: Enhanced solver configuration with new CONFIG.Solving section for centralized solver parameter management.

If upgrading from v2.x, see the [v3.0.0 release notes](https://github.com/flixOpt/flixOpt/releases/tag/v3.0.0) and [Migration Guide](https://flixopt.github.io/flixopt/latest/user-guide/migration-guide-v3/).

### ✨ Added

**Solver configuration:**
- **New `CONFIG.Solving` configuration section** for centralized solver parameter management:
    - `mip_gap`: Default MIP gap tolerance for solver convergence (default: 0.01)
    - `time_limit_seconds`: Default time limit in seconds for solver runs (default: 300)
    - `log_to_console`: Whether solver should output to console (default: True)
    - `log_main_results`: Whether to log main results after solving (default: True)
- Solvers (`HighsSolver`, `GurobiSolver`) now use `CONFIG.Solving` defaults for parameters, allowing global configuration
- Solver parameters can still be explicitly overridden when creating solver instances
- New `log_to_console` parameter in all Solver classes

### ♻️ Changed
- Individual solver output is now hidden in **SegmentedCalculation**. To return to the prior behaviour, set `show_individual_solves=True` in `do_modeling_and_solve()`.

### 🐛 Fixed
-  New compacted list representation for periods and scenarios also in results log and console print

### 📝 Docs
- Unified contributing guides in docs and on github

### 👷 Development
- Added type hints for submodel in all Interface classes

---

## [3.3.1] - 2025-10-30

**Summary**: Small Bugfix and improving readability

If upgrading from v2.x, see the [v3.0.0 release notes](https://github.com/flixOpt/flixOpt/releases/tag/v3.0.0) and [Migration Guide](https://flixopt.github.io/flixopt/latest/user-guide/migration-guide-v3/).

### ♻️ Changed
- Improved `summary.yaml` to use a compacted list representation for periods and scenarios

### 🐛 Fixed
- Using `switch_on_total_max` with periods or scenarios failed

### 📝 Docs
- Add more comprehensive `CONTRIBUTE.md`
- Improve logical structure in User Guide

---

## [3.3.0] - 2025-10-30

**Summary**: Better access to Elements stored in the FLowSystem and better representations (repr)

If upgrading from v2.x, see the [v3.0.0 release notes](https://github.com/flixOpt/flixOpt/releases/tag/v3.0.0) and [Migration Guide](https://flixopt.github.io/flixopt/latest/user-guide/migration-guide-v3/).

### ♻️ Changed
**Improved repr methods:**
- **Results classes** (`ComponentResults`, `BusResults`, `FlowResults`, `EffectResults`) now show concise header with key metadata followed by xarray Dataset repr
- **Element classes** (`Component`, `Bus`, `Flow`, `Effect`, `Storage`) now show one-line summaries with essential information (connections, sizes, capacities, constraints)

**Container-based access:**
- **FlowSystem** now provides dict-like access patterns for all elements
- Use `flow_system['element_label']`, `flow_system.keys()`, `flow_system.values()`, and `flow_system.items()` for unified element access
- Specialized containers (`components`, `buses`, `effects`, `flows`) offer type-specific access with helpful error messages

### 🗑️ Deprecated
- **`FlowSystem.all_elements`** property is deprecated in favor of dict-like interface (`flow_system['label']`, `.keys()`, `.values()`, `.items()`). Will be removed in v4.0.0.

---

## [3.2.1] - 2025-10-29

**Summary**:

If upgrading from v2.x, see the [v3.0.0 release notes](https://github.com/flixOpt/flixOpt/releases/tag/v3.0.0) and [Migration Guide](https://flixopt.github.io/flixopt/latest/user-guide/migration-guide-v3/).

### 🐛 Fixed
- Fixed resampling of FlowSystem to reset `hours_of_last_timestep` and `hours_of_previous_timesteps` properly

### 👷 Development
- Improved issue templates

---

## [3.2.0] - 2025-10-26

**Summary**: Enhanced plotting capabilities with consistent color management, custom plotting kwargs support, and centralized I/O handling.

If upgrading from v2.x, see the [v3.0.0 release notes](https://github.com/flixOpt/flixOpt/releases/tag/v3.0.0) and [Migration Guide](https://flixopt.github.io/flixopt/latest/user-guide/migration-guide-v3/).

### ✨ Added

**Color management:**
- **`setup_colors()` method** for `CalculationResults` and `SegmentedCalculationResults` to configure consistent colors across all plots
    - Group components by colorscales: `results.setup_colors({'CHP': 'reds', 'Storage': 'blues', 'Greys': ['Grid', 'Demand']})`
    - Automatically propagates to all segments in segmented calculations
    - Colors persist across all plot calls unless explicitly overridden
- **Flexible color inputs**: Supports colorscale names (e.g., 'turbo', 'plasma'), color lists, or label-to-color dictionaries
- **Cross-backend compatibility**: Seamless color handling for both Plotly and Matplotlib

**Plotting customization:**
- **Plotting kwargs support**: Pass additional arguments to plotting backends via `px_kwargs`, `plot_kwargs`, and `backend_kwargs` parameters
- **New `CONFIG.Plotting` configuration section**:
    - `default_show`: Control default plot visibility
    - `default_engine`: Choose 'plotly' or 'matplotlib'
    - `default_dpi`: Set resolution for saved plots
    - `default_facet_cols`: Configure default faceting columns
    - `default_sequential_colorscale`: Default for heatmaps (now 'turbo')
    - `default_qualitative_colorscale`: Default for categorical plots (now 'plotly')

**I/O improvements:**
- Centralized JSON/YAML I/O with auto-format detection
- Enhanced NetCDF handling with consistent engine usage
- Better numeric formatting in YAML exports

### ♻️ Changed
- **Default colorscale**: Changed from 'viridis' to 'turbo' for better perceptual uniformity
- **Color terminology**: Standardized from "colormap" to "colorscale" throughout for Plotly consistency
- **Plotting internals**: Now use `xr.Dataset` as primary data type (DataFrames automatically converted)
- **NetCDF engine**: Switched back to netcdf4 engine following xarray updates and performance benchmarks

### 🔥 Removed
- Removed unused `plotting.pie_with_plotly()` method

### 🐛 Fixed
- Improved error messages when using `engine='matplotlib'` with multidimensional data
- Better dimension validation in `results.plot_heatmap()`

### 📝 Docs
- Enhanced examples demonstrating `setup_colors()` usage
- Updated terminology from "colormap" to "colorscale" in docstrings

### 👷 Development
- Fixed concurrency issue in CI
- Centralized color processing logic into dedicated module
- Refactored to function-based color handling for simpler API

---

## [3.1.1] - 2025-10-20
**Summary**: Fixed a bug when acessing the `effects_per_component` dataset in results without periodic effects.

If upgrading from v2.x, see the [v3.0.0 release notes](https://github.com/flixOpt/flixOpt/releases/tag/v3.0.0) and [Migration Guide](https://flixopt.github.io/flixopt/latest/user-guide/migration-guide-v3/).

### 🐛 Fixed
- Fixed ValueError in effects_per_component when all periodic effects are scalars/NaN by explicitly creating mode-specific templates (via _create_template_for_mode) with correct dimensions

### 👷 Development
- Converted all remaining numpy style docstrings to google style

---

## [3.1.0] - 2025-10-19

**Summary**: This release adds faceting and animation support for multidimensional plots and redesigns the documentation website. Plotting results across scenarios or periods is now significantly simpler (Plotly only).

If upgrading from v2.x, see the [Migration Guide](https://flixopt.github.io/flixopt/latest/user-guide/migration-guide-v3/) and [v3.0.0 release notes](https://github.com/flixOpt/flixOpt/releases/tag/v3.0.0).

### ✨ Added
- **Faceting and animation for multidimensional plots**: All plotting methods now support `facet_by` and `animate_by` parameters to create subplot grids and animations from multidimensional data (scenarios, periods, etc.). *Plotly only.*
- **Flexible data selection with `select` parameter**: Select data using single values, lists, slices, or index arrays for precise control over what gets plotted
- **Heatmap fill control**: New `fill` parameter in heatmap methods controls how missing values are filled after reshaping (`'ffill'` or `'bfill'`)
- **Smart line styling for mixed variables**: Area plots now automatically style variables containing both positive and negative values with dashed lines, while stacking purely positive or negative variables

### ♻️ Changed
- **Breaking: Selection behavior**: Plotting methods no longer automatically select the first value for non-time dimensions. Use the `select` parameter for explicit selection of scenarios, periods, or other dimensions
- **Better error messages**: Enhanced error messages when using Matplotlib with multidimensional data, with clearer guidance on dimension requirements and suggestions to use Plotly
- **Improved examples**: Enhanced `scenario_example.py` with better demonstration of new features
- **Robust validation**: Improved dimension validation in `plot_heatmap()` with clearer error messages

### 🗑️ Deprecated
- **`indexer` parameter**: Use the new `select` parameter instead. The `indexer` parameter will be removed in v4.0.0
- **`heatmap_timeframes` and `heatmap_timesteps_per_frame` parameters**: Use the new `reshape_time=(timeframes, timesteps_per_frame)` parameter instead in heatmap plotting methods
- **`color_map` parameter**: Use the new `colors` parameter instead in heatmap plotting methods

### 🐛 Fixed
- Fixed cryptic errors when working with empty buses by adding proper validation
- Added early validation for non-existent periods when using linked periods with tuples

### 📝 Documentation
- **Redesigned documentation website** with custom css

### 👷 Development
- Renamed internal `_apply_indexer_to_data()` to `_apply_selection_to_data()` for consistency with new API naming

---

## [3.0.3] - 2025-10-16
**Summary**: Hotfixing new plotting parameter `style`. Continue to use `mode`.

**Note**: If upgrading from v2.x, see the [Migration Guide](https://flixopt.github.io/flixopt/latest/user-guide/migration-guide-v3/) and [v3.0.0 release notes](https://github.com/flixOpt/flixOpt/releases/tag/v3.0.0).

### 🐛 Fixed
- Reverted breaking change from v3.0.0: continue to use `mode parameter in plotting instead of new `style`
- Renamed new `mode` parameter in plotting methods to `unit_type`

### 📝 Docs
- Updated Migration Guide and added missing entries.
- Improved Changelog of v3.0.0

---

## [3.0.2] - 2025-10-15
**Summary**: This is a follow-up release to **[v3.0.0](https://github.com/flixOpt/flixOpt/releases/tag/v3.0.0)**, improving the documentation.

**Note**: If upgrading from v2.x, see the [Migration Guide](https://flixopt.github.io/flixopt/latest/user-guide/migration-guide-v3/) and [v3.0.0 release notes](https://github.com/flixOpt/flixOpt/releases/tag/v3.0.0).

### 📝 Docs
- Update the Readme
- Add a project roadmap to the docs
- Change Development status to "Production/Stable"
- Regroup parts in docs

---

## [3.0.1] - 2025-10-14
**Summary**: This is a follow-up release to **[v3.0.0](https://github.com/flixOpt/flixOpt/releases/tag/v3.0.0)**, adding a Migration Guide and bugfixing the docs.

**Note**: If upgrading from v2.x, see the [Migration Guide](https://flixopt.github.io/flixopt/latest/user-guide/migration-guide-v3/) and [v3.0.0 release notes](https://github.com/flixOpt/flixOpt/releases/tag/v3.0.0).

### 📝 Docs
- Fixed deployed docs
- Added Migration Guide for flixopt 3

### 👷 Development
- Added missing type hints

---

## [3.0.0] - 2025-10-13
**Summary**: This release introduces new model dimensions (periods and scenarios) for multi-period investments and stochastic modeling, along with a redesigned effect sharing system and enhanced I/O capabilities.

**Note**: If upgrading from v2.x, see the [Migration Guide](https://flixopt.github.io/flixopt/latest/user-guide/migration-guide-v3/) and [v3.0.0 release notes](https://github.com/flixOpt/flixOpt/releases/tag/v3.0.0).

### ✨ Added

**New model dimensions:**

- **Period dimension**: Enables multi-period investment modeling with distinct decisions in each period for transformation pathway optimization
- **Scenario dimension**: Supports stochastic modeling with weighted scenarios for robust decision-making under uncertainty (demand, prices, weather)
    - Control variable independence across scenarios via `scenario_independent_sizes` and `scenario_independent_flow_rates` parameters
    - By default, investment sizes are shared across scenarios while flow rates vary per scenario

**Redesigned effect sharing system:**

Effects now use intuitive `share_from_*` syntax that clearly shows contribution sources:

```python
costs = fx.Effect('costs', '€', 'Total costs',
    share_from_temporal={'CO2': 0.2},      # From temporal effects
    share_from_periodic={'land': 100})     # From periodic effects
```

This replaces `specific_share_to_other_effects_*` parameters and inverts the direction for clearer relationships.

**Enhanced I/O and data handling:**

- NetCDF/JSON serialization for all Interface objects and FlowSystem with round-trip support
- FlowSystem manipulation: `sel()`, `isel()`, `resample()`, `copy()`, `__eq__()` methods
- Direct access to FlowSystem from results without manual restoring (lazily loaded)
- New `FlowResults` class and precomputed DataArrays for sizes/flow_rates/flow_hours
- `effects_per_component` dataset for component impact evaluation, including all indirect effects through effect shares

**Other additions:**

- Balanced storage - charging and discharging sizes can be forced equal via `balanced` parameter
- New Storage parameters: `relative_minimum_final_charge_state` and `relative_maximum_final_charge_state` for final state control
- Improved filter methods in results
- Example for 2-stage investment decisions leveraging FlowSystem resampling

### 💥 Breaking Changes

**API and Behavior Changes:**

- **Effect system redesigned** (no deprecation):
    - **Terminology changes**: Effect domains renamed for clarity: `operation` → `temporal`, `invest`/`investment` → `periodic`
    - **Sharing system**: The old `specific_share_to_other_effects_*` parameters were completely replaced with the new `share_from_temporal` and `share_from_periodic` syntax (see 🔥 Removed section)
- **FlowSystem independence**: FlowSystems cannot be shared across multiple Calculations anymore. A copy of the FlowSystem is created instead, making every Calculation independent. Each Subcalculation in `SegmentedCalculation` now has its own distinct `FlowSystem` object
- **Bus and Effect object assignment**: Direct assignment of Bus/Effect objects is no longer supported. Use labels (strings) instead:
    - `Flow.bus` must receive a string label, not a Bus object
    - Effect shares must use effect labels (strings) in dictionaries, not Effect objects
- **Logging defaults** (from v2.2.0): Console and file logging are now disabled by default. Enable explicitly with `CONFIG.Logging.console = True` and `CONFIG.apply()`

**Class and Method Renaming:**

- Renamed class `SystemModel` to `FlowSystemModel`
- Renamed class `Model` to `Submodel`
- Renamed `mode` parameter in plotting methods to `style`
- `Calculation.do_modeling()` now returns the `Calculation` object instead of its `linopy.Model`. Callers that previously accessed the linopy model directly should now use `calculation.do_modeling().model` instead of `calculation.do_modeling()`

**Variable Renaming in Results:**

- Investment binary variable: `is_invested` → `invested` in `InvestmentModel`
- Switch tracking variables in `OnOffModel`:
    - `switch_on` → `switch|on`
    - `switch_off` → `switch|off`
    - `switch_on_nr` → `switch|count`
- Effect submodel variables (following terminology changes):
    - `Effect(invest)|total` → `Effect(periodic)`
    - `Effect(operation)|total` → `Effect(temporal)`
    - `Effect(operation)|total_per_timestep` → `Effect(temporal)|per_timestep`
    - `Effect|total` → `Effect`

**Data Structure Changes:**

- `relative_minimum_charge_state` and `relative_maximum_charge_state` don't have an extra timestep anymore. Use the new `relative_minimum_final_charge_state` and `relative_maximum_final_charge_state` parameters for final state control

### ♻️ Changed

- Type system overhaul - added clear separation between temporal and non-temporal data throughout codebase for better clarity
- Enhanced FlowSystem interface with improved `__repr__()` and `__str__()` methods
- Improved Model Structure - Views and organisation is now divided into:
    - Model: The main Model (linopy.Model) that is used to create and store the variables and constraints for the FlowSystem.
    - Submodel: The base class for all submodels. Each is a subset of the Model, for simpler access and clearer code.
- Made docstrings in `config.py` more compact and easier to read
- Improved format handling in configuration module
- Enhanced console output to support both `stdout` and `stderr` stream selection
- Added `show_logger_name` parameter to `CONFIG.Logging` for displaying logger names in messages

### 🗑️ Deprecated

- The `agg_group` and `agg_weight` parameters of `TimeSeriesData` are deprecated and will be removed in a future version. Use `aggregation_group` and `aggregation_weight` instead.
- The `active_timesteps` parameter of `Calculation` is deprecated and will be removed in a future version. Use the new `sel(time=...)` method on the FlowSystem instead.
- **InvestParameters** parameters renamed for improved clarity around investment and retirement effects:
    - `fix_effects` → `effects_of_investment`
    - `specific_effects` → `effects_of_investment_per_size`
    - `divest_effects` → `effects_of_retirement`
    - `piecewise_effects` → `piecewise_effects_of_investment`
- **Effect** parameters renamed:
    - `minimum_investment` → `minimum_periodic`
    - `maximum_investment` → `maximum_periodic`
    - `minimum_operation` → `minimum_temporal`
    - `maximum_operation` → `maximum_temporal`
    - `minimum_operation_per_hour` → `minimum_per_hour`
    - `maximum_operation_per_hour` → `maximum_per_hour`
- **Component** parameters renamed:
    - `Source.source` → `Source.outputs`
    - `Sink.sink` → `Sink.inputs`
    - `SourceAndSink.source` → `SourceAndSink.outputs`
    - `SourceAndSink.sink` → `SourceAndSink.inputs`
    - `SourceAndSink.prevent_simultaneous_sink_and_source` → `SourceAndSink.prevent_simultaneous_flow_rates`

### 🔥 Removed

- **Effect share parameters**: The old `specific_share_to_other_effects_*` parameters were replaced WITHOUT DEPRECATION
    - `specific_share_to_other_effects_operation` → `share_from_temporal` (with inverted direction)
    - `specific_share_to_other_effects_invest` → `share_from_periodic` (with inverted direction)

### 🐛 Fixed

- Enhanced NetCDF I/O with proper attribute preservation for DataArrays
- Improved error handling and validation in serialization processes
- Better type consistency across all framework components
- Added extra validation in `config.py` to improve error handling

### 📝 Docs

- Reorganized mathematical notation docs: moved to lowercase `mathematical-notation/` with subdirectories (`elements/`, `features/`, `modeling-patterns/`)
- Added comprehensive documentation pages: `dimensions.md` (time/period/scenario), `effects-penalty-objective.md`, modeling patterns
- Enhanced all element pages with implementation details, cross-references, and "See Also" sections
- Rewrote README and landing page with clearer vision, roadmap, and universal applicability emphasis
- Removed deprecated `docs/SUMMARY.md`, updated `mkdocs.yml` for new structure
- Tightened docstrings in core modules with better cross-referencing
- Added recipes section to docs

### 🚧 Known Issues

- IO for single Interfaces/Elements to Datasets might not work properly if the Interface/Element is not part of a fully transformed and connected FlowSystem. This arises from Numeric Data not being stored as xr.DataArray by the user. To avoid this, always use the `to_dataset()` on Elements inside a FlowSystem that's connected and transformed.

### 👷 Development

- **Centralized deprecation pattern**: Added `_handle_deprecated_kwarg()` helper method to `Interface` base class that provides reusable deprecation handling with consistent warnings, conflict detection, and optional value transformation. Applied across 5 classes (InvestParameters, Source, Sink, SourceAndSink, Effect) reducing deprecation boilerplate by 72%.
- FlowSystem data management simplified - removed `time_series_collection` pattern in favor of direct timestep properties
- Change modeling hierarchy to allow for more flexibility in future development. This leads to minimal changes in the access and creation of Submodels and their variables.
- Added new module `.modeling` that contains modeling primitives and utilities
- Clearer separation between the main Model and "Submodels"
- Improved access to the Submodels and their variables, constraints and submodels
- Added `__repr__()` for Submodels to easily inspect its content
- Enhanced data handling methods
    - `fit_to_model_coords()` method for data alignment
    - `fit_effects_to_model_coords()` method for effect data processing
    - `connect_and_transform()` method replacing several operations
- **Testing improvements**: Eliminated warnings during test execution
    - Updated deprecated code patterns in tests and examples (e.g., `sink`/`source` → `inputs`/`outputs`, `'H'` → `'h'` frequency)
    - Refactored plotting logic to handle test environments explicitly with non-interactive backends
    - Added comprehensive warning filters in `__init__.py` and `pyproject.toml` to suppress third-party library warnings
    - Improved test fixtures with proper figure cleanup to prevent memory leaks
    - Enhanced backend detection and handling in `plotting.py` for both Matplotlib and Plotly
    - Always run dependent tests in order

---

## [2.2.0] - 2025-10-11
**Summary:** This release is a Configuration and Logging management release.

### ✨ Added
- Added `CONFIG.reset()` method to restore configuration to default values
- Added configurable log file rotation settings: `CONFIG.Logging.max_file_size` and `CONFIG.Logging.backup_count`
- Added configurable log format settings: `CONFIG.Logging.date_format` and `CONFIG.Logging.format`
- Added configurable console settings: `CONFIG.Logging.console_width` and `CONFIG.Logging.show_path`
- Added `CONFIG.Logging.Colors` nested class for customizable log level colors using ANSI escape codes (works with both standard and Rich handlers)
- All examples now enable console logging to demonstrate proper logging usage
- Console logging now outputs to `sys.stdout` instead of `sys.stderr` for better compatibility with output redirection

### 💥 Breaking Changes
- Console logging is now disabled by default (`CONFIG.Logging.console = False`). Enable it explicitly in your scripts with `CONFIG.Logging.console = True` and `CONFIG.apply()`
- File logging is now disabled by default (`CONFIG.Logging.file = None`). Set a file path to enable file logging

### ♻️ Changed
- Logging and Configuration management changed
- Improved default logging colors: DEBUG is now gray (`\033[90m`) for de-emphasized messages, INFO uses terminal default color (`\033[0m`) for clean output

### 🗑️ Deprecated
- `change_logging_level()` function is now deprecated in favor of `CONFIG.Logging.level` and `CONFIG.apply()`. Will be removed in version 3.0.0.

### 🔥 Removed
- Removed unused `config.merge_configs` function from configuration module

### 👷 Development
- Greatly expanded test coverage for `config.py` module
- Added `@pytest.mark.xdist_group` to `TestConfigModule` tests to prevent global config interference

---

## [2.1.11] - 2025-10-05
**Summary:** Important bugfix in `Storage` leading to wrong results due to incorrect discharge losses.

### ♻️ Changed
- Using `h5netcdf` instead of `netCDF4` for dataset I/O operations. This follows the update in `xarray==2025.09.01`

### 🐛 Fixed
- Fix `charge_state` Constraint in `Storage` leading to incorrect losses in discharge and therefore incorrect charge states and discharge values.

### 📦 Dependencies
- Updated `renovate.config` to treat CalVer packages (xarray and dask) with more care
- Updated packaging configuration

---

## [2.1.10] - 2025-09-29
**Summary:** This release is a Documentation and Development release.

### 📝 Docs
- Improved CHANGELOG.md formatting by adding better categories and formating by Gitmoji.
- Added a script to extract the release notes from the CHANGELOG.md file for better organized documentation.

### 👷 Development
- Improved `renovate.config`
- Sped up CI by not running examples in every run and using `pytest-xdist`

---

## [2.1.9] - 2025-09-23

**Summary:** Small bugfix release addressing network visualization error handling.

### 🐛 Fixed
- Fix error handling in network visualization if `networkx` is not installed

---

## [2.1.8] - 2025-09-22

**Summary:** Code quality improvements, enhanced documentation, and bug fixes for heat pump components and visualization features.

### ✨ Added
- Extra Check for HeatPumpWithSource.COP to be strictly > 1 to avoid division by zero
- Apply deterministic color assignment by using sorted() in `plotting.py`
- Add missing args in docstrings in `plotting.py`, `solvers.py`, and `core.py`.

### ♻️ Changed
- Greatly improved docstrings and documentation of all public classes
- Make path handling to be gentle about missing .html suffix in `plotting.py`
- Default for `relative_losses` in `Transmission` is now 0 instead of None
- Setter of COP in `HeatPumpWithSource` now completely overwrites the conversion factors, which is safer.
- Fix some docstrings in plotting.py
- Change assertions to raise Exceptions in `plotting.py`

### 🐛 Fixed

**Core Components:**
- Fix COP getter and setter of `HeatPumpWithSource` returning and setting wrong conversion factors
- Fix custom compression levels in `io.save_dataset_to_netcdf`
- Fix `total_max` did not work when total min was not used

**Visualization:**
- Fix color scheme selection in network_app; color pickers now update when a scheme is selected

### 📝 Docs
- Fix broken links in docs
- Fix some docstrings in plotting.py

### 👷 Development
- Pin dev dependencies to specific versions
- Improve CI workflows to run faster and smarter

---

## [2.1.7] - 2025-09-13

**Summary:** Maintenance release to improve Code Quality, CI and update the dependencies. There are no changes or new features.

### ✨ Added
- Added `__version__` to flixopt

### 👷 Development
- ruff format the whole Codebase
- Added renovate config
- Added pre-commit
- lint and format in CI
- improved CI
- Updated Dependencies
- Updated Issue Templates

---

## [2.1.6] - 2025-09-02

**Summary:** Enhanced Sink/Source components with multi-flow support and new interactive network visualization.

### ✨ Added
- **Network Visualization**: Added `FlowSystem.start_network_app()` and `FlowSystem.stop_network_app()` to easily visualize the network structure of a flow system in an interactive Dash web app
    - *Note: This is still experimental and might change in the future*

### ♻️ Changed
- **Multi-Flow Support**: `Sink`, `Source`, and `SourceAndSink` now accept multiple `flows` as `inputs` and `outputs` instead of just one. This enables modeling more use cases with these classes
- **Flow Control**: Both `Sink` and `Source` now have a `prevent_simultaneous_flow_rates` argument to prevent simultaneous flow rates of more than one of their flows

### 🗑️ Deprecated
- For the classes `Sink`, `Source` and `SourceAndSink`: `.sink`, `.source` and `.prevent_simultaneous_sink_and_source` are deprecated in favor of the new arguments `inputs`, `outputs` and `prevent_simultaneous_flow_rates`

### 🐛 Fixed
- Fixed testing issue with new `linopy` version 0.5.6

### 👷 Development
- Added dependency "nbformat>=4.2.0" to dev dependencies to resolve issue with plotly CI

---

## [2.1.5] - 2025-07-08

### 🐛 Fixed
- Fixed Docs deployment

---

## [2.1.4] - 2025-07-08

### 🐛 Fixed
- Fixing release notes of 2.1.3, as well as documentation build.

---

## [2.1.3] - 2025-07-08

### 🐛 Fixed
- Using `Effect.maximum_operation_per_hour` raised an error, needing an extra timestep. This has been fixed thanks to @PRse4.

---

## [2.1.2] - 2025-06-14

### 🐛 Fixed
- Storage losses per hour were not calculated correctly, as mentioned by @brokenwings01. This might have led to issues when modeling large losses and long timesteps.
    - Old implementation:     $c(\text{t}_{i}) \cdot (1-\dot{\text{c}}_\text{rel,loss}(\text{t}_i)) \cdot \Delta \text{t}_{i}$
    - Correct implementation: $c(\text{t}_{i}) \cdot (1-\dot{\text{c}}_\text{rel,loss}(\text{t}_i)) ^{\Delta \text{t}_{i}}$

### 🚧 Known Issues
- Just to mention: Plotly >= 6 may raise errors if "nbformat" is not installed. We pinned plotly to <6, but this may be fixed in the future.

---

## [2.1.1] - 2025-05-08

### ♻️ Changed
- Improved docstring and tests

### 🐛 Fixed
- Fixed bug in the `_ElementResults.constraints` not returning the constraints but rather the variables

---
## [2.1.0] - 2025-04-11

### ✨ Added
- Python 3.13 support added
- Logger warning if relative_minimum is used without on_off_parameters in Flow
- Greatly improved internal testing infrastructure by leveraging linopy's testing framework

### 💥 Breaking Changes
- Restructured the modeling of the On/Off state of Flows or Components
    - Variable renaming: `...|consecutive_on_hours` → `...|ConsecutiveOn|hours`
    - Variable renaming: `...|consecutive_off_hours` → `...|ConsecutiveOff|hours`
    - Constraint renaming: `...|consecutive_on_hours_con1` → `...|ConsecutiveOn|con1`
    - Similar pattern for all consecutive on/off constraints

### 🐛 Fixed
- Fixed the lower bound of `flow_rate` when using optional investments without OnOffParameters
- Fixed bug that prevented divest effects from working
- Added lower bounds of 0 to two unbounded vars (numerical improvement)

---

## [2.0.1] - 2025-04-10

### ✨ Added
- Logger warning if relative_minimum is used without on_off_parameters in Flow

### 🐛 Fixed
- Replace "|" with "__" in filenames when saving figures (Windows compatibility)
- Fixed bug that prevented the load factor from working without InvestmentParameters

## [2.0.0] - 2025-03-29

**Summary:** 💥 **MAJOR RELEASE** - Complete framework migration from Pyomo to Linopy with redesigned architecture.

### ✨ Added

**Model Capabilities:**
- Full model serialization support - save and restore unsolved Models
- Enhanced model documentation with YAML export containing human-readable mathematical formulations
- Extend flixopt models with native linopy language support
- Full Model Export/Import capabilities via linopy.Model

**Results & Data:**
- Unified solution exploration through `Calculation.results` attribute
- Compression support for result files
- `to_netcdf/from_netcdf` methods for FlowSystem and core components
- xarray integration for TimeSeries with improved datatypes support

### 💥 Breaking Changes

**Framework Migration:**
- **Optimization Engine**: Complete migration from Pyomo to Linopy optimization framework
- **Package Import**: Framework renamed from flixOpt to flixopt (`import flixopt as fx`)
- **Data Architecture**: Redesigned data handling to rely on xarray.Dataset throughout the package
- **Results System**: Results handling completely redesigned with new `CalculationResults` class

**Variable Structure:**
- Restructured the modeling of the On/Off state of Flows or Components
    - Variable renaming: `...|consecutive_on_hours` → `...|ConsecutiveOn|hours`
    - Variable renaming: `...|consecutive_off_hours` → `...|ConsecutiveOff|hours`
    - Constraint renaming: `...|consecutive_on_hours_con1` → `...|ConsecutiveOn|con1`
    - Similar pattern for all consecutive on/off constraints

### 🔥 Removed
- **Pyomo dependency** (replaced by linopy)
- **Period concepts** in time management (simplified to timesteps)

### 🐛 Fixed
- Improved infeasible model detection and reporting
- Enhanced time series management and serialization
- Reduced file size through improved compression

### 📝 Docs
- Google Style Docstrings throughout the codebase<|MERGE_RESOLUTION|>--- conflicted
+++ resolved
@@ -57,9 +57,6 @@
 
 ### 💥 Breaking Changes
 
-<<<<<<< HEAD
-- `Bus.imbalance_penalty_per_flow_hour` now defaults to `None` (strict balance) instead of `1e5`
-=======
 **Renamed `OnOffParameters` → `StatusParameters`**: Complete terminology update to align with industry standards (PyPSA, unit commitment). This is a clean breaking change with no backwards compatibility wrapper.
 
 **Class and Constructor Parameters:**
@@ -123,7 +120,8 @@
 - Results access patterns
 
 A partial backwards compatibility wrapper would be misleading, so we opted for a clean breaking change.
->>>>>>> 90d5e9ca
+
+- `Bus.imbalance_penalty_per_flow_hour` now defaults to `None` (strict balance) instead of `1e5`
 
 ### ♻️ Changed
 
