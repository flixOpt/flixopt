# Changelog

All notable changes to this project will be documented in this file.

The format is based on [Keep a Changelog](https://keepachangelog.com/en/1.0.0/),
and this project adheres to [Semantic Versioning](https://semver.org/spec/v2.0.0.html).

<!-- This text won't be rendered
Note: The CI will automatically append a "What's Changed" section to the changelog.
This contains all commits, PRs, and contributors.
Therefore, the Changelog should focus on the user-facing changes.
Please remove all irrelevant sections before releasing.

## [Unreleased] - ????-??-??

### Added

### Changed

### Deprecated

### Removed

### Fixed

### Known issues

### *Development*

Until here -->

## [Unreleased] - ????-??-??
<<<<<<< HEAD
This Release brings Multi-year-investments and stochastic modeling to flixopt.
Further, IO methods were improved and resampling and selection of parts of the FlowSystem is now possible.
Several internal improvements were made to the codebase.


#### Multi-year-investments
A flixopt model might be modeled with a "year" dimension.
This enables to model transformation pathways over multiple years with several investment decisions
=======
This release brings multi-year investments and stochastic modeling to flixopt.
Furthermore, I/O methods were improved, and resampling and selection of parts of the FlowSystem are now possible.
Several internal improvements were made to the codebase.


### Multi-year investments
A flixopt model might be modeled with a "year" dimension.
This enables modeling transformation pathways over multiple years with several investment decisions
>>>>>>> c03e8880

### Stochastic modeling
A flixopt model can be modeled with a scenario dimension.
Scenarios can be weighted and variables can be equated across scenarios. This enables modeling uncertainties in the flow system, such as:
* Different demand profiles
* Different price forecasts
* Different weather conditions

Common use cases are:
* Find the best overall investment decision for possible scenarios (robust decision-making)
* Find the best dispatch for the most important assets under uncertain price and weather conditions

The weighted sum of the total objective effect of each scenario is used as the objective of the optimization.

#### Improved Data handling: I/O, resampling and more through xarray
* IO for all Interfaces and the FlowSystem with round-trip serialization support
    * NetCDF export/import capabilities for all Interface objects and FlowSystem
    * JSON export for documentation purposes
    * Recursive handling of nested Interface objects
* FlowSystem data manipulation methods
   * `sel()` and `isel()` methods for temporal data selection
   * `resample()` method for temporal resampling
   * `copy()` method to create a copy of a FlowSystem, including all underlying Elements and their data
   * `__eq__()` method for FlowSystem comparison

* Core data handling improvements
   * `get_dataarray_stats()` function for statistical summaries
   * Enhanced `DataConverter` class with better TimeSeriesData support


### Added
<<<<<<< HEAD
* FlowSystem Restoring: The used FlowSystem is now acessible directly form the results without manual restoring (lazily). All Parameters can be safely accessed anytime after the solve.
* FlowResults added as a new class to store the results of Flows. They can now be accessed directly.
* Added precomputed DataArrays for `size`s, `flow_rate`s and `flow_hour`s.
* Added `effects_per_component()`-Dataset to Results that stores the direct (and indirect) effects of each component. This greatly improves the evaluation of the impact of individual Components, even with many and complex effects.
* Improved filter methods in `resulty.py`
* Balanced storage - Storage charging and discharging sizes can now be forced to be equal when optimizing their size.
=======
* FlowSystem restoring: The used FlowSystem is now accessible directly from the results without manual restoring (lazily). All parameters can be safely accessed anytime after the solve.
* FlowResults added as a new class to store the results of Flows. They can now be accessed directly.
* Added precomputed DataArrays for `size`s, `flow_rate`s and `flow_hour`s.
* Added `effects_per_component()`-Dataset to Results that stores the direct (and indirect) effects of each component. This greatly improves the evaluation of the impact of individual Components, even with many and complex effects.
* Improved filter methods in `results.py`
* Balanced storage - Storage charging and discharging sizes can now be forced to be equal when optimizing their size by the `balanced` parameter.
>>>>>>> c03e8880
* Added Example for 2-stage Investment decisions leveraging the resampling of a FlowSystem
* New Storage Parameter: `relative_minimum_final_charge_state` and `relative_maximum_final_charge_state` parameter for final state control. Default to last value of `relative_minimum_charge_state` and `relative_maximum_charge_state`, which will prevent change of behaviour for most users.

### Changed
* **BREAKING**: `relative_minimum_charge_state` and `relative_maximum_charge_state` don't have an extra timestep anymore.
* **BREAKING**: Renamed class `SystemModel` to `FlowSystemModel`
* **BREAKING**: Renamed class `Model` to `Submodel`
* **BREAKING**: Renamed `mode` parameter in plotting methods to `style`
* FlowSystems cannot be shared across multiple Calculations anymore. A copy of the FlowSystem is created instead, making every Calculation independent
* Each Subcalculation in `SegmentedCalculation` now has its own distinct `FlowSystem` object
* Type system overhaul - added clear separation between temporal and non-temporal data throughout codebase for better clarity
* Enhanced FlowSystem interface with improved `__repr__()` and `__str__()` methods
* Improved Model Structure - Views and organisation is now divided into:
  * Model: The main Model (linopy.Model) that is used to create and store the variables and constraints for the flow_system.
  * Submodel: The base class for all submodels. Each is a subset of the Model, for simpler access and clearer code.

### Deprecated
* The `agg_group` and `agg_weight` parameters of `TimeSeriesData` are deprecated and will be removed in a future version. Use `aggregation_group` and `aggregation_weight` instead.
* The `active_timesteps` parameter of `Calculation` is deprecated and will be removed in a future version. Use the new `sel(time=...)` method on the FlowSystem instead.
* The assignment of Bus Objects to Flow.bus is deprecated and will be removed in a future version. Use the label of the Bus instead.
* The usage of Effects objects in Dicts to assign shares to Effects is deprecated and will be removed in a future version. Use the label of the Effect instead.

### Removed

### Fixed
* Enhanced NetCDF I/O with proper attribute preservation for DataArrays
* Improved error handling and validation in serialization processes
* Better type consistency across all framework components

### Known issues
* IO for single Interfaces/Elements to Datasets might not work properly if the Interface/Element is not part of a fully transformed and connected FlowSystem. This arises from Numeric Data not being stored as xr.DataArray by the user. To avoid this, always use the `to_dataset()` on Elements inside a FlowSystem that's connected and transformed.

### *Development*
* **BREAKING**: Calculation.do_modeling() now returns the Calculation object instead of its linopy.Model
* FlowSystem data management simplified - removed `time_series_collection` pattern in favor of direct timestep properties
* Change modeling hierarchy to allow for more flexibility in future development. This leads to minimal changes in the access and creation of Submodels and their variables.
* Added new module `.modeling`that contains Modelling primitives and utilities
* Clearer separation between the main Model and "Submodels"
* Improved access to the Submodels and their variables, constraints and submodels
* Added `__repr__()` for Submodels to easily inspect its content
* Enhanced data handling methods
   * `fit_to_model_coords()` method for data alignment
   * `fit_effects_to_model_coords()` method for effect data processing
   * `connect_and_transform()` method replacing several operations


## [2.1.9] - 2025-09-23
Small Bugfix which was supposed to be fixed in 2.1.8

### Fixed
- Fix error handling in network visualization if networkx is not installed.


## [2.1.8] - 2025-09-22
This release focuses on code quality improvements, enhanced documentation, and bug fixes for heat pump components and visualization features.

### Added
- Extra Check for HeatPumpWithSource.COP to be strictly > 1 to avoid division by zero
- Apply deterministic color assignment by using sorted() in `plotting.py`
- Add missing args in docstrings in `plotting.py`, `solvers.py`, and `core.py`.

### Changed
- Greatly improved docstrings and documentation of all public classes
- Make path handling to be gentle about missing .html suffix in `plotting.py`
- Default for `relative_losses` in `Transmission` is now 0 instead of None
- Setter of COP in `HeatPumpWithSource` now completely overwrites the conversion factors, which is safer.
- Fix some docstrings in plotting.py
- Change assertions to raise Exceptions in `plotting.py`

### Fixed
- Fix color scheme selection in network_app; color pickers now update when a scheme is selected.
- Fix error handling in network visualization if networkx is not installed.
- Fix broken links in docs.
- Fix COP getter and setter of `HeatPumpWithSource` returning and setting wrong conversion factors.
- Fix custom compression levels in `io.save_dataset_to_netcdf`
- Fix `total_max` did not work when total min was not used.

### *Development*
- Pin dev dependencies to specific versions
- Improve CI workflows to run faster and smarter

## [2.1.7] - 2025-09-13

This update is a maintenance release to improve Code Quality, CI and update the dependencies.
There are no changes or new features.

### Added
- Added __version__ to flixopt

### *Development*
- ruff format the whole Codebase
- Added renovate config
- Added pre-commit
- lint and format in CI
- improved CI
- Updated Dependencies
- Updated Issue Templates


## [2.1.6] - 2025-09-02

### Changed
- `Sink`, `Source` and `SourceAndSink` now accept multiple `flows` as `inputs` and `outputs` instead of just one. This enables modeling more use cases using these classes. [[#291](https://github.com/flixOpt/flixopt/pull/291) by [@FBumann](https://github.com/FBumann)]
- Further, both `Sink` and `Source` now have a `prevent_simultaneous_flow_rates` argument to prevent simultaneous flow rates of more than one of their Flows. [[#291](https://github.com/flixOpt/flixopt/pull/291) by [@FBumann](https://github.com/FBumann)]

### Added
- Added `FlowSystem.start_network_app()` and `FlowSystem.stop_network_app()` to easily visualize the network structure of a flow system in an interactive dash web app. This is still experimental and might change in the future. [[#293](https://github.com/flixOpt/flixopt/pull/293) by [@FBumann](https://github.com/FBumann)]

### Deprecated
- For the classes `Sink`, `Source` and `SourceAndSink`: `.sink`, `.source` and `.prevent_simultaneous_sink_and_source` are deprecated in favor of the new arguments `inputs`, `outputs` and `prevent_simultaneous_flow_rates`. [[#291](https://github.com/flixOpt/flixopt/pull/291) by [@FBumann](https://github.com/FBumann)]

### Fixed
- Fixed testing issue with new `linopy` version 0.5.6 [[#296](https://github.com/flixOpt/flixopt/pull/296) by [@FBumann](https://github.com/FBumann)]

## [2.1.5] - 2025-07-08

### Fixed
- Fixed Docs deployment

## [2.1.4] - 2025-07-08

### Fixed
- Fixing release notes of 2.1.3, as well as documentation build.


## [2.1.3] - 2025-07-08

### Fixed
- Using `Effect.maximum_operation_per_hour` raised an error, needing an extra timestep. This has been fixed thanks to @PRse4.

## [2.1.2] - 2025-06-14

### Fixed
- Storage losses per hour where not calculated correctly, as mentioned by @brokenwings01. This might have lead to issues with modeling large losses and long timesteps.
  - Old implementation:     $c(\text{t}_{i}) \cdot (1-\dot{\text{c}}_\text{rel,loss}(\text{t}_i)) \cdot \Delta \text{t}_{i}$
  - Correct implementation: $c(\text{t}_{i}) \cdot (1-\dot{\text{c}}_\text{rel,loss}(\text{t}_i)) ^{\Delta \text{t}_{i}}$

### Known issues
- Just to mention: Plotly >= 6 may raise errors if "nbformat" is not installed. We pinned plotly to <6, but this may be fixed in the future.

## [2.1.1] - 2025-05-08

### Fixed
- Fixed bug in the `_ElementResults.constraints` not returning the constraints but rather the variables

### Changed
- Improved docstring and tests

## [2.1.0] - 2025-04-11

### Added
- Python 3.13 support added
- Logger warning if relative_minimum is used without on_off_parameters in Flow
- Greatly improved internal testing infrastructure by leveraging linopy's testing framework

### Fixed
- Fixed the lower bound of `flow_rate` when using optional investments without OnOffParameters
- Fixed bug that prevented divest effects from working
- Added lower bounds of 0 to two unbounded vars (numerical improvement)

### Changed
- **BREAKING**: Restructured the modeling of the On/Off state of Flows or Components
  - Variable renaming: `...|consecutive_on_hours` → `...|ConsecutiveOn|hours`
  - Variable renaming: `...|consecutive_off_hours` → `...|ConsecutiveOff|hours`
  - Constraint renaming: `...|consecutive_on_hours_con1` → `...|ConsecutiveOn|con1`
  - Similar pattern for all consecutive on/off constraints

## [2.0.1] - 2025-04-10

### Added
- Logger warning if relative_minimum is used without on_off_parameters in Flow

### Fixed
- Replace "|" with "__" in filenames when saving figures (Windows compatibility)
- Fixed bug that prevented the load factor from working without InvestmentParameters

## [2.0.0] - 2025-03-29

### Changed
- **BREAKING**: Complete migration from Pyomo to Linopy optimization framework
- **BREAKING**: Redesigned data handling to rely on xarray.Dataset throughout the package
- **BREAKING**: Framework renamed from flixOpt to flixopt (`import flixopt as fx`)
- **BREAKING**: Results handling completely redesigned with new `CalculationResults` class

### Added
- Full model serialization support - save and restore unsolved Models
- Enhanced model documentation with YAML export containing human-readable mathematical formulations
- Extend flixopt models with native linopy language support
- Full Model Export/Import capabilities via linopy.Model
- Unified solution exploration through `Calculation.results` attribute
- Compression support for result files
- `to_netcdf/from_netcdf` methods for FlowSystem and core components
- xarray integration for TimeSeries with improved datatypes support
- Google Style Docstrings throughout the codebase

### Fixed
- Improved infeasible model detection and reporting
- Enhanced time series management and serialization
- Reduced file size through improved compression

### Removed
- **BREAKING**: Pyomo dependency (replaced by linopy)
- Period concepts in time management (simplified to timesteps)<|MERGE_RESOLUTION|>--- conflicted
+++ resolved
@@ -30,16 +30,6 @@
 Until here -->
 
 ## [Unreleased] - ????-??-??
-<<<<<<< HEAD
-This Release brings Multi-year-investments and stochastic modeling to flixopt.
-Further, IO methods were improved and resampling and selection of parts of the FlowSystem is now possible.
-Several internal improvements were made to the codebase.
-
-
-#### Multi-year-investments
-A flixopt model might be modeled with a "year" dimension.
-This enables to model transformation pathways over multiple years with several investment decisions
-=======
 This release brings multi-year investments and stochastic modeling to flixopt.
 Furthermore, I/O methods were improved, and resampling and selection of parts of the FlowSystem are now possible.
 Several internal improvements were made to the codebase.
@@ -48,7 +38,6 @@
 ### Multi-year investments
 A flixopt model might be modeled with a "year" dimension.
 This enables modeling transformation pathways over multiple years with several investment decisions
->>>>>>> c03e8880
 
 ### Stochastic modeling
 A flixopt model can be modeled with a scenario dimension.
@@ -80,21 +69,12 @@
 
 
 ### Added
-<<<<<<< HEAD
-* FlowSystem Restoring: The used FlowSystem is now acessible directly form the results without manual restoring (lazily). All Parameters can be safely accessed anytime after the solve.
-* FlowResults added as a new class to store the results of Flows. They can now be accessed directly.
-* Added precomputed DataArrays for `size`s, `flow_rate`s and `flow_hour`s.
-* Added `effects_per_component()`-Dataset to Results that stores the direct (and indirect) effects of each component. This greatly improves the evaluation of the impact of individual Components, even with many and complex effects.
-* Improved filter methods in `resulty.py`
-* Balanced storage - Storage charging and discharging sizes can now be forced to be equal when optimizing their size.
-=======
 * FlowSystem restoring: The used FlowSystem is now accessible directly from the results without manual restoring (lazily). All parameters can be safely accessed anytime after the solve.
 * FlowResults added as a new class to store the results of Flows. They can now be accessed directly.
 * Added precomputed DataArrays for `size`s, `flow_rate`s and `flow_hour`s.
 * Added `effects_per_component()`-Dataset to Results that stores the direct (and indirect) effects of each component. This greatly improves the evaluation of the impact of individual Components, even with many and complex effects.
 * Improved filter methods in `results.py`
 * Balanced storage - Storage charging and discharging sizes can now be forced to be equal when optimizing their size by the `balanced` parameter.
->>>>>>> c03e8880
 * Added Example for 2-stage Investment decisions leveraging the resampling of a FlowSystem
 * New Storage Parameter: `relative_minimum_final_charge_state` and `relative_maximum_final_charge_state` parameter for final state control. Default to last value of `relative_minimum_charge_state` and `relative_maximum_charge_state`, which will prevent change of behaviour for most users.
 
