--- conflicted
+++ resolved
@@ -60,53 +60,6 @@
 ### 💥 Breaking Changes
 
 ### ♻️ Changed
-
-### 🗑️ Deprecated
-
-### 🔥 Removed
-
-### 🐛 Fixed
-
-### 🔒 Security
-
-### 📦 Dependencies
-
-### 📝 Docs
-
-### 👷 Development
-
-### 🚧 Known Issues
-
----
-
-Until here -->
-
-## [3.6.0] - 2025-11-15
-
-**Summary**: Type system overhaul and migration to loguru for logging. If you are heavily using our logs, this might be breaking!
-
-If upgrading from v2.x, see the [v3.0.0 release notes](https://github.com/flixOpt/flixOpt/releases/tag/v3.0.0) and [Migration Guide](https://flixopt.github.io/flixopt/latest/user-guide/migration-guide-v3/).
-
-### ✨ Added
-- **New type system** (`flixopt/types.py`):
-    - Introduced dimension-aware type aliases using suffix notation (`_TPS`, `_PS`, `_S`) to clearly indicate which dimensions data can have
-    - Added `Numeric_TPS`, `Numeric_PS`, `Numeric_S` for numeric data with Time/Period/Scenario dimensions
-    - Added `Bool_TPS`, `Bool_PS`, `Bool_S` for boolean data with dimension support
-    - Added `Effect_TPS`, `Effect_PS`, `Effect_S` for effect dictionaries with dimension support
-    - Added `Scalar` type for scalar-only numeric values
-    - Added `NumericOrBool` utility type for internal use
-    - Type system supports scalars, numpy arrays, pandas Series/DataFrames, and xarray DataArrays
-- Lazy logging evaluation - expensive log operations only execute when log level is active
-- `CONFIG.Logging.verbose_tracebacks` option for detailed debugging with variable values
-
-### 💥 Breaking Changes
-- **Logging framework**: Migrated to [loguru](https://loguru.readthedocs.io/)
-    - Removed `CONFIG.Logging` parameters: `rich`, `Colors`, `date_format`, `format`, `console_width`, `show_path`, `show_logger_name`
-    - For advanced formatting, use loguru's API directly after `CONFIG.apply()`
-
-### ♻️ Changed
-- **Code structure**: Removed `commons.py` module and moved all imports directly to `__init__.py` for cleaner code organization (no public API changes)
-- **Type handling improvements**: Updated internal data handling to work seamlessly with the new type system
 - **Parameter renaming in `linear_converters.py`**: Renamed parameters to use lowercase, descriptive names for better consistency and clarity:
     - **Flow parameters** (deprecated uppercase abbreviations → descriptive names):
         - `Boiler`: `Q_fu` → `fuel_flow`, `Q_th` → `thermal_flow`
@@ -122,7 +75,7 @@
         - `HetaPump`: `COP` → `cop`
         - `HetaPumpWithSource`: `COP` → `cop`
 
-<<<<<<< HEAD
+
 ### 🗑️ Deprecated
 - **Old parameter names in `linear_converters.py`**: The following parameter names are now deprecated and accessible as properties/kwargs that emit `DeprecationWarning`. They will be removed in v4.0.0:
     - **Flow parameters**: `Q_fu`, `Q_th`, `P_el`, `Q_ab`, `power_flow` (use `fuel_flow`, `thermal_flow`, `electrical_flow`, `heat_source_flow` instead)
@@ -131,13 +84,53 @@
 
 ### 🔥 Removed
 
-=======
->>>>>>> 6068062a
+### 🐛 Fixed
+- Fixed `check_bounds` function in `linear_converters.py` to use normalized array for comparisons, improving robustness with array-like inputs
+
+### 🔒 Security
+
+### 📦 Dependencies
+
+### 📝 Docs
+
+### 👷 Development
+
+### 🚧 Known Issues
+
+---
+
+Until here -->
+
+## [3.6.0] - 2025-11-15
+
+**Summary**: Type system overhaul and migration to loguru for logging. If you are heavily using our logs, this might be breaking!
+
+If upgrading from v2.x, see the [v3.0.0 release notes](https://github.com/flixOpt/flixOpt/releases/tag/v3.0.0) and [Migration Guide](https://flixopt.github.io/flixopt/latest/user-guide/migration-guide-v3/).
+
+### ✨ Added
+- **New type system** (`flixopt/types.py`):
+    - Introduced dimension-aware type aliases using suffix notation (`_TPS`, `_PS`, `_S`) to clearly indicate which dimensions data can have
+    - Added `Numeric_TPS`, `Numeric_PS`, `Numeric_S` for numeric data with Time/Period/Scenario dimensions
+    - Added `Bool_TPS`, `Bool_PS`, `Bool_S` for boolean data with dimension support
+    - Added `Effect_TPS`, `Effect_PS`, `Effect_S` for effect dictionaries with dimension support
+    - Added `Scalar` type for scalar-only numeric values
+    - Added `NumericOrBool` utility type for internal use
+    - Type system supports scalars, numpy arrays, pandas Series/DataFrames, and xarray DataArrays
+- Lazy logging evaluation - expensive log operations only execute when log level is active
+- `CONFIG.Logging.verbose_tracebacks` option for detailed debugging with variable values
+
+### 💥 Breaking Changes
+- **Logging framework**: Migrated to [loguru](https://loguru.readthedocs.io/)
+    - Removed `CONFIG.Logging` parameters: `rich`, `Colors`, `date_format`, `format`, `console_width`, `show_path`, `show_logger_name`
+    - For advanced formatting, use loguru's API directly after `CONFIG.apply()`
+
+### ♻️ Changed
+- **Code structure**: Removed `commons.py` module and moved all imports directly to `__init__.py` for cleaner code organization (no public API changes)
+- **Type handling improvements**: Updated internal data handling to work seamlessly with the new type system
+
 ### 🐛 Fixed
 - Fixed `ShareAllocationModel` inconsistency where None/inf conversion happened in `__init__` instead of during modeling, which could cause issues with parameter validation
 - Fixed numerous type hint inconsistencies across the codebase
-- Fixed backward compatibility issue in `HeatPump` and `HeatPumpWithSource` constructors where deprecated `COP` kwarg would fail before being handled
-- Fixed `check_bounds` function in `linear_converters.py` to use normalized array for comparisons, improving robustness with array-like inputs
 
 ### 📦 Dependencies
 - Updated `mkdocs-material` to v9.6.23
