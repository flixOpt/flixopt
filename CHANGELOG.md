# Changelog

This project adheres to [Semantic Versioning](https://semver.org/spec/v2.0.0.html).
Formatting is based on [Keep a Changelog](https://keepachangelog.com/en/1.0.0/) & [Gitmoji](https://gitmoji.dev).
For more details regarding the individual PRs and contributors, please refer to our [GitHub releases](https://github.com/flixOpt/flixopt/releases).

!!! tip

    If upgrading from v2.x, see the [v3.0.0 release notes](https://github.com/flixOpt/flixOpt/releases/tag/v3.0.0) and [Migration Guide](https://flixopt.github.io/flixopt/latest/user-guide/migration-guide-v3/).

---

<!-- This text won't be rendered
Note: The CI will automatically append a "What's Changed" section to the changelog for github releases.
This contains all commits, PRs, and contributors.
Therefore, the Changelog should focus on the user-facing changes.

Please remove all irrelevant sections before releasing.
Please keep the format of the changelog consistent with the other releases, so the extraction for mkdocs works.
---

## [Template] - ????-??-??

**Summary**:

If upgrading from v2.x, see the [v3.0.0 release notes](https://github.com/flixOpt/flixOpt/releases/tag/v3.0.0) and [Migration Guide](https://flixopt.github.io/flixopt/latest/user-guide/migration-guide-v3/).

### ✨ Added

### 💥 Breaking Changes

### ♻️ Changed

### 🗑️ Deprecated

### 🔥 Removed

### 🐛 Fixed

### 🔒 Security

### 📦 Dependencies

### 📝 Docs

### 👷 Development

### 🚧 Known Issues

---

## [Unreleased] - ????-??-??

**Summary**: Internal architecture improvements to simplify FlowSystem-Element coupling and eliminate circular dependencies.

If upgrading from v2.x, see the [v3.0.0 release notes](https://github.com/flixOpt/flixOpt/releases/tag/v3.0.0) and [Migration Guide](https://flixopt.github.io/flixopt/latest/user-guide/migration-guide-v3/).

### ✨ Added
- **Auto-modeling**: `Calculation.solve()` now automatically calls `do_modeling()` if not already done, making the explicit `do_modeling()` call optional for simpler workflows
- **System validation**: Added `_validate_system_integrity()` to validate cross-element references (e.g., Flow.bus) immediately after transformation, providing clearer error messages
- **Element registration validation**: Added checks to prevent elements from being assigned to multiple FlowSystems simultaneously
- **Helper methods in Interface base class**: Added `_fit_coords()` and `_fit_effect_coords()` convenience wrappers for cleaner data transformation code
- **FlowSystem property in Interface**: Added `flow_system` property to access the linked FlowSystem with clear error messages if not yet linked

### ♻️ Changed
<<<<<<< HEAD
- **Parameter renaming in `linear_converters.py`**: Renamed parameters to use lowercase, descriptive names for better consistency and clarity:
    - **Flow parameters** (deprecated uppercase abbreviations → descriptive names):
        - `Boiler`: `Q_fu` → `fuel_flow`, `Q_th` → `thermal_flow`
        - `Power2Heat`: `P_el` → `electrical_flow`, `Q_th` → `thermal_flow`
        - `HeatPump`: `COP` → `cop`, `P_el` → `electrical_flow`, `Q_th` → `thermal_flow`
        - `CoolingTower`: `P_el` → `electrical_flow`, `Q_th` → `thermal_flow`
        - `CHP`: `Q_fu` → `fuel_flow`, `P_el` → `electrical_flow`, `Q_th` → `thermal_flow`
        - `HeatPumpWithSource`: `COP` → `cop`, `P_el` → `electrical_flow`, `Q_ab` → `heat_source_flow`, `Q_th` → `thermal_flow`
    - **Efficiency parameters** (abbreviated → descriptive names):
        - `Boiler`: `eta` → `thermal_efficiency`
        - `Power2Heat`: `eta` → `thermal_efficiency`
        - `CHP`: `eta_th` → `thermal_efficiency`, `eta_el` → `electrical_efficiency`
        - `HetaPump`: `COP` → `cop`
        - `HetaPumpWithSource`: `COP` → `cop`
    - **Storage Parameters**:
        - `Storage`: `initial_charge_state="lastValueOfSim"` → `initial_charge_state="equals_last"`

### 🗑️ Deprecated
- **Old parameter names in `linear_converters.py`**: The following parameter names are now deprecated and accessible as properties/kwargs that emit `DeprecationWarning`. They will be removed in v4.0.0:
    - **Flow parameters**: `Q_fu`, `Q_th`, `P_el`, `Q_ab`  (use `fuel_flow`, `thermal_flow`, `electrical_flow`, `heat_source_flow` instead)
    - **Efficiency parameters**: `eta`, `eta_th`, `eta_el` (use `thermal_efficiency`, `electrical_efficiency` instead)
    - **COP parameter**: `COP` (use lowercase `cop` instead)
    - **Storage Parameter**: `Storage`: `initial_charge_state="lastValueOfSim"` (use `initial_charge_state="equals_last"`)
=======
- **Refactored FlowSystem-Element coupling**:
    - Introduced `_set_flow_system()` method in Interface base class to propagate FlowSystem reference to nested Interface objects
    - Each Interface subclass now explicitly propagates the reference to its nested interfaces (e.g., Component → OnOffParameters, Flow → InvestParameters)
    - Elements can now access FlowSystem via `self.flow_system` property instead of passing it through every method call
- **Simplified transform_data() signature**: Removed `flow_system` parameter from `transform_data()` methods - FlowSystem reference is now accessed via `self.flow_system` property
- **Two-phase modeling pattern within _do_modeling()**: Clarified the pattern where `_do_modeling()` creates nested submodels first (so their variables exist), then creates constraints that reference those variables - eliminates circular dependencies in Submodel architecture
- **Improved cache invalidation**: Cache invalidation in `add_elements()` now happens once after all additions rather than per element
- **Better logging**: Centralized element registration logging to show element type and full label

### 🐛 Fixed
- Fixed inconsistent argument passing in `_fit_effect_coords()` - standardized all calls to use named arguments (`prefix=`, `effect_values=`, `suffix=`) instead of mix of positional and named arguments
>>>>>>> 3945200f

### 👷 Development
- **Eliminated circular dependencies**: Implemented two-phase modeling pattern within `_do_modeling()` where nested submodels are created first (creating their variables), then constraints are created that can safely reference those submodel variables
- Added comprehensive docstrings to `_do_modeling()` methods explaining the pattern: "Create variables, constraints, and nested submodels"
- Added missing type hints throughout the codebase
- Improved code organization by making FlowSystem reference propagation explicit and traceable

<<<<<<< HEAD
### 🐛 Fixed
- Fixed `check_bounds` function in `linear_converters.py` to normalize array inputs before comparisons, ensuring correct boundary checks with DataFrames, Series, and other array-like types
=======
---
>>>>>>> 3945200f

Until here -->

## [3.6.1] - 2025-11-17

**Summary**: Documentation improvements and dependency updates.

If upgrading from v2.x, see the [v3.0.0 release notes](https://github.com/flixOpt/flixOpt/releases/tag/v3.0.0) and [Migration Guide](https://flixopt.github.io/flixopt/latest/user-guide/migration-guide-v3/).

### 📦 Dependencies
- Updated `astral-sh/uv` to v0.9.8
- Updated `mkdocs-git-revision-date-localized-plugin` to v1.5.0

### 📝 Docs
- Improved type specifications in `flixopt/types.py` for better documentation generation
- Fixed minor mkdocs warnings in `flixopt/io.py` and `mkdocs.yml`

---

## [3.6.0] - 2025-11-15

**Summary**: Type system overhaul and migration to loguru for logging. If you are heavily using our logs, this might be breaking!

If upgrading from v2.x, see the [v3.0.0 release notes](https://github.com/flixOpt/flixOpt/releases/tag/v3.0.0) and [Migration Guide](https://flixopt.github.io/flixopt/latest/user-guide/migration-guide-v3/).

### ✨ Added
- **New type system** (`flixopt/types.py`):
    - Introduced dimension-aware type aliases using suffix notation (`_TPS`, `_PS`, `_S`) to clearly indicate which dimensions data can have
    - Added `Numeric_TPS`, `Numeric_PS`, `Numeric_S` for numeric data with Time/Period/Scenario dimensions
    - Added `Bool_TPS`, `Bool_PS`, `Bool_S` for boolean data with dimension support
    - Added `Effect_TPS`, `Effect_PS`, `Effect_S` for effect dictionaries with dimension support
    - Added `Scalar` type for scalar-only numeric values
    - Added `NumericOrBool` utility type for internal use
    - Type system supports scalars, numpy arrays, pandas Series/DataFrames, and xarray DataArrays
- Lazy logging evaluation - expensive log operations only execute when log level is active
- `CONFIG.Logging.verbose_tracebacks` option for detailed debugging with variable values

### 💥 Breaking Changes
- **Logging framework**: Migrated to [loguru](https://loguru.readthedocs.io/)
    - Removed `CONFIG.Logging` parameters: `rich`, `Colors`, `date_format`, `format`, `console_width`, `show_path`, `show_logger_name`
    - For advanced formatting, use loguru's API directly after `CONFIG.apply()`

### ♻️ Changed
- **Code structure**: Removed `commons.py` module and moved all imports directly to `__init__.py` for cleaner code organization (no public API changes)
- **Type handling improvements**: Updated internal data handling to work seamlessly with the new type system

### 🐛 Fixed
- Fixed `ShareAllocationModel` inconsistency where None/inf conversion happened in `__init__` instead of during modeling, which could cause issues with parameter validation
- Fixed numerous type hint inconsistencies across the codebase

### 📦 Dependencies
- Updated `mkdocs-material` to v9.6.23
- Replaced `rich >= 13.0.0` with `loguru >= 0.7.0` for logging

### 📝 Docs
- Enhanced documentation in `flixopt/types.py` with comprehensive examples and dimension explanation table
- Clarified Effect type docstrings - Effect types are dicts, but single numeric values work through union types
- Added clarifying comments in `effects.py` explaining parameter handling and transformation
- Improved OnOffParameters attribute documentation
- Updated getting-started guide with loguru examples
- Updated `config.py` docstrings for loguru integration

### 👷 Development
- Added test for FlowSystem resampling

---

## [3.5.0] - 2025-11-06

**Summary**: Improve representations and improve resampling

If upgrading from v2.x, see the [v3.0.0 release notes](https://github.com/flixOpt/flixOpt/releases/tag/v3.0.0) and [Migration Guide](https://flixopt.github.io/flixopt/latest/user-guide/migration-guide-v3/).

### ✨ Added
- Added options to resample and select subsets of flowsystems without converting to and from Dataset each time. Use the new methods `FlowSystem.__dataset_resample()`, `FlowSystem.__dataset_sel()` and `FlowSystem.__dataset_isel()`. All of them expect and return a dataset.

### 💥 Breaking Changes

### ♻️ Changed
- Truncate repr of FlowSystem and CalculationResults to only show the first 10 items of each category
- Greatly sped up the resampling of a FlowSystem again

---

## [3.4.1] - 2025-11-04

**Summary**: Speed up resampling by 20-40 times.

If upgrading from v2.x, see the [v3.0.0 release notes](https://github.com/flixOpt/flixOpt/releases/tag/v3.0.0) and [Migration Guide](https://flixopt.github.io/flixopt/latest/user-guide/migration-guide-v3/).

### ♻️ Changed
- Greatly sped up the resampling of a FlowSystem (x20 - x40) by converting to dataarray internally

---

## [3.4.0] - 2025-11-01

**Summary**: Enhanced solver configuration with new CONFIG.Solving section for centralized solver parameter management.

If upgrading from v2.x, see the [v3.0.0 release notes](https://github.com/flixOpt/flixOpt/releases/tag/v3.0.0) and [Migration Guide](https://flixopt.github.io/flixopt/latest/user-guide/migration-guide-v3/).

### ✨ Added

**Solver configuration:**
- **New `CONFIG.Solving` configuration section** for centralized solver parameter management:
    - `mip_gap`: Default MIP gap tolerance for solver convergence (default: 0.01)
    - `time_limit_seconds`: Default time limit in seconds for solver runs (default: 300)
    - `log_to_console`: Whether solver should output to console (default: True)
    - `log_main_results`: Whether to log main results after solving (default: True)
- Solvers (`HighsSolver`, `GurobiSolver`) now use `CONFIG.Solving` defaults for parameters, allowing global configuration
- Solver parameters can still be explicitly overridden when creating solver instances
- New `log_to_console` parameter in all Solver classes

### ♻️ Changed
- Individual solver output is now hidden in **SegmentedCalculation**. To return to the prior behaviour, set `show_individual_solves=True` in `do_modeling_and_solve()`.

### 🐛 Fixed
-  New compacted list representation for periods and scenarios also in results log and console print

### 📝 Docs
- Unified contributing guides in docs and on github

### 👷 Development
- Added type hints for submodel in all Interface classes

---

## [3.3.1] - 2025-10-30

**Summary**: Small Bugfix and improving readability

If upgrading from v2.x, see the [v3.0.0 release notes](https://github.com/flixOpt/flixOpt/releases/tag/v3.0.0) and [Migration Guide](https://flixopt.github.io/flixopt/latest/user-guide/migration-guide-v3/).

### ♻️ Changed
- Improved `summary.yaml` to use a compacted list representation for periods and scenarios

### 🐛 Fixed
- Using `switch_on_total_max` with periods or scenarios failed

### 📝 Docs
- Add more comprehensive `CONTRIBUTE.md`
- Improve logical structure in User Guide

---

## [3.3.0] - 2025-10-30

**Summary**: Better access to Elements stored in the FLowSystem and better representations (repr)

If upgrading from v2.x, see the [v3.0.0 release notes](https://github.com/flixOpt/flixOpt/releases/tag/v3.0.0) and [Migration Guide](https://flixopt.github.io/flixopt/latest/user-guide/migration-guide-v3/).

### ♻️ Changed
**Improved repr methods:**
- **Results classes** (`ComponentResults`, `BusResults`, `FlowResults`, `EffectResults`) now show concise header with key metadata followed by xarray Dataset repr
- **Element classes** (`Component`, `Bus`, `Flow`, `Effect`, `Storage`) now show one-line summaries with essential information (connections, sizes, capacities, constraints)

**Container-based access:**
- **FlowSystem** now provides dict-like access patterns for all elements
- Use `flow_system['element_label']`, `flow_system.keys()`, `flow_system.values()`, and `flow_system.items()` for unified element access
- Specialized containers (`components`, `buses`, `effects`, `flows`) offer type-specific access with helpful error messages

### 🗑️ Deprecated
- **`FlowSystem.all_elements`** property is deprecated in favor of dict-like interface (`flow_system['label']`, `.keys()`, `.values()`, `.items()`). Will be removed in v4.0.0.

---

## [3.2.1] - 2025-10-29

**Summary**:

If upgrading from v2.x, see the [v3.0.0 release notes](https://github.com/flixOpt/flixOpt/releases/tag/v3.0.0) and [Migration Guide](https://flixopt.github.io/flixopt/latest/user-guide/migration-guide-v3/).

### 🐛 Fixed
- Fixed resampling of FlowSystem to reset `hours_of_last_timestep` and `hours_of_previous_timesteps` properly

### 👷 Development
- Improved issue templates

---

## [3.2.0] - 2025-10-26

**Summary**: Enhanced plotting capabilities with consistent color management, custom plotting kwargs support, and centralized I/O handling.

If upgrading from v2.x, see the [v3.0.0 release notes](https://github.com/flixOpt/flixOpt/releases/tag/v3.0.0) and [Migration Guide](https://flixopt.github.io/flixopt/latest/user-guide/migration-guide-v3/).

### ✨ Added

**Color management:**
- **`setup_colors()` method** for `CalculationResults` and `SegmentedCalculationResults` to configure consistent colors across all plots
    - Group components by colorscales: `results.setup_colors({'CHP': 'reds', 'Storage': 'blues', 'Greys': ['Grid', 'Demand']})`
    - Automatically propagates to all segments in segmented calculations
    - Colors persist across all plot calls unless explicitly overridden
- **Flexible color inputs**: Supports colorscale names (e.g., 'turbo', 'plasma'), color lists, or label-to-color dictionaries
- **Cross-backend compatibility**: Seamless color handling for both Plotly and Matplotlib

**Plotting customization:**
- **Plotting kwargs support**: Pass additional arguments to plotting backends via `px_kwargs`, `plot_kwargs`, and `backend_kwargs` parameters
- **New `CONFIG.Plotting` configuration section**:
    - `default_show`: Control default plot visibility
    - `default_engine`: Choose 'plotly' or 'matplotlib'
    - `default_dpi`: Set resolution for saved plots
    - `default_facet_cols`: Configure default faceting columns
    - `default_sequential_colorscale`: Default for heatmaps (now 'turbo')
    - `default_qualitative_colorscale`: Default for categorical plots (now 'plotly')

**I/O improvements:**
- Centralized JSON/YAML I/O with auto-format detection
- Enhanced NetCDF handling with consistent engine usage
- Better numeric formatting in YAML exports

### ♻️ Changed
- **Default colorscale**: Changed from 'viridis' to 'turbo' for better perceptual uniformity
- **Color terminology**: Standardized from "colormap" to "colorscale" throughout for Plotly consistency
- **Plotting internals**: Now use `xr.Dataset` as primary data type (DataFrames automatically converted)
- **NetCDF engine**: Switched back to netcdf4 engine following xarray updates and performance benchmarks

### 🔥 Removed
- Removed unused `plotting.pie_with_plotly()` method

### 🐛 Fixed
- Improved error messages when using `engine='matplotlib'` with multidimensional data
- Better dimension validation in `results.plot_heatmap()`

### 📝 Docs
- Enhanced examples demonstrating `setup_colors()` usage
- Updated terminology from "colormap" to "colorscale" in docstrings

### 👷 Development
- Fixed concurrency issue in CI
- Centralized color processing logic into dedicated module
- Refactored to function-based color handling for simpler API

---

## [3.1.1] - 2025-10-20
**Summary**: Fixed a bug when acessing the `effects_per_component` dataset in results without periodic effects.

If upgrading from v2.x, see the [v3.0.0 release notes](https://github.com/flixOpt/flixOpt/releases/tag/v3.0.0) and [Migration Guide](https://flixopt.github.io/flixopt/latest/user-guide/migration-guide-v3/).

### 🐛 Fixed
- Fixed ValueError in effects_per_component when all periodic effects are scalars/NaN by explicitly creating mode-specific templates (via _create_template_for_mode) with correct dimensions

### 👷 Development
- Converted all remaining numpy style docstrings to google style

---

## [3.1.0] - 2025-10-19

**Summary**: This release adds faceting and animation support for multidimensional plots and redesigns the documentation website. Plotting results across scenarios or periods is now significantly simpler (Plotly only).

If upgrading from v2.x, see the [Migration Guide](https://flixopt.github.io/flixopt/latest/user-guide/migration-guide-v3/) and [v3.0.0 release notes](https://github.com/flixOpt/flixOpt/releases/tag/v3.0.0).

### ✨ Added
- **Faceting and animation for multidimensional plots**: All plotting methods now support `facet_by` and `animate_by` parameters to create subplot grids and animations from multidimensional data (scenarios, periods, etc.). *Plotly only.*
- **Flexible data selection with `select` parameter**: Select data using single values, lists, slices, or index arrays for precise control over what gets plotted
- **Heatmap fill control**: New `fill` parameter in heatmap methods controls how missing values are filled after reshaping (`'ffill'` or `'bfill'`)
- **Smart line styling for mixed variables**: Area plots now automatically style variables containing both positive and negative values with dashed lines, while stacking purely positive or negative variables

### ♻️ Changed
- **Breaking: Selection behavior**: Plotting methods no longer automatically select the first value for non-time dimensions. Use the `select` parameter for explicit selection of scenarios, periods, or other dimensions
- **Better error messages**: Enhanced error messages when using Matplotlib with multidimensional data, with clearer guidance on dimension requirements and suggestions to use Plotly
- **Improved examples**: Enhanced `scenario_example.py` with better demonstration of new features
- **Robust validation**: Improved dimension validation in `plot_heatmap()` with clearer error messages

### 🗑️ Deprecated
- **`indexer` parameter**: Use the new `select` parameter instead. The `indexer` parameter will be removed in v4.0.0
- **`heatmap_timeframes` and `heatmap_timesteps_per_frame` parameters**: Use the new `reshape_time=(timeframes, timesteps_per_frame)` parameter instead in heatmap plotting methods
- **`color_map` parameter**: Use the new `colors` parameter instead in heatmap plotting methods

### 🐛 Fixed
- Fixed cryptic errors when working with empty buses by adding proper validation
- Added early validation for non-existent periods when using linked periods with tuples

### 📝 Documentation
- **Redesigned documentation website** with custom css

### 👷 Development
- Renamed internal `_apply_indexer_to_data()` to `_apply_selection_to_data()` for consistency with new API naming

---

## [3.0.3] - 2025-10-16
**Summary**: Hotfixing new plotting parameter `style`. Continue to use `mode`.

**Note**: If upgrading from v2.x, see the [Migration Guide](https://flixopt.github.io/flixopt/latest/user-guide/migration-guide-v3/) and [v3.0.0 release notes](https://github.com/flixOpt/flixOpt/releases/tag/v3.0.0).

### 🐛 Fixed
- Reverted breaking change from v3.0.0: continue to use `mode parameter in plotting instead of new `style`
- Renamed new `mode` parameter in plotting methods to `unit_type`

### 📝 Docs
- Updated Migration Guide and added missing entries.
- Improved Changelog of v3.0.0

---

## [3.0.2] - 2025-10-15
**Summary**: This is a follow-up release to **[v3.0.0](https://github.com/flixOpt/flixOpt/releases/tag/v3.0.0)**, improving the documentation.

**Note**: If upgrading from v2.x, see the [Migration Guide](https://flixopt.github.io/flixopt/latest/user-guide/migration-guide-v3/) and [v3.0.0 release notes](https://github.com/flixOpt/flixOpt/releases/tag/v3.0.0).

### 📝 Docs
- Update the Readme
- Add a project roadmap to the docs
- Change Development status to "Production/Stable"
- Regroup parts in docs

---

## [3.0.1] - 2025-10-14
**Summary**: This is a follow-up release to **[v3.0.0](https://github.com/flixOpt/flixOpt/releases/tag/v3.0.0)**, adding a Migration Guide and bugfixing the docs.

**Note**: If upgrading from v2.x, see the [Migration Guide](https://flixopt.github.io/flixopt/latest/user-guide/migration-guide-v3/) and [v3.0.0 release notes](https://github.com/flixOpt/flixOpt/releases/tag/v3.0.0).

### 📝 Docs
- Fixed deployed docs
- Added Migration Guide for flixopt 3

### 👷 Development
- Added missing type hints

---

## [3.0.0] - 2025-10-13
**Summary**: This release introduces new model dimensions (periods and scenarios) for multi-period investments and stochastic modeling, along with a redesigned effect sharing system and enhanced I/O capabilities.

**Note**: If upgrading from v2.x, see the [Migration Guide](https://flixopt.github.io/flixopt/latest/user-guide/migration-guide-v3/) and [v3.0.0 release notes](https://github.com/flixOpt/flixOpt/releases/tag/v3.0.0).

### ✨ Added

**New model dimensions:**

- **Period dimension**: Enables multi-period investment modeling with distinct decisions in each period for transformation pathway optimization
- **Scenario dimension**: Supports stochastic modeling with weighted scenarios for robust decision-making under uncertainty (demand, prices, weather)
    - Control variable independence across scenarios via `scenario_independent_sizes` and `scenario_independent_flow_rates` parameters
    - By default, investment sizes are shared across scenarios while flow rates vary per scenario

**Redesigned effect sharing system:**

Effects now use intuitive `share_from_*` syntax that clearly shows contribution sources:

```python
costs = fx.Effect('costs', '€', 'Total costs',
    share_from_temporal={'CO2': 0.2},      # From temporal effects
    share_from_periodic={'land': 100})     # From periodic effects
```

This replaces `specific_share_to_other_effects_*` parameters and inverts the direction for clearer relationships.

**Enhanced I/O and data handling:**

- NetCDF/JSON serialization for all Interface objects and FlowSystem with round-trip support
- FlowSystem manipulation: `sel()`, `isel()`, `resample()`, `copy()`, `__eq__()` methods
- Direct access to FlowSystem from results without manual restoring (lazily loaded)
- New `FlowResults` class and precomputed DataArrays for sizes/flow_rates/flow_hours
- `effects_per_component` dataset for component impact evaluation, including all indirect effects through effect shares

**Other additions:**

- Balanced storage - charging and discharging sizes can be forced equal via `balanced` parameter
- New Storage parameters: `relative_minimum_final_charge_state` and `relative_maximum_final_charge_state` for final state control
- Improved filter methods in results
- Example for 2-stage investment decisions leveraging FlowSystem resampling

### 💥 Breaking Changes

**API and Behavior Changes:**

- **Effect system redesigned** (no deprecation):
    - **Terminology changes**: Effect domains renamed for clarity: `operation` → `temporal`, `invest`/`investment` → `periodic`
    - **Sharing system**: The old `specific_share_to_other_effects_*` parameters were completely replaced with the new `share_from_temporal` and `share_from_periodic` syntax (see 🔥 Removed section)
- **FlowSystem independence**: FlowSystems cannot be shared across multiple Calculations anymore. A copy of the FlowSystem is created instead, making every Calculation independent. Each Subcalculation in `SegmentedCalculation` now has its own distinct `FlowSystem` object
- **Bus and Effect object assignment**: Direct assignment of Bus/Effect objects is no longer supported. Use labels (strings) instead:
    - `Flow.bus` must receive a string label, not a Bus object
    - Effect shares must use effect labels (strings) in dictionaries, not Effect objects
- **Logging defaults** (from v2.2.0): Console and file logging are now disabled by default. Enable explicitly with `CONFIG.Logging.console = True` and `CONFIG.apply()`

**Class and Method Renaming:**

- Renamed class `SystemModel` to `FlowSystemModel`
- Renamed class `Model` to `Submodel`
- Renamed `mode` parameter in plotting methods to `style`
- `Calculation.do_modeling()` now returns the `Calculation` object instead of its `linopy.Model`. Callers that previously accessed the linopy model directly should now use `calculation.do_modeling().model` instead of `calculation.do_modeling()`

**Variable Renaming in Results:**

- Investment binary variable: `is_invested` → `invested` in `InvestmentModel`
- Switch tracking variables in `OnOffModel`:
    - `switch_on` → `switch|on`
    - `switch_off` → `switch|off`
    - `switch_on_nr` → `switch|count`
- Effect submodel variables (following terminology changes):
    - `Effect(invest)|total` → `Effect(periodic)`
    - `Effect(operation)|total` → `Effect(temporal)`
    - `Effect(operation)|total_per_timestep` → `Effect(temporal)|per_timestep`
    - `Effect|total` → `Effect`

**Data Structure Changes:**

- `relative_minimum_charge_state` and `relative_maximum_charge_state` don't have an extra timestep anymore. Use the new `relative_minimum_final_charge_state` and `relative_maximum_final_charge_state` parameters for final state control

### ♻️ Changed

- Type system overhaul - added clear separation between temporal and non-temporal data throughout codebase for better clarity
- Enhanced FlowSystem interface with improved `__repr__()` and `__str__()` methods
- Improved Model Structure - Views and organisation is now divided into:
    - Model: The main Model (linopy.Model) that is used to create and store the variables and constraints for the FlowSystem.
    - Submodel: The base class for all submodels. Each is a subset of the Model, for simpler access and clearer code.
- Made docstrings in `config.py` more compact and easier to read
- Improved format handling in configuration module
- Enhanced console output to support both `stdout` and `stderr` stream selection
- Added `show_logger_name` parameter to `CONFIG.Logging` for displaying logger names in messages

### 🗑️ Deprecated

- The `agg_group` and `agg_weight` parameters of `TimeSeriesData` are deprecated and will be removed in a future version. Use `aggregation_group` and `aggregation_weight` instead.
- The `active_timesteps` parameter of `Calculation` is deprecated and will be removed in a future version. Use the new `sel(time=...)` method on the FlowSystem instead.
- **InvestParameters** parameters renamed for improved clarity around investment and retirement effects:
    - `fix_effects` → `effects_of_investment`
    - `specific_effects` → `effects_of_investment_per_size`
    - `divest_effects` → `effects_of_retirement`
    - `piecewise_effects` → `piecewise_effects_of_investment`
- **Effect** parameters renamed:
    - `minimum_investment` → `minimum_periodic`
    - `maximum_investment` → `maximum_periodic`
    - `minimum_operation` → `minimum_temporal`
    - `maximum_operation` → `maximum_temporal`
    - `minimum_operation_per_hour` → `minimum_per_hour`
    - `maximum_operation_per_hour` → `maximum_per_hour`
- **Component** parameters renamed:
    - `Source.source` → `Source.outputs`
    - `Sink.sink` → `Sink.inputs`
    - `SourceAndSink.source` → `SourceAndSink.outputs`
    - `SourceAndSink.sink` → `SourceAndSink.inputs`
    - `SourceAndSink.prevent_simultaneous_sink_and_source` → `SourceAndSink.prevent_simultaneous_flow_rates`

### 🔥 Removed

- **Effect share parameters**: The old `specific_share_to_other_effects_*` parameters were replaced WITHOUT DEPRECATION
    - `specific_share_to_other_effects_operation` → `share_from_temporal` (with inverted direction)
    - `specific_share_to_other_effects_invest` → `share_from_periodic` (with inverted direction)

### 🐛 Fixed

- Enhanced NetCDF I/O with proper attribute preservation for DataArrays
- Improved error handling and validation in serialization processes
- Better type consistency across all framework components
- Added extra validation in `config.py` to improve error handling

### 📝 Docs

- Reorganized mathematical notation docs: moved to lowercase `mathematical-notation/` with subdirectories (`elements/`, `features/`, `modeling-patterns/`)
- Added comprehensive documentation pages: `dimensions.md` (time/period/scenario), `effects-penalty-objective.md`, modeling patterns
- Enhanced all element pages with implementation details, cross-references, and "See Also" sections
- Rewrote README and landing page with clearer vision, roadmap, and universal applicability emphasis
- Removed deprecated `docs/SUMMARY.md`, updated `mkdocs.yml` for new structure
- Tightened docstrings in core modules with better cross-referencing
- Added recipes section to docs

### 🚧 Known Issues

- IO for single Interfaces/Elements to Datasets might not work properly if the Interface/Element is not part of a fully transformed and connected FlowSystem. This arises from Numeric Data not being stored as xr.DataArray by the user. To avoid this, always use the `to_dataset()` on Elements inside a FlowSystem that's connected and transformed.

### 👷 Development

- **Centralized deprecation pattern**: Added `_handle_deprecated_kwarg()` helper method to `Interface` base class that provides reusable deprecation handling with consistent warnings, conflict detection, and optional value transformation. Applied across 5 classes (InvestParameters, Source, Sink, SourceAndSink, Effect) reducing deprecation boilerplate by 72%.
- FlowSystem data management simplified - removed `time_series_collection` pattern in favor of direct timestep properties
- Change modeling hierarchy to allow for more flexibility in future development. This leads to minimal changes in the access and creation of Submodels and their variables.
- Added new module `.modeling` that contains modeling primitives and utilities
- Clearer separation between the main Model and "Submodels"
- Improved access to the Submodels and their variables, constraints and submodels
- Added `__repr__()` for Submodels to easily inspect its content
- Enhanced data handling methods
    - `fit_to_model_coords()` method for data alignment
    - `fit_effects_to_model_coords()` method for effect data processing
    - `connect_and_transform()` method replacing several operations
- **Testing improvements**: Eliminated warnings during test execution
    - Updated deprecated code patterns in tests and examples (e.g., `sink`/`source` → `inputs`/`outputs`, `'H'` → `'h'` frequency)
    - Refactored plotting logic to handle test environments explicitly with non-interactive backends
    - Added comprehensive warning filters in `__init__.py` and `pyproject.toml` to suppress third-party library warnings
    - Improved test fixtures with proper figure cleanup to prevent memory leaks
    - Enhanced backend detection and handling in `plotting.py` for both Matplotlib and Plotly
    - Always run dependent tests in order

---

## [2.2.0] - 2025-10-11
**Summary:** This release is a Configuration and Logging management release.

### ✨ Added
- Added `CONFIG.reset()` method to restore configuration to default values
- Added configurable log file rotation settings: `CONFIG.Logging.max_file_size` and `CONFIG.Logging.backup_count`
- Added configurable log format settings: `CONFIG.Logging.date_format` and `CONFIG.Logging.format`
- Added configurable console settings: `CONFIG.Logging.console_width` and `CONFIG.Logging.show_path`
- Added `CONFIG.Logging.Colors` nested class for customizable log level colors using ANSI escape codes (works with both standard and Rich handlers)
- All examples now enable console logging to demonstrate proper logging usage
- Console logging now outputs to `sys.stdout` instead of `sys.stderr` for better compatibility with output redirection

### 💥 Breaking Changes
- Console logging is now disabled by default (`CONFIG.Logging.console = False`). Enable it explicitly in your scripts with `CONFIG.Logging.console = True` and `CONFIG.apply()`
- File logging is now disabled by default (`CONFIG.Logging.file = None`). Set a file path to enable file logging

### ♻️ Changed
- Logging and Configuration management changed
- Improved default logging colors: DEBUG is now gray (`\033[90m`) for de-emphasized messages, INFO uses terminal default color (`\033[0m`) for clean output

### 🗑️ Deprecated
- `change_logging_level()` function is now deprecated in favor of `CONFIG.Logging.level` and `CONFIG.apply()`. Will be removed in version 3.0.0.

### 🔥 Removed
- Removed unused `config.merge_configs` function from configuration module

### 👷 Development
- Greatly expanded test coverage for `config.py` module
- Added `@pytest.mark.xdist_group` to `TestConfigModule` tests to prevent global config interference

---

## [2.1.11] - 2025-10-05
**Summary:** Important bugfix in `Storage` leading to wrong results due to incorrect discharge losses.

### ♻️ Changed
- Using `h5netcdf` instead of `netCDF4` for dataset I/O operations. This follows the update in `xarray==2025.09.01`

### 🐛 Fixed
- Fix `charge_state` Constraint in `Storage` leading to incorrect losses in discharge and therefore incorrect charge states and discharge values.

### 📦 Dependencies
- Updated `renovate.config` to treat CalVer packages (xarray and dask) with more care
- Updated packaging configuration

---

## [2.1.10] - 2025-09-29
**Summary:** This release is a Documentation and Development release.

### 📝 Docs
- Improved CHANGELOG.md formatting by adding better categories and formating by Gitmoji.
- Added a script to extract the release notes from the CHANGELOG.md file for better organized documentation.

### 👷 Development
- Improved `renovate.config`
- Sped up CI by not running examples in every run and using `pytest-xdist`

---

## [2.1.9] - 2025-09-23

**Summary:** Small bugfix release addressing network visualization error handling.

### 🐛 Fixed
- Fix error handling in network visualization if `networkx` is not installed

---

## [2.1.8] - 2025-09-22

**Summary:** Code quality improvements, enhanced documentation, and bug fixes for heat pump components and visualization features.

### ✨ Added
- Extra Check for HeatPumpWithSource.COP to be strictly > 1 to avoid division by zero
- Apply deterministic color assignment by using sorted() in `plotting.py`
- Add missing args in docstrings in `plotting.py`, `solvers.py`, and `core.py`.

### ♻️ Changed
- Greatly improved docstrings and documentation of all public classes
- Make path handling to be gentle about missing .html suffix in `plotting.py`
- Default for `relative_losses` in `Transmission` is now 0 instead of None
- Setter of COP in `HeatPumpWithSource` now completely overwrites the conversion factors, which is safer.
- Fix some docstrings in plotting.py
- Change assertions to raise Exceptions in `plotting.py`

### 🐛 Fixed

**Core Components:**
- Fix COP getter and setter of `HeatPumpWithSource` returning and setting wrong conversion factors
- Fix custom compression levels in `io.save_dataset_to_netcdf`
- Fix `total_max` did not work when total min was not used

**Visualization:**
- Fix color scheme selection in network_app; color pickers now update when a scheme is selected

### 📝 Docs
- Fix broken links in docs
- Fix some docstrings in plotting.py

### 👷 Development
- Pin dev dependencies to specific versions
- Improve CI workflows to run faster and smarter

---

## [2.1.7] - 2025-09-13

**Summary:** Maintenance release to improve Code Quality, CI and update the dependencies. There are no changes or new features.

### ✨ Added
- Added `__version__` to flixopt

### 👷 Development
- ruff format the whole Codebase
- Added renovate config
- Added pre-commit
- lint and format in CI
- improved CI
- Updated Dependencies
- Updated Issue Templates

---

## [2.1.6] - 2025-09-02

**Summary:** Enhanced Sink/Source components with multi-flow support and new interactive network visualization.

### ✨ Added
- **Network Visualization**: Added `FlowSystem.start_network_app()` and `FlowSystem.stop_network_app()` to easily visualize the network structure of a flow system in an interactive Dash web app
    - *Note: This is still experimental and might change in the future*

### ♻️ Changed
- **Multi-Flow Support**: `Sink`, `Source`, and `SourceAndSink` now accept multiple `flows` as `inputs` and `outputs` instead of just one. This enables modeling more use cases with these classes
- **Flow Control**: Both `Sink` and `Source` now have a `prevent_simultaneous_flow_rates` argument to prevent simultaneous flow rates of more than one of their flows

### 🗑️ Deprecated
- For the classes `Sink`, `Source` and `SourceAndSink`: `.sink`, `.source` and `.prevent_simultaneous_sink_and_source` are deprecated in favor of the new arguments `inputs`, `outputs` and `prevent_simultaneous_flow_rates`

### 🐛 Fixed
- Fixed testing issue with new `linopy` version 0.5.6

### 👷 Development
- Added dependency "nbformat>=4.2.0" to dev dependencies to resolve issue with plotly CI

---

## [2.1.5] - 2025-07-08

### 🐛 Fixed
- Fixed Docs deployment

---

## [2.1.4] - 2025-07-08

### 🐛 Fixed
- Fixing release notes of 2.1.3, as well as documentation build.

---

## [2.1.3] - 2025-07-08

### 🐛 Fixed
- Using `Effect.maximum_operation_per_hour` raised an error, needing an extra timestep. This has been fixed thanks to @PRse4.

---

## [2.1.2] - 2025-06-14

### 🐛 Fixed
- Storage losses per hour were not calculated correctly, as mentioned by @brokenwings01. This might have led to issues when modeling large losses and long timesteps.
    - Old implementation:     $c(\text{t}_{i}) \cdot (1-\dot{\text{c}}_\text{rel,loss}(\text{t}_i)) \cdot \Delta \text{t}_{i}$
    - Correct implementation: $c(\text{t}_{i}) \cdot (1-\dot{\text{c}}_\text{rel,loss}(\text{t}_i)) ^{\Delta \text{t}_{i}}$

### 🚧 Known Issues
- Just to mention: Plotly >= 6 may raise errors if "nbformat" is not installed. We pinned plotly to <6, but this may be fixed in the future.

---

## [2.1.1] - 2025-05-08

### ♻️ Changed
- Improved docstring and tests

### 🐛 Fixed
- Fixed bug in the `_ElementResults.constraints` not returning the constraints but rather the variables

---
## [2.1.0] - 2025-04-11

### ✨ Added
- Python 3.13 support added
- Logger warning if relative_minimum is used without on_off_parameters in Flow
- Greatly improved internal testing infrastructure by leveraging linopy's testing framework

### 💥 Breaking Changes
- Restructured the modeling of the On/Off state of Flows or Components
    - Variable renaming: `...|consecutive_on_hours` → `...|ConsecutiveOn|hours`
    - Variable renaming: `...|consecutive_off_hours` → `...|ConsecutiveOff|hours`
    - Constraint renaming: `...|consecutive_on_hours_con1` → `...|ConsecutiveOn|con1`
    - Similar pattern for all consecutive on/off constraints

### 🐛 Fixed
- Fixed the lower bound of `flow_rate` when using optional investments without OnOffParameters
- Fixed bug that prevented divest effects from working
- Added lower bounds of 0 to two unbounded vars (numerical improvement)

---

## [2.0.1] - 2025-04-10

### ✨ Added
- Logger warning if relative_minimum is used without on_off_parameters in Flow

### 🐛 Fixed
- Replace "|" with "__" in filenames when saving figures (Windows compatibility)
- Fixed bug that prevented the load factor from working without InvestmentParameters

## [2.0.0] - 2025-03-29

**Summary:** 💥 **MAJOR RELEASE** - Complete framework migration from Pyomo to Linopy with redesigned architecture.

### ✨ Added

**Model Capabilities:**
- Full model serialization support - save and restore unsolved Models
- Enhanced model documentation with YAML export containing human-readable mathematical formulations
- Extend flixopt models with native linopy language support
- Full Model Export/Import capabilities via linopy.Model

**Results & Data:**
- Unified solution exploration through `Calculation.results` attribute
- Compression support for result files
- `to_netcdf/from_netcdf` methods for FlowSystem and core components
- xarray integration for TimeSeries with improved datatypes support

### 💥 Breaking Changes

**Framework Migration:**
- **Optimization Engine**: Complete migration from Pyomo to Linopy optimization framework
- **Package Import**: Framework renamed from flixOpt to flixopt (`import flixopt as fx`)
- **Data Architecture**: Redesigned data handling to rely on xarray.Dataset throughout the package
- **Results System**: Results handling completely redesigned with new `CalculationResults` class

**Variable Structure:**
- Restructured the modeling of the On/Off state of Flows or Components
    - Variable renaming: `...|consecutive_on_hours` → `...|ConsecutiveOn|hours`
    - Variable renaming: `...|consecutive_off_hours` → `...|ConsecutiveOff|hours`
    - Constraint renaming: `...|consecutive_on_hours_con1` → `...|ConsecutiveOn|con1`
    - Similar pattern for all consecutive on/off constraints

### 🔥 Removed
- **Pyomo dependency** (replaced by linopy)
- **Period concepts** in time management (simplified to timesteps)

### 🐛 Fixed
- Improved infeasible model detection and reporting
- Enhanced time series management and serialization
- Reduced file size through improved compression

### 📝 Docs
- Google Style Docstrings throughout the codebase<|MERGE_RESOLUTION|>--- conflicted
+++ resolved
@@ -51,7 +51,7 @@
 
 ## [Unreleased] - ????-??-??
 
-**Summary**: Internal architecture improvements to simplify FlowSystem-Element coupling and eliminate circular dependencies.
+**Summary**: Renaming parameters in Linear Transformers for readability & Internal architecture improvements to simplify FlowSystem-Element coupling and eliminate circular dependencies.
 
 If upgrading from v2.x, see the [v3.0.0 release notes](https://github.com/flixOpt/flixOpt/releases/tag/v3.0.0) and [Migration Guide](https://flixopt.github.io/flixopt/latest/user-guide/migration-guide-v3/).
 
@@ -63,7 +63,14 @@
 - **FlowSystem property in Interface**: Added `flow_system` property to access the linked FlowSystem with clear error messages if not yet linked
 
 ### ♻️ Changed
-<<<<<<< HEAD
+- **Refactored FlowSystem-Element coupling**:
+    - Introduced `_set_flow_system()` method in Interface base class to propagate FlowSystem reference to nested Interface objects
+    - Each Interface subclass now explicitly propagates the reference to its nested interfaces (e.g., Component → OnOffParameters, Flow → InvestParameters)
+    - Elements can now access FlowSystem via `self.flow_system` property instead of passing it through every method call
+- **Simplified transform_data() signature**: Removed `flow_system` parameter from `transform_data()` methods - FlowSystem reference is now accessed via `self.flow_system` property
+- **Two-phase modeling pattern within _do_modeling()**: Clarified the pattern where `_do_modeling()` creates nested submodels first (so their variables exist), then creates constraints that reference those variables - eliminates circular dependencies in Submodel architecture
+- **Improved cache invalidation**: Cache invalidation in `add_elements()` now happens once after all additions rather than per element
+- **Better logging**: Centralized element registration logging to show element type and full label
 - **Parameter renaming in `linear_converters.py`**: Renamed parameters to use lowercase, descriptive names for better consistency and clarity:
     - **Flow parameters** (deprecated uppercase abbreviations → descriptive names):
         - `Boiler`: `Q_fu` → `fuel_flow`, `Q_th` → `thermal_flow`
@@ -87,19 +94,10 @@
     - **Efficiency parameters**: `eta`, `eta_th`, `eta_el` (use `thermal_efficiency`, `electrical_efficiency` instead)
     - **COP parameter**: `COP` (use lowercase `cop` instead)
     - **Storage Parameter**: `Storage`: `initial_charge_state="lastValueOfSim"` (use `initial_charge_state="equals_last"`)
-=======
-- **Refactored FlowSystem-Element coupling**:
-    - Introduced `_set_flow_system()` method in Interface base class to propagate FlowSystem reference to nested Interface objects
-    - Each Interface subclass now explicitly propagates the reference to its nested interfaces (e.g., Component → OnOffParameters, Flow → InvestParameters)
-    - Elements can now access FlowSystem via `self.flow_system` property instead of passing it through every method call
-- **Simplified transform_data() signature**: Removed `flow_system` parameter from `transform_data()` methods - FlowSystem reference is now accessed via `self.flow_system` property
-- **Two-phase modeling pattern within _do_modeling()**: Clarified the pattern where `_do_modeling()` creates nested submodels first (so their variables exist), then creates constraints that reference those variables - eliminates circular dependencies in Submodel architecture
-- **Improved cache invalidation**: Cache invalidation in `add_elements()` now happens once after all additions rather than per element
-- **Better logging**: Centralized element registration logging to show element type and full label
 
 ### 🐛 Fixed
 - Fixed inconsistent argument passing in `_fit_effect_coords()` - standardized all calls to use named arguments (`prefix=`, `effect_values=`, `suffix=`) instead of mix of positional and named arguments
->>>>>>> 3945200f
+- Fixed `check_bounds` function in `linear_converters.py` to normalize array inputs before comparisons, ensuring correct boundary checks with DataFrames, Series, and other array-like types
 
 ### 👷 Development
 - **Eliminated circular dependencies**: Implemented two-phase modeling pattern within `_do_modeling()` where nested submodels are created first (creating their variables), then constraints are created that can safely reference those submodel variables
@@ -107,12 +105,7 @@
 - Added missing type hints throughout the codebase
 - Improved code organization by making FlowSystem reference propagation explicit and traceable
 
-<<<<<<< HEAD
-### 🐛 Fixed
-- Fixed `check_bounds` function in `linear_converters.py` to normalize array inputs before comparisons, ensuring correct boundary checks with DataFrames, Series, and other array-like types
-=======
----
->>>>>>> 3945200f
+---
 
 Until here -->
 
