--- conflicted
+++ resolved
@@ -226,17 +226,11 @@
 
 ## [2.1.6] - 2025-09-02
 
-<<<<<<< HEAD
-### Changed
-- `Sink`, `Source` and `SourceAndSink` now accept multiple `flows` as `inputs` and `outputs` instead of just one. This enables modeling more use cases using these classes. [[#291](https://github.com/flixOpt/flixopt/pull/291) by [@FBumann](https://github.com/FBumann)]
-- Further, both `Sink` and `Source` now have a `prevent_simultaneous_flow_rates` argument to prevent simultaneous flow rates of more than one of their Flows. [[#291](https://github.com/flixOpt/flixopt/pull/291) by [@FBumann](https://github.com/FBumann)]
-=======
 **Summary:** Enhanced Sink/Source components with multi-flow support and new interactive network visualization.
 
 ### ✨ Added
 - **Network Visualization**: Added `FlowSystem.start_network_app()` and `FlowSystem.stop_network_app()` to easily visualize the network structure of a flow system in an interactive Dash web app
   - *Note: This is still experimental and might change in the future*
->>>>>>> 6452f28b
 
 ### ♻️ Changed
 - **Multi-Flow Support**: `Sink`, `Source`, and `SourceAndSink` now accept multiple `flows` as `inputs` and `outputs` instead of just one. This enables modeling more use cases with these classes
