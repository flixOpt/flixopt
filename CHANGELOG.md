--- conflicted
+++ resolved
@@ -18,7 +18,6 @@
 ### ✨ Added
 
 ### 💥 Breaking Changes
-* `Calculation.do_modeling()` now returns the `Calculation` object instead of its `linopy.Model`. Callers that previously accessed the linopy model directly should now use `calculation.do_modeling().model` instead of `calculation.do_modeling()`.
 
 ### ♻️ Changed
 
@@ -77,9 +76,9 @@
 * Renamed class `SystemModel` to `FlowSystemModel`
 * Renamed class `Model` to `Submodel`
 * Renamed `mode` parameter in plotting methods to `style`
-
-### ♻️ Changed
-<<<<<<< HEAD
+* `Calculation.do_modeling()` now returns the `Calculation` object instead of its `linopy.Model`. Callers that previously accessed the linopy model directly should now use `calculation.do_modeling().model` instead of `calculation.do_modeling()`.
+
+### ♻️ Changed
 * FlowSystems cannot be shared across multiple Calculations anymore. A copy of the FlowSystem is created instead, making every Calculation independent
 * Each Subcalculation in `SegmentedCalculation` now has its own distinct `FlowSystem` object
 * Type system overhaul - added clear separation between temporal and non-temporal data throughout codebase for better clarity
@@ -87,9 +86,6 @@
 * Improved Model Structure - Views and organisation is now divided into:
   * Model: The main Model (linopy.Model) that is used to create and store the variables and constraints for the flow_system.
   * Submodel: The base class for all submodels. Each is a subset of the Model, for simpler access and clearer code.
-=======
-- Using `h5netcdf` instead of `netCDF4` for dataset I/O operations. This follows the update in `xarray==2025.09.01`
->>>>>>> 4b2b31f8
 
 ### 🗑️ Deprecated
 * The `agg_group` and `agg_weight` parameters of `TimeSeriesData` are deprecated and will be removed in a future version. Use `aggregation_group` and `aggregation_weight` instead.
@@ -114,17 +110,8 @@
 * Improved error handling and validation in serialization processes
 * Better type consistency across all framework components
 
-<<<<<<< HEAD
 ### 🚧 Known Issues
 * IO for single Interfaces/Elements to Datasets might not work properly if the Interface/Element is not part of a fully transformed and connected FlowSystem. This arises from Numeric Data not being stored as xr.DataArray by the user. To avoid this, always use the `to_dataset()` on Elements inside a FlowSystem that's connected and transformed.
-=======
-### 🔒 Security
-
-### 📦 Dependencies
-- Updated `renovate.config` to treat CalVer packages (xarray and dask) with more care
-
-### 📝 Docs
->>>>>>> 4b2b31f8
 
 ### 👷 Development
 * FlowSystem data management simplified - removed `time_series_collection` pattern in favor of direct timestep properties
