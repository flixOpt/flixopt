# Changelog

This project adheres to [Semantic Versioning](https://semver.org/spec/v2.0.0.html).
Formatting is based on [Keep a Changelog](https://keepachangelog.com/en/1.0.0/) & [Gitmoji](https://gitmoji.dev).
For more details regarding the individual PRs and contributors, please refer to our [GitHub releases](https://github.com/flixOpt/flixopt/releases).

!!! tip

    If upgrading from v2.x, see the [v3.0.0 release notes](https://github.com/flixOpt/flixOpt/releases/tag/v3.0.0) and [Migration Guide](https://flixopt.github.io/flixopt/latest/user-guide/migration-guide-v3/).

---

<!-- This text won't be rendered
Note: The CI will automatically append a "What's Changed" section to the changelog for github releases.
This contains all commits, PRs, and contributors.
Therefore, the Changelog should focus on the user-facing changes.

Please remove all irrelevant sections before releasing.
Please keep the format of the changelog consistent: ## [VERSION] - YYYY-MM-DD
---

## [Template] - ????-??-??

**Summary**:

If upgrading from v2.x, see the [v3.0.0 release notes](https://github.com/flixOpt/flixOpt/releases/tag/v3.0.0) and [Migration Guide](https://flixopt.github.io/flixopt/latest/user-guide/migration-guide-v3/).

### ✨ Added

### 💥 Breaking Changes

### ♻️ Changed

### 🗑️ Deprecated

### 🔥 Removed

### 🐛 Fixed

### 🔒 Security

### 📦 Dependencies

### 📝 Docs

### 👷 Development

### 🚧 Known Issues

---

Until here -->

<<<<<<< HEAD
## [5.1.0] - Upcoming

**Summary**: This release improves the time series clustering (tsam) integration with a simplified keyword-based API.

### ✨ Added

**Improved Clustering API**: The new `transform.cluster()` method provides a clean, keyword-based interface:

```python
# Cluster into 8 typical days
clustered_fs = flow_system.transform.cluster(
    n_clusters=8,
    cluster_duration='1D',
)
clustered_fs.optimize(solver)

# With peak preservation
clustered_fs = flow_system.transform.cluster(
    n_clusters=8,
    cluster_duration='1D',
    time_series_for_high_peaks=[heat_demand_ts],
)
```

### 💥 Breaking Changes

**ClusteringParameters API Changed**: The `ClusteringParameters` class has new parameter names:

| Old Parameter | New Parameter |
|---------------|---------------|
| `hours_per_period` | `cluster_duration` (accepts '1D', '24h', or hours) |
| `nr_of_periods` | `n_clusters` |
| `fix_storage_flows` | `include_storage` |
| `aggregate_data_and_fix_non_binary_vars` | `aggregate_data` |
| `percentage_of_period_freedom` | `flexibility_percent` |
| `penalty_of_period_freedom` | `flexibility_penalty` |

**Migration Example**:

```python
# Old (v5.0):
params = fx.ClusteringParameters(
    hours_per_period=24,
    nr_of_periods=8,
    fix_storage_flows=True,
    aggregate_data_and_fix_non_binary_vars=True,
)
clustered_fs = flow_system.transform.cluster(params)

# New (v5.1):
clustered_fs = flow_system.transform.cluster(
    n_clusters=8,
    cluster_duration='1D',
    include_storage=True,
    aggregate_data=True,
)
```

---

## [Upcoming] - v5.0.0
=======
## [5.0.3] - 2025-12-18
>>>>>>> f5942a21

**Summary**: Cleaner notebook outputs and improved `CONFIG.notebook()` preset.

### ♻️ Changed

- `CONFIG.notebook()` now suppresses linopy progress bars via `progress=False` in solve calls
- Downgraded "FlowSystem not connected" message from WARNING to INFO (auto-connects anyway)

### 🐛 Fixed

- Fixed notebooks triggering unnecessary warnings (removed `relative_minimum` without `status_parameters`)

### 📝 Docs

- Consolidated verbose print statements into concise single-line summaries across all tutorial notebooks
- Added output suppression (`;`) to `optimize()` calls for cleaner cell output
- Fixed notebook 07 parameters so CHP investment produces interesting results (was 0 kW, now 100 kW)

---

## [5.0.2] - 2025-12-17

### ♻️ Changed

- `statistics.plot.effects()` now defaults to `by=None` for aggregated totals; use `by='component'` for the previous behavior

---

## [5.0.1] - 2025-12-17

### 👷 Development

- Fixed docs deployment in CI workflow

---

## [5.0.0] - 2025-12-16

**Summary**: This is a major release that introduces the new **FlowSystem-centric API**, dramatically simplifying workflows by integrating optimization, results access, and visualization directly into the FlowSystem object. This release also completes the terminology standardization (OnOff → Status) and **deprecates the old Optimization/Results workflow** (to be removed in v6.0.0).

!!! tip "Migration Guide"

    See the [Migration Guide v5](https://flixopt.github.io/flixopt/latest/user-guide/migration-guide-v5/) for step-by-step upgrade instructions.

### ✨ Added

**FlowSystem-Centric Architecture**: The FlowSystem is now the central hub for all operations:

```python
import flixopt as fx

# Create and configure your system
flow_system = fx.FlowSystem(timesteps)
flow_system.add_elements(boiler, heat_bus, costs)

# Optimize directly on FlowSystem
flow_system.optimize(fx.solvers.HighsSolver())

# Access results via solution Dataset
total_costs = flow_system.solution['costs'].item()
flow_rate = flow_system.solution['Boiler(Q_th)|flow_rate'].values

# Plot with new accessor API
flow_system.statistics.plot.balance('HeatBus')
flow_system.statistics.plot.sankey.flows()
```

**New Accessor-Based API**: Four accessor patterns provide organized, discoverable interfaces:

| Accessor | Purpose | Example |
|----------|---------|---------|
| `flow_system.statistics` | Data access (flow rates, sizes, effects) | `flow_system.statistics.flow_rates` |
| `flow_system.statistics.plot` | Visualization methods | `flow_system.statistics.plot.balance('Bus')` |
| `flow_system.transform` | FlowSystem transformations | `flow_system.transform.cluster(params)` |
| `flow_system.topology` | Network structure & visualization | `flow_system.topology.plot_network()` |

**Statistics Accessor**: Access aggregated results data with clean, consistent naming:

```python
stats = flow_system.statistics

# Flow data (clean labels, no |flow_rate suffix needed)
stats.flow_rates['Boiler(Q_th)']
stats.flow_hours['Boiler(Q_th)']
stats.sizes['Boiler(Q_th)']
stats.charge_states['Battery']

# Effect breakdown by contributor
stats.temporal_effects['costs']   # Per timestep, per contributor
stats.periodic_effects['costs']   # Investment costs per contributor
stats.total_effects['costs']      # Total per contributor
```

**Comprehensive Plotting API**: All plots return `PlotResult` objects with chainable methods:

```python
# Balance plots for buses and components
flow_system.statistics.plot.balance('ElectricityBus')
flow_system.statistics.plot.balance('Boiler', mode='area')

# Storage visualization with charge state
flow_system.statistics.plot.storage('Battery')

# Heatmaps with automatic time reshaping
flow_system.statistics.plot.heatmap('Boiler(Q_th)|flow_rate', reshape=('D', 'h'))

# Flow-based Sankey diagrams
flow_system.statistics.plot.sankey.flows()
flow_system.statistics.plot.sankey.flows(select={'bus': 'ElectricityBus'})

# Effect contribution Sankey
flow_system.statistics.plot.sankey.effects('costs')

# Method chaining for customization and export
flow_system.statistics.plot.balance('Bus') \
    .update(title='Custom Title', height=600) \
    .to_html('plot.html') \
    .to_csv('data.csv') \
    .show()
```

**Carrier Management**: New `Carrier` class for consistent styling across visualizations:

```python
# Define custom carriers
electricity = fx.Carrier('electricity', '#FFD700', 'kW', 'Electrical power')
district_heat = fx.Carrier('district_heat', '#FF6B6B', 'kW_th')

# Register with FlowSystem
flow_system.add_carrier(electricity)

# Use with buses (reference by name)
elec_bus = fx.Bus('MainGrid', carrier='electricity')

# Or use predefined carriers from CONFIG
fx.CONFIG.Carriers.electricity
fx.CONFIG.Carriers.heat
```

**Transform Accessor**: Transformations that create new FlowSystem instances:

```python
# Time selection and resampling
fs_subset = flow_system.transform.sel(time=slice('2023-01-01', '2023-06-30'))
fs_resampled = flow_system.transform.resample(time='4h', method='mean')

# Clustered optimization
params = fx.ClusteringParameters(hours_per_period=24, nr_of_periods=8)
clustered_fs = flow_system.transform.cluster(params)
clustered_fs.optimize(solver)
```

**Rolling Horizon Optimization**: Decompose large operational problems into sequential segments:

```python
# Solve with rolling horizon
segments = flow_system.optimize.rolling_horizon(
    solver,
    horizon=192,    # Timesteps per segment
    overlap=48,     # Lookahead for storage optimization
)

# Combined solution available on original FlowSystem
total_cost = flow_system.solution['costs'].item()

# Individual segments also available
for seg in segments:
    print(seg.solution['costs'].item())
```

**Solution Persistence**: FlowSystem now stores and persists solutions:

```python
# Optimize and save with solution
flow_system.optimize(solver)
flow_system.to_netcdf('results/my_model.nc4')

# Load FlowSystem with solution intact
loaded_fs = fx.FlowSystem.from_netcdf('results/my_model.nc4')
print(loaded_fs.solution['costs'].item())  # Solution is available!
```

**Migration Helper for Old Results** (deprecated, temporary):

```python
# Migrate old result files to new FlowSystem format
fs = fx.FlowSystem.from_old_results('results_folder', 'my_model')
# Or convert Results object directly
fs = results.convert_to_flow_system()
```

**FlowSystem Locking**: FlowSystem automatically locks after optimization to prevent accidental modifications:

```python
flow_system.optimize(solver)

# This would raise an error:
# flow_system.add_elements(new_component)  # Locked!

# Call reset() to unlock for modifications
flow_system.reset()
flow_system.add_elements(new_component)  # Now works
```

**NetCDF Improvements**:
- Default compression level 5 for smaller files
- `overwrite=False` parameter to prevent accidental overwrites
- Solution data included in FlowSystem NetCDF files
- Automatic name assignment from filename

**PlotResult Class**: All plotting methods return a `PlotResult` object containing both:
- `data`: An xarray Dataset with the prepared data
- `figure`: A Plotly Figure object

**Component color parameter**: Components now accept a `color` parameter for consistent visualization styling.

### 💥 Breaking Changes

**Renamed `OnOffParameters` → `StatusParameters`**: Complete terminology update to align with industry standards (PyPSA, unit commitment). Old NetCDF files with `OnOffParameters` are automatically converted on load.

| Old Term | New Term |
|----------|----------|
| `OnOffParameters` | `StatusParameters` |
| `on_off_parameters` | `status_parameters` |
| `on` variable | `status` |
| `switch_on` | `startup` |
| `switch_off` | `shutdown` |
| `switch_on_nr` | `startup_count` |
| `on_hours_total` | `active_hours` |
| `consecutive_on_hours` | `uptime` |
| `consecutive_off_hours` | `downtime` |
| `effects_per_switch_on` | `effects_per_startup` |
| `effects_per_running_hour` | `effects_per_active_hour` |
| `consecutive_on_hours_min` | `min_uptime` |
| `consecutive_on_hours_max` | `max_uptime` |
| `consecutive_off_hours_min` | `min_downtime` |
| `consecutive_off_hours_max` | `max_downtime` |
| `switch_on_total_max` | `startup_limit` |
| `force_switch_on` | `force_startup_tracking` |
| `on_hours_min` | `active_hours_min` |
| `on_hours_max` | `active_hours_max` |

**Bus imbalance terminology and default changed**:
- `excess_penalty_per_flow_hour` → `imbalance_penalty_per_flow_hour`
- Default changed from `1e5` to `None` (strict balance)
- `with_excess` → `allows_imbalance`
- `excess_input` → `virtual_supply`
- `excess_output` → `virtual_demand`

**Storage charge_state changes**:
- `charge_state` no longer has an extra timestep
- Final charge state is now a separate variable: `charge_state|final`

**Effect.description** now defaults to `''` (empty string) instead of `None`.

**Stricter I/O**: NetCDF loading is stricter to prevent silent errors. Missing or corrupted data now raises explicit errors.

**Validation**: Component with `status_parameters` now validates that all flows have sizes (required for big-M constraints).

### ♻️ Changed

- Renamed `BusModel.excess_input` → `virtual_supply` and `BusModel.excess_output` → `virtual_demand` for clearer semantics
- Renamed `Bus.excess_penalty_per_flow_hour` → `imbalance_penalty_per_flow_hour`
- Renamed `Bus.with_excess` → `allows_imbalance`

### 🗑️ Deprecated

All deprecated items will be removed in v6.0.0.

**Old Optimization Workflow** - Use FlowSystem methods instead:

```python
# Old (deprecated, still works with warning)
optimization = fx.Optimization('model', flow_system)
optimization.do_modeling()
optimization.solve(solver)
results = optimization.results
costs = results.model['costs'].solution.item()

# New (recommended)
flow_system.optimize(solver)
costs = flow_system.solution['costs'].item()
```

**Classes deprecated:**
- `Optimization` → Use `flow_system.optimize(solver)`
- `ClusteredOptimization` → Use `flow_system.transform.cluster()` then `optimize()`
- `SegmentedOptimization` → Use `flow_system.optimize.rolling_horizon()`
- `Results` → Use `flow_system.solution` and `flow_system.statistics`
- `SegmentedResults` → Use segment FlowSystems directly

**FlowSystem methods deprecated:**
- `flow_system.sel()` → Use `flow_system.transform.sel()`
- `flow_system.isel()` → Use `flow_system.transform.isel()`
- `flow_system.resample()` → Use `flow_system.transform.resample()`
- `flow_system.plot_network()` → Use `flow_system.topology.plot_network()`
- `flow_system.start_network_app()` → Use `flow_system.topology.start_network_app()`
- `flow_system.stop_network_app()` → Use `flow_system.topology.stop_network_app()`
- `flow_system.network_infos()` → Use `flow_system.topology.network_infos()`

**Results methods deprecated:**
- `results.flow_rates()` → Use `flow_system.statistics.flow_rates`
- `results.flow_hours()` → Use `flow_system.statistics.flow_hours`

**Migration helpers (temporary, also deprecated):**
- `FlowSystem.from_old_results()` → For migrating old result files
- `Results.convert_to_flow_system()` → For converting Results objects

**Plotting parameters deprecated:**
- `indexer` parameter → Use `select` instead
- `heatmap_timeframes` parameter → Use `reshape_time=(timeframes, timesteps_per_frame)` instead
- `heatmap_timesteps_per_frame` parameter → Use `reshape_time=(timeframes, timesteps_per_frame)` instead
- `color_map` parameter → Use `colors` instead

### 🔥 Removed

**Python version changes:**
- Dropped Python 3.10 support
- Added Python 3.14 support

**Classes removed** (already renamed/deprecated in v4.x):
- `OnOffParameters` → Use `StatusParameters`
- `Calculation` → Use `Optimization` (deprecated) or `flow_system.optimize()` (recommended)
- `FullCalculation` → Use `Optimization` (deprecated) or `flow_system.optimize()` (recommended)
- `AggregatedCalculation` → Use `ClusteredOptimization` (deprecated) or `flow_system.transform.cluster()` (recommended)
- `SegmentedCalculation` → Use `SegmentedOptimization` (deprecated) or `flow_system.optimize.rolling_horizon()` (recommended)
- `Aggregation` → Use `Clustering`
- `AggregationParameters` → Use `ClusteringParameters`
- `AggregationModel` → Use `ClusteringModel`
- `CalculationResults` → Use `Results` (deprecated) or `flow_system.solution` (recommended)
- `SegmentedCalculationResults` → Use `SegmentedResults` (deprecated)

**Modules removed:**
- `calculation.py` module → Use `optimization.py` (deprecated) or FlowSystem methods (recommended)

**Functions removed:**
- `change_logging_level()` → Use `CONFIG.Logging.enable_console()`

**Properties removed:**
- `FlowSystem.all_elements` → Use dict-like interface (`flow_system['label']`, `.keys()`, `.values()`, `.items()`)
- `FlowSystem.weights` → Use `scenario_weights`

### 📝 Docs

**Comprehensive Tutorial Notebooks** - 12 new Jupyter notebooks covering all major use cases:

1. **01-Quickstart** - Minimal working example
2. **02-Heat System** - District heating with storage
3. **03-Investment Optimization** - Optimal equipment sizing
4. **04-Operational Constraints** - Startup costs, uptime/downtime
5. **05-Multi-Carrier System** - CHP producing electricity and heat
6. **06a-Time-Varying Parameters** - Temperature-dependent COP
7. **06b-Piecewise Conversion** - Load-dependent efficiency
8. **06c-Piecewise Effects** - Economies of scale
9. **07-Scenarios and Periods** - Multi-year planning
10. **08-Large-Scale Optimization** - Resampling and two-stage
11. **09-Plotting and Data Access** - Visualization guide
12. **10-Transmission** - Connecting sites with pipelines/cables

**New Documentation Pages:**
- Migration Guide v5 - Step-by-step upgrade instructions
- Results & Plotting Guide - Comprehensive plotting documentation
- Building Models Guide - Component selection and modeling patterns
- FAQ - Common questions and answers
- Troubleshooting - Problem diagnosis and solutions

### 👷 Development

**New Test Suites:**
- `test_flow_system_locking.py` - FlowSystem locking behavior
- `test_solution_and_plotting.py` - Statistics accessor and plotting
- `test_solution_persistence.py` - Solution save/load
- `test_io_conversion.py` - Old file format conversion
- `test_topology_accessor.py` - Network visualization

**CI Improvements:**
- Separate docs build and deploy workflow
- Improved test organization with deprecated tests in separate folder

### Migration Checklist

The old `Optimization`/`Results` workflow still works with deprecation warnings. Migrate at your own pace before v6.0.0.

| Task | Action |
|------|--------|
| Update `OnOffParameters` | Rename to `StatusParameters` with new parameter names (breaking) |
| Update `on_off_parameters` | Rename to `status_parameters` (breaking) |
| Update Bus excess parameters | Use `imbalance_penalty_per_flow_hour` (breaking) |
| Replace `Optimization` class | Use `flow_system.optimize(solver)` (deprecated) |
| Replace `SegmentedOptimization` | Use `flow_system.optimize.rolling_horizon(solver, ...)` (deprecated) |
| Replace `Results` access | Use `flow_system.solution['var_name']` (deprecated) |
| Update transform methods | Use `flow_system.transform.sel/isel/resample()` (deprecated) |
| Update I/O code | Use `to_netcdf()` / `from_netcdf()` on FlowSystem |
| Migrate old result files | Use `FlowSystem.from_old_results(folder, name)` (temporary helper) |

---

## [4.3.5] - 2025-11-29

**Summary**: Fix zenodo again

If upgrading from v2.x, see the [v3.0.0 release notes](https://github.com/flixOpt/flixOpt/releases/tag/v3.0.0) and [Migration Guide](https://flixopt.github.io/flixopt/latest/user-guide/migration-guide-v3/).

---

## [4.3.4] - 2025-11-27

**Summary**: Fix zenodo again

If upgrading from v2.x, see the [v3.0.0 release notes](https://github.com/flixOpt/flixOpt/releases/tag/v3.0.0) and [Migration Guide](https://flixopt.github.io/flixopt/latest/user-guide/migration-guide-v3/).

---

## [4.3.3] - 2025-11-27

**Summary**: Fix zenodo again

If upgrading from v2.x, see the [v3.0.0 release notes](https://github.com/flixOpt/flixOpt/releases/tag/v3.0.0) and [Migration Guide](https://flixopt.github.io/flixopt/latest/user-guide/migration-guide-v3/).

---

## [4.3.2] - 2025-11-27

**Summary**: Fix zenodo

If upgrading from v2.x, see the [v3.0.0 release notes](https://github.com/flixOpt/flixOpt/releases/tag/v3.0.0) and [Migration Guide](https://flixopt.github.io/flixopt/latest/user-guide/migration-guide-v3/).

---

## [4.3.1] - 2025-11-26

**Summary**: Add zenodo for better citations and archiving.

If upgrading from v2.x, see the [v3.0.0 release notes](https://github.com/flixOpt/flixOpt/releases/tag/v3.0.0) and [Migration Guide](https://flixopt.github.io/flixopt/latest/user-guide/migration-guide-v3/).

### 📝 Docs
- Added Zenodo DOI badge to README.md (placeholder, to be updated after first Zenodo release)

### 👷 Development
- Added Zenodo integration for automatic archival and citation
  - Created `.zenodo.json` file for Zenodo metadata configuration
  - Repository now ready for DOI assignment upon next release

---

## [4.3.0] - 2025-11-25

**Summary**: Penalty is now a first-class Effect - add penalty contributions anywhere (e.g., `effects_per_flow_hour={'Penalty': 2.5}`) and optionally define bounds as with any other effect.

If upgrading from v2.x, see the [v3.0.0 release notes](https://github.com/flixOpt/flixOpt/releases/tag/v3.0.0) and [Migration Guide](https://flixopt.github.io/flixopt/latest/user-guide/migration-guide-v3/).

### ✨ Added

- **Penalty as first-class Effect**: Users can now add Penalty contributions anywhere effects are used:
  ```python
  fx.Flow('Q', 'Bus', effects_per_flow_hour={'Penalty': 2.5})
  fx.InvestParameters(..., effects_of_investment={'Penalty': 100})
  ```
- **User-definable Penalty**: Optionally define custom Penalty with constraints (auto-created if not defined):
  ```python
  penalty = fx.Effect(fx.PENALTY_EFFECT_LABEL, unit='€', maximum_total=1e6)
  flow_system.add_elements(penalty)
  ```

### ♻️ Changed

- Penalty is now a standard Effect with temporal/periodic dimensions, and periodic weights in the objective
- **Results structure**: Penalty now has same structure as other effects in solution Dataset
  - Use `results.solution['Penalty']` for total penalty value (same as before, but now it's an effect variable)
  - Access components via `results.solution['Penalty(temporal)']` and `results.solution['Penalty(periodic)']` if needed

### 📝 Docs

- Updated mathematical notation for Penalty as Effect

### 👷 Development

- Unified interface: Penalty uses same `add_share_to_effects()` as other effects (internal only)

---

## [4.2.0] - 2025-11-25

**Summary**: Renamed classes and parameters related to `Calculation`, `Aggregation` and `Results`. Fully backwards compatible

If upgrading from v2.x, see the [v3.0.0 release notes](https://github.com/flixOpt/flixOpt/releases/tag/v3.0.0) and [Migration Guide](https://flixopt.github.io/flixopt/latest/user-guide/migration-guide-v3/).

### ✨ Added
- `overwrite` parameter when saving results to file. If True, overwrite existing files.

### ♻️ Changed

- Now creates the Results folder even if parents didnt exist

### 🗑️ Deprecated

**Class and module renaming:**
- `FullCalculation` → `Optimization`
- `AggregatedCalculation` → `ClusteredOptimization`
- `SegmentedCalculation` → `SegmentedOptimization`
- `CalculationResults` → `Results`
- `SegmentedCalculationResults` → `SegmentedResults`
- `Aggregation` → `Clustering`
- `AggregationParameters` → `ClusteringParameters`
- `AggregationModel` → `ClusteringModel`
- Module: `calculation.py` → `optimization.py`
- Module: `aggregation.py` → `clustering.py`

Old names remain available with deprecation warnings (removed in v5.0.0).

### 🐛 Fixed

- Fixed `fix_sizes()` docstring/implementation inconsistency for optional `ds` parameter

### 👷 Development
- Fixed `active_timesteps` type annotation to include `None`
- Fixed xarray truth-value ambiguity in `main_results` buses with excess filter
- Added validation for `nr_of_previous_values` in `SegmentedOptimization` to prevent silent indexing bugs

---

## [4.1.4] - 2025-11-25

**Summary**: Added file logging encoding to prevent issues

If upgrading from v2.x, see the [v3.0.0 release notes](https://github.com/flixOpt/flixOpt/releases/tag/v3.0.0) and [Migration Guide](https://flixopt.github.io/flixopt/latest/user-guide/migration-guide-v3/).

### 🐛 Fixed
- Issues with windows file system when logging to file due to non ASCII characters

---

## [4.1.3] - 2025-11-25

**Summary**: Re-add mistakenly removed method for loading a config from file

If upgrading from v2.x, see the [v3.0.0 release notes](https://github.com/flixOpt/flixOpt/releases/tag/v3.0.0) and [Migration Guide](https://flixopt.github.io/flixopt/latest/user-guide/migration-guide-v3/).

### 🐛 Fixed
- Re-added `CONFIG.load_from_file()` method that was accidentally removed

---

## [4.1.2] - 2025-11-24

**Summary**:

If upgrading from v2.x, see the [v3.0.0 release notes](https://github.com/flixOpt/flixOpt/releases/tag/v3.0.0) and [Migration Guide](https://flixopt.github.io/flixopt/latest/user-guide/migration-guide-v3/).

### ✨ Added
- Exported SUCCESS log level (`SUCCESS_LEVEL`) for use with `logger.log(SUCCESS_LEVEL, ...)`
- Added proper deprecation tests

### ♻️ Changed
- logger coloring improved

### 👷 Development
- Fixed Deprecation warnings in tests

---

## [4.1.1] - 2025-11-23

**Summary**: Finalize preparations for removal of all deprecated parameters in v5.0.0

### ✨ Added

- Added missing infos about removal to remaining deprecated parameters and methods

### 🐛 Fixed

- Missing release notes of v4.1.0

---

## [4.1.0] - 2025-11-21

**Summary**: Logging migrated from loguru to standard Python logging for stability and security. Simpler API with convenient presets.

!!! info "Migration Required?"
    **Most users**: No action needed (silent by default). Methods like `CONFIG.exploring()`, `CONFIG.debug()`, etc. continue to work exactly as before.
    **If you customized logging**: Simple API update (see migration below).
    **If you used loguru directly**: Breaking change (loguru only in v3.6.0-v4.0.0, ~4 days).

If upgrading from v2.x, see the [v3.0.0 release notes](https://github.com/flixOpt/flixOpt/releases/tag/v3.0.0) and [Migration Guide](https://flixopt.github.io/flixopt/latest/user-guide/migration-guide-v3/).

### ✨ Added

**New logging presets**:
```python
CONFIG.production('app.log')    # File-only, no console/plots
```

**New logging methods**:
- `CONFIG.Logging.enable_console(level, colored, stream)` - Console output with colors
- `CONFIG.Logging.enable_file(level, path, max_bytes, backup_count)` - File logging with rotation
- `CONFIG.Logging.disable()` - Disable all logging
- `CONFIG.Logging.set_colors(log_colors)` - Customize colors

**Enhanced formatting**:
- Multi-line messages with box borders (┌─, │, └─)
- Exception tracebacks with proper indentation
- Timestamps: `2025-11-21 14:30:45.123`

### 💥 Breaking Changes

**Logging migration** (edge cases only):

| Old (v3.6.0-v4.0.0) | New (v4.1.0+) |
|---------------------|---------------|
| `CONFIG.Logging.level = 'INFO'`<br>`CONFIG.Logging.console = True`<br>`CONFIG.apply()` | `CONFIG.Logging.enable_console('INFO')`<br>or `CONFIG.exploring()` |
| `CONFIG.Logging.file = 'app.log'` | `CONFIG.Logging.enable_file('INFO', 'app.log')` |
| `logger.opt(lazy=True)` | Built-in (automatic) |

**Migration**:
```python
# Before (v3.6.0-v4.0.0)
CONFIG.Logging.level = 'INFO'
CONFIG.Logging.console = True
CONFIG.apply()

# After (v4.1.0+)
CONFIG.Logging.enable_console('INFO')  # or CONFIG.exploring()
```

### ♻️ Changed

- Replaced loguru with Python `logging` + optional `colorlog` for colors
- Configuration immediate (no `CONFIG.apply()` needed)
- Log format: `[dimmed timestamp] [colored level] │ message`
- Logs to `stdout` by default (configurable)
- SUCCESS level preserved (green, level 25)
- Performance: Expensive operations guarded with `logger.isEnabledFor()` checks

### 🗑️ Deprecated

- `change_logging_level(level)` → Use `CONFIG.Logging.enable_console(level)`. Removal in v5.0.0.

### 🔥 Removed

**CONFIG methods/attributes**:
- `CONFIG.apply()` → Use helper methods directly
- `CONFIG.Logging.level`, `.console`, `.file` → Use `enable_console()`/`enable_file()`
- `CONFIG.Logging.verbose_tracebacks`, `.rich`, `.Colors`, `.date_format`, `.format`, `.console_width`, `.show_path`, `.show_logger_name` → Use standard logging
- loguru features (`logger.opt()`, etc.)

### 🐛 Fixed

- `TypeError` in `check_bounds()` with loguru-style formatting
- Exception tracebacks not appearing in custom formatters
- Inconsistent formatting between console and file logs

### 🔒 Security

- Removed loguru dependency for reduced supply chain risk

### 📦 Dependencies

- **Removed:** `loguru >= 0.7.0`
- **Added:** `colorlog >= 6.8.0, < 7` (optional)

### 📝 Docs

- Preset comparison table in `CONFIG.Logging` docstring
- Color customization examples
- Migration guide with before/after code

---

## [4.0.0] - 2025-11-19

**Summary**: This release introduces clearer parameter naming for linear converters and constraints, enhanced period handling with automatic weight computation, and new sum-over-all-periods constraints for multi-period optimization. All deprecated parameter names continue to work with warnings.

If upgrading from v2.x, see the [v3.0.0 release notes](https://github.com/flixOpt/flixOpt/releases/tag/v3.0.0) and [Migration Guide](https://flixopt.github.io/flixopt/latest/user-guide/migration-guide-v3/).

### ✨ Key Features

**Sum-over-all-periods constraints:**
New constraint parameters enable limiting weighted totals across all periods:
- `Effect`: `minimum_over_periods` and `maximum_over_periods`
- `Flow`: `flow_hours_max_over_periods` and `flow_hours_min_over_periods`

```python
# Per-period: limits apply to EACH period individually
effect = fx.Effect('costs', maximum_total=1000)  # ≤1000 per period

# Over-periods: limits apply to WEIGHTED SUM across ALL periods
# With periods=[2020, 2030, 2040] (weights: [10, 10, 10] from 10-year intervals)
effect = fx.Effect('costs', maximum_over_periods=25000)  # 10×costs₂₀₂₀ + 10×costs₂₀₃₀ + 10×costs₂₀₄₀ ≤ 25000
```

**Improved period weight handling:**
- Period weights now computed automatically from period index (like `hours_per_timestep` for time)
- Weights correctly recalculate when using `.sel()` or `.isel()` on periods
- Separate tracking of `period_weights`, `scenario_weights`, and combined `weights`

**Simplified workflow:**
- `Calculation.solve()` now automatically calls `do_modeling()` if needed

### 💥 Breaking Changes

**FlowSystem weights parameter renamed:**
```python
# Old (v3.x)
fs = FlowSystem(..., weights=np.array([0.3, 0.5, 0.2]))

# New (v4.0)
fs = FlowSystem(..., scenario_weights=np.array([0.3, 0.5, 0.2]))
```
Period weights are now always computed from the period index.

  **Note**: If you were previously passing period × scenario weights to `weights`, you now need to:
  1. Pass only scenario weights to `scenario_weights`
  2. Period weights will be computed automatically from your `periods` index

### 🗑️ Deprecated Parameters

**Linear converters** (`Boiler`, `CHP`, `HeatPump`, etc.) - descriptive names replace abbreviations:
- Flow: `Q_fu` → `fuel_flow`, `P_el` → `electrical_flow`, `Q_th` → `thermal_flow`, `Q_ab` → `heat_source_flow`
- Efficiency: `eta` → `thermal_efficiency`, `eta_th` → `thermal_efficiency`, `eta_el` → `electrical_efficiency`, `COP` → `cop` (lowercase)

**Constraint parameters** - removed redundant `_total` suffix:
- `Flow`: `flow_hours_total_max` → `flow_hours_max`, `flow_hours_total_min` → `flow_hours_min`
- `OnOffParameters`: `on_hours_total_max` → `on_hours_max`, `on_hours_total_min` → `on_hours_min`, `switch_on_total_max` → `switch_on_max`

**Storage**:
- `initial_charge_state="lastValueOfSim"` → `initial_charge_state="equals_final"`

All deprecated names continue working with warnings. **They will be removed in v5.0.0.**

**Additional property deprecations now include removal version:**
- `InvestParameters`: `fix_effects`, `specific_effects`, `divest_effects`, `piecewise_effects`
- `OnOffParameters`: `on_hours_total_min`, `on_hours_total_max`, `switch_on_total_max`
- `Flow`: `flow_hours_total_min`, `flow_hours_total_max`

### 🐛 Fixed
- Fixed inconsistent boundary checks in linear converters with array-like inputs

### 👷 Development
- Eliminated circular dependencies with two-phase modeling pattern
- Enhanced validation for cross-element references and FlowSystem assignment
- Added helper methods for cleaner data transformation code
- Improved logging and cache invalidation
- Improved argument consistency in internal effect coordinate fitting

---

## [3.6.1] - 2025-11-17

**Summary**: Documentation improvements and dependency updates.

If upgrading from v2.x, see the [v3.0.0 release notes](https://github.com/flixOpt/flixOpt/releases/tag/v3.0.0) and [Migration Guide](https://flixopt.github.io/flixopt/latest/user-guide/migration-guide-v3/).

### 📦 Dependencies
- Updated `astral-sh/uv` to v0.9.8
- Updated `mkdocs-git-revision-date-localized-plugin` to v1.5.0

### 📝 Docs
- Improved type specifications in `flixopt/types.py` for better documentation generation
- Fixed minor mkdocs warnings in `flixopt/io.py` and `mkdocs.yml`

---

## [3.6.0] - 2025-11-15

**Summary**: Type system overhaul and migration to loguru for logging. If you are heavily using our logs, this might be breaking!

If upgrading from v2.x, see the [v3.0.0 release notes](https://github.com/flixOpt/flixOpt/releases/tag/v3.0.0) and [Migration Guide](https://flixopt.github.io/flixopt/latest/user-guide/migration-guide-v3/).

### ✨ Added
- **New type system** (`flixopt/types.py`):
    - Introduced dimension-aware type aliases using suffix notation (`_TPS`, `_PS`, `_S`) to clearly indicate which dimensions data can have
    - Added `Numeric_TPS`, `Numeric_PS`, `Numeric_S` for numeric data with Time/Period/Scenario dimensions
    - Added `Bool_TPS`, `Bool_PS`, `Bool_S` for boolean data with dimension support
    - Added `Effect_TPS`, `Effect_PS`, `Effect_S` for effect dictionaries with dimension support
    - Added `Scalar` type for scalar-only numeric values
    - Added `NumericOrBool` utility type for internal use
    - Type system supports scalars, numpy arrays, pandas Series/DataFrames, and xarray DataArrays
- Lazy logging evaluation - expensive log operations only execute when log level is active
- `CONFIG.Logging.verbose_tracebacks` option for detailed debugging with variable values

### 💥 Breaking Changes
- **Logging framework**: Migrated to [loguru](https://loguru.readthedocs.io/)
    - Removed `CONFIG.Logging` parameters: `rich`, `Colors`, `date_format`, `format`, `console_width`, `show_path`, `show_logger_name`
    - For advanced formatting, use loguru's API directly after `CONFIG.apply()`

### ♻️ Changed
- **Code structure**: Removed `commons.py` module and moved all imports directly to `__init__.py` for cleaner code organization (no public API changes)
- **Type handling improvements**: Updated internal data handling to work seamlessly with the new type system

### 🐛 Fixed
- Fixed `ShareAllocationModel` inconsistency where None/inf conversion happened in `__init__` instead of during modeling, which could cause issues with parameter validation
- Fixed numerous type hint inconsistencies across the codebase

### 📦 Dependencies
- Updated `mkdocs-material` to v9.6.23
- Replaced `rich >= 13.0.0` with `loguru >= 0.7.0` for logging

### 📝 Docs
- Enhanced documentation in `flixopt/types.py` with comprehensive examples and dimension explanation table
- Clarified Effect type docstrings - Effect types are dicts, but single numeric values work through union types
- Added clarifying comments in `effects.py` explaining parameter handling and transformation
- Improved OnOffParameters attribute documentation
- Updated getting-started guide with loguru examples
- Updated `config.py` docstrings for loguru integration

### 👷 Development
- Added test for FlowSystem resampling

---

## [3.5.0] - 2025-11-06

**Summary**: Improve representations and improve resampling

If upgrading from v2.x, see the [v3.0.0 release notes](https://github.com/flixOpt/flixOpt/releases/tag/v3.0.0) and [Migration Guide](https://flixopt.github.io/flixopt/latest/user-guide/migration-guide-v3/).

### ✨ Added
- Added options to resample and select subsets of flowsystems without converting to and from Dataset each time. Use the new methods `FlowSystem.__dataset_resample()`, `FlowSystem.__dataset_sel()` and `FlowSystem.__dataset_isel()`. All of them expect and return a dataset.

### 💥 Breaking Changes

### ♻️ Changed
- Truncate repr of FlowSystem and CalculationResults to only show the first 10 items of each category
- Greatly sped up the resampling of a FlowSystem again

---

## [3.4.1] - 2025-11-04

**Summary**: Speed up resampling by 20-40 times.

If upgrading from v2.x, see the [v3.0.0 release notes](https://github.com/flixOpt/flixOpt/releases/tag/v3.0.0) and [Migration Guide](https://flixopt.github.io/flixopt/latest/user-guide/migration-guide-v3/).

### ♻️ Changed
- Greatly sped up the resampling of a FlowSystem (x20 - x40) by converting to dataarray internally

---

## [3.4.0] - 2025-11-01

**Summary**: Enhanced solver configuration with new CONFIG.Solving section for centralized solver parameter management.

If upgrading from v2.x, see the [v3.0.0 release notes](https://github.com/flixOpt/flixOpt/releases/tag/v3.0.0) and [Migration Guide](https://flixopt.github.io/flixopt/latest/user-guide/migration-guide-v3/).

### ✨ Added

**Solver configuration:**
- **New `CONFIG.Solving` configuration section** for centralized solver parameter management:
    - `mip_gap`: Default MIP gap tolerance for solver convergence (default: 0.01)
    - `time_limit_seconds`: Default time limit in seconds for solver runs (default: 300)
    - `log_to_console`: Whether solver should output to console (default: True)
    - `log_main_results`: Whether to log main results after solving (default: True)
- Solvers (`HighsSolver`, `GurobiSolver`) now use `CONFIG.Solving` defaults for parameters, allowing global configuration
- Solver parameters can still be explicitly overridden when creating solver instances
- New `log_to_console` parameter in all Solver classes

### ♻️ Changed
- Individual solver output is now hidden in **SegmentedCalculation**. To return to the prior behaviour, set `show_individual_solves=True` in `do_modeling_and_solve()`.

### 🐛 Fixed
-  New compacted list representation for periods and scenarios also in results log and console print

### 📝 Docs
- Unified contributing guides in docs and on github

### 👷 Development
- Added type hints for submodel in all Interface classes

---

## [3.3.1] - 2025-10-30

**Summary**: Small Bugfix and improving readability

If upgrading from v2.x, see the [v3.0.0 release notes](https://github.com/flixOpt/flixOpt/releases/tag/v3.0.0) and [Migration Guide](https://flixopt.github.io/flixopt/latest/user-guide/migration-guide-v3/).

### ♻️ Changed
- Improved `summary.yaml` to use a compacted list representation for periods and scenarios

### 🐛 Fixed
- Using `switch_on_total_max` with periods or scenarios failed

### 📝 Docs
- Add more comprehensive `CONTRIBUTE.md`
- Improve logical structure in User Guide

---

## [3.3.0] - 2025-10-30

**Summary**: Better access to Elements stored in the FLowSystem and better representations (repr)

If upgrading from v2.x, see the [v3.0.0 release notes](https://github.com/flixOpt/flixOpt/releases/tag/v3.0.0) and [Migration Guide](https://flixopt.github.io/flixopt/latest/user-guide/migration-guide-v3/).

### ♻️ Changed
**Improved repr methods:**
- **Results classes** (`ComponentResults`, `BusResults`, `FlowResults`, `EffectResults`) now show concise header with key metadata followed by xarray Dataset repr
- **Element classes** (`Component`, `Bus`, `Flow`, `Effect`, `Storage`) now show one-line summaries with essential information (connections, sizes, capacities, constraints)

**Container-based access:**
- **FlowSystem** now provides dict-like access patterns for all elements
- Use `flow_system['element_label']`, `flow_system.keys()`, `flow_system.values()`, and `flow_system.items()` for unified element access
- Specialized containers (`components`, `buses`, `effects`, `flows`) offer type-specific access with helpful error messages

### 🗑️ Deprecated
- **`FlowSystem.all_elements`** property is deprecated in favor of dict-like interface (`flow_system['label']`, `.keys()`, `.values()`, `.items()`). Will be removed in v4.0.0.

---

## [3.2.1] - 2025-10-29

**Summary**:

If upgrading from v2.x, see the [v3.0.0 release notes](https://github.com/flixOpt/flixOpt/releases/tag/v3.0.0) and [Migration Guide](https://flixopt.github.io/flixopt/latest/user-guide/migration-guide-v3/).

### 🐛 Fixed
- Fixed resampling of FlowSystem to reset `hours_of_last_timestep` and `hours_of_previous_timesteps` properly

### 👷 Development
- Improved issue templates

---

## [3.2.0] - 2025-10-26

**Summary**: Enhanced plotting capabilities with consistent color management, custom plotting kwargs support, and centralized I/O handling.

If upgrading from v2.x, see the [v3.0.0 release notes](https://github.com/flixOpt/flixOpt/releases/tag/v3.0.0) and [Migration Guide](https://flixopt.github.io/flixopt/latest/user-guide/migration-guide-v3/).

### ✨ Added

**Color management:**
- **`setup_colors()` method** for `CalculationResults` and `SegmentedCalculationResults` to configure consistent colors across all plots
    - Group components by colorscales: `results.setup_colors({'CHP': 'reds', 'Storage': 'blues', 'Greys': ['Grid', 'Demand']})`
    - Automatically propagates to all segments in segmented calculations
    - Colors persist across all plot calls unless explicitly overridden
- **Flexible color inputs**: Supports colorscale names (e.g., 'turbo', 'plasma'), color lists, or label-to-color dictionaries
- **Cross-backend compatibility**: Seamless color handling for both Plotly and Matplotlib

**Plotting customization:**
- **Plotting kwargs support**: Pass additional arguments to plotting backends via `px_kwargs`, `plot_kwargs`, and `backend_kwargs` parameters
- **New `CONFIG.Plotting` configuration section**:
    - `default_show`: Control default plot visibility
    - `default_engine`: Choose 'plotly' or 'matplotlib'
    - `default_dpi`: Set resolution for saved plots
    - `default_facet_cols`: Configure default faceting columns
    - `default_sequential_colorscale`: Default for heatmaps (now 'turbo')
    - `default_qualitative_colorscale`: Default for categorical plots (now 'plotly')

**I/O improvements:**
- Centralized JSON/YAML I/O with auto-format detection
- Enhanced NetCDF handling with consistent engine usage
- Better numeric formatting in YAML exports

### ♻️ Changed
- **Default colorscale**: Changed from 'viridis' to 'turbo' for better perceptual uniformity
- **Color terminology**: Standardized from "colormap" to "colorscale" throughout for Plotly consistency
- **Plotting internals**: Now use `xr.Dataset` as primary data type (DataFrames automatically converted)
- **NetCDF engine**: Switched back to netcdf4 engine following xarray updates and performance benchmarks

### 🔥 Removed
- Removed unused `plotting.pie_with_plotly()` method

### 🐛 Fixed
- Improved error messages when using `engine='matplotlib'` with multidimensional data
- Better dimension validation in `results.plot_heatmap()`

### 📝 Docs
- Enhanced examples demonstrating `setup_colors()` usage
- Updated terminology from "colormap" to "colorscale" in docstrings

### 👷 Development
- Fixed concurrency issue in CI
- Centralized color processing logic into dedicated module
- Refactored to function-based color handling for simpler API

---

## [3.1.1] - 2025-10-20
**Summary**: Fixed a bug when accessing the `effects_per_component` dataset in results without periodic effects.

If upgrading from v2.x, see the [v3.0.0 release notes](https://github.com/flixOpt/flixOpt/releases/tag/v3.0.0) and [Migration Guide](https://flixopt.github.io/flixopt/latest/user-guide/migration-guide-v3/).

### 🐛 Fixed
- Fixed ValueError in effects_per_component when all periodic effects are scalars/NaN by explicitly creating mode-specific templates (via _create_template_for_mode) with correct dimensions

### 👷 Development
- Converted all remaining numpy style docstrings to google style

---

## [3.1.0] - 2025-10-19

**Summary**: This release adds faceting and animation support for multidimensional plots and redesigns the documentation website. Plotting results across scenarios or periods is now significantly simpler (Plotly only).

If upgrading from v2.x, see the [Migration Guide](https://flixopt.github.io/flixopt/latest/user-guide/migration-guide-v3/) and [v3.0.0 release notes](https://github.com/flixOpt/flixOpt/releases/tag/v3.0.0).

### ✨ Added
- **Faceting and animation for multidimensional plots**: All plotting methods now support `facet_by` and `animate_by` parameters to create subplot grids and animations from multidimensional data (scenarios, periods, etc.). *Plotly only.*
- **Flexible data selection with `select` parameter**: Select data using single values, lists, slices, or index arrays for precise control over what gets plotted
- **Heatmap fill control**: New `fill` parameter in heatmap methods controls how missing values are filled after reshaping (`'ffill'` or `'bfill'`)
- **Smart line styling for mixed variables**: Area plots now automatically style variables containing both positive and negative values with dashed lines, while stacking purely positive or negative variables

### ♻️ Changed
- **Breaking: Selection behavior**: Plotting methods no longer automatically select the first value for non-time dimensions. Use the `select` parameter for explicit selection of scenarios, periods, or other dimensions
- **Better error messages**: Enhanced error messages when using Matplotlib with multidimensional data, with clearer guidance on dimension requirements and suggestions to use Plotly
- **Improved examples**: Enhanced `scenario_example.py` with better demonstration of new features
- **Robust validation**: Improved dimension validation in `plot_heatmap()` with clearer error messages

### 🗑️ Deprecated
- **`indexer` parameter**: Use the new `select` parameter instead. The `indexer` parameter will be removed in v4.0.0
- **`heatmap_timeframes` and `heatmap_timesteps_per_frame` parameters**: Use the new `reshape_time=(timeframes, timesteps_per_frame)` parameter instead in heatmap plotting methods
- **`color_map` parameter**: Use the new `colors` parameter instead in heatmap plotting methods

### 🐛 Fixed
- Fixed cryptic errors when working with empty buses by adding proper validation
- Added early validation for non-existent periods when using linked periods with tuples

### 📝 Documentation
- **Redesigned documentation website** with custom css

### 👷 Development
- Renamed internal `_apply_indexer_to_data()` to `_apply_selection_to_data()` for consistency with new API naming

---

## [3.0.3] - 2025-10-16
**Summary**: Hotfixing new plotting parameter `style`. Continue to use `mode`.

**Note**: If upgrading from v2.x, see the [Migration Guide](https://flixopt.github.io/flixopt/latest/user-guide/migration-guide-v3/) and [v3.0.0 release notes](https://github.com/flixOpt/flixOpt/releases/tag/v3.0.0).

### 🐛 Fixed
- Reverted breaking change from v3.0.0: continue to use `mode parameter in plotting instead of new `style`
- Renamed new `mode` parameter in plotting methods to `unit_type`

### 📝 Docs
- Updated Migration Guide and added missing entries.
- Improved Changelog of v3.0.0

---

## [3.0.2] - 2025-10-15
**Summary**: This is a follow-up release to **[v3.0.0](https://github.com/flixOpt/flixOpt/releases/tag/v3.0.0)**, improving the documentation.

**Note**: If upgrading from v2.x, see the [Migration Guide](https://flixopt.github.io/flixopt/latest/user-guide/migration-guide-v3/) and [v3.0.0 release notes](https://github.com/flixOpt/flixOpt/releases/tag/v3.0.0).

### 📝 Docs
- Update the Readme
- Add a project roadmap to the docs
- Change Development status to "Production/Stable"
- Regroup parts in docs

---

## [3.0.1] - 2025-10-14
**Summary**: This is a follow-up release to **[v3.0.0](https://github.com/flixOpt/flixOpt/releases/tag/v3.0.0)**, adding a Migration Guide and bugfixing the docs.

**Note**: If upgrading from v2.x, see the [Migration Guide](https://flixopt.github.io/flixopt/latest/user-guide/migration-guide-v3/) and [v3.0.0 release notes](https://github.com/flixOpt/flixOpt/releases/tag/v3.0.0).

### 📝 Docs
- Fixed deployed docs
- Added Migration Guide for flixopt 3

### 👷 Development
- Added missing type hints

---

## [3.0.0] - 2025-10-13
**Summary**: This release introduces new model dimensions (periods and scenarios) for multi-period investments and stochastic modeling, along with a redesigned effect sharing system and enhanced I/O capabilities.

**Note**: If upgrading from v2.x, see the [Migration Guide](https://flixopt.github.io/flixopt/latest/user-guide/migration-guide-v3/) and [v3.0.0 release notes](https://github.com/flixOpt/flixOpt/releases/tag/v3.0.0).

### ✨ Added

**New model dimensions:**

- **Period dimension**: Enables multi-period investment modeling with distinct decisions in each period for transformation pathway optimization
- **Scenario dimension**: Supports stochastic modeling with weighted scenarios for robust decision-making under uncertainty (demand, prices, weather)
    - Control variable independence across scenarios via `scenario_independent_sizes` and `scenario_independent_flow_rates` parameters
    - By default, investment sizes are shared across scenarios while flow rates vary per scenario

**Redesigned effect sharing system:**

Effects now use intuitive `share_from_*` syntax that clearly shows contribution sources:

```python
costs = fx.Effect('costs', '€', 'Total costs',
    share_from_temporal={'CO2': 0.2},      # From temporal effects
    share_from_periodic={'land': 100})     # From periodic effects
```

This replaces `specific_share_to_other_effects_*` parameters and inverts the direction for clearer relationships.

**Enhanced I/O and data handling:**

- NetCDF/JSON serialization for all Interface objects and FlowSystem with round-trip support
- FlowSystem manipulation: `sel()`, `isel()`, `resample()`, `copy()`, `__eq__()` methods
- Direct access to FlowSystem from results without manual restoring (lazily loaded)
- New `FlowResults` class and precomputed DataArrays for sizes/flow_rates/flow_hours
- `effects_per_component` dataset for component impact evaluation, including all indirect effects through effect shares

**Other additions:**

- Balanced storage - charging and discharging sizes can be forced equal via `balanced` parameter
- New Storage parameters: `relative_minimum_final_charge_state` and `relative_maximum_final_charge_state` for final state control
- Improved filter methods in results
- Example for 2-stage investment decisions leveraging FlowSystem resampling

### 💥 Breaking Changes

**API and Behavior Changes:**

- **Effect system redesigned** (no deprecation):
    - **Terminology changes**: Effect domains renamed for clarity: `operation` → `temporal`, `invest`/`investment` → `periodic`
    - **Sharing system**: The old `specific_share_to_other_effects_*` parameters were completely replaced with the new `share_from_temporal` and `share_from_periodic` syntax (see 🔥 Removed section)
- **FlowSystem independence**: FlowSystems cannot be shared across multiple Calculations anymore. A copy of the FlowSystem is created instead, making every Calculation independent. Each Subcalculation in `SegmentedCalculation` now has its own distinct `FlowSystem` object
- **Bus and Effect object assignment**: Direct assignment of Bus/Effect objects is no longer supported. Use labels (strings) instead:
    - `Flow.bus` must receive a string label, not a Bus object
    - Effect shares must use effect labels (strings) in dictionaries, not Effect objects
- **Logging defaults** (from v2.2.0): Console and file logging are now disabled by default. Enable explicitly with `CONFIG.Logging.console = True` and `CONFIG.apply()`

**Class and Method Renaming:**

- Renamed class `SystemModel` to `FlowSystemModel`
- Renamed class `Model` to `Submodel`
- Renamed `mode` parameter in plotting methods to `style`
- `Calculation.do_modeling()` now returns the `Calculation` object instead of its `linopy.Model`. Callers that previously accessed the linopy model directly should now use `calculation.do_modeling().model` instead of `calculation.do_modeling()`

**Variable Renaming in Results:**

- Investment binary variable: `is_invested` → `invested` in `InvestmentModel`
- Switch tracking variables in `OnOffModel`:
    - `switch_on` → `switch|on`
    - `switch_off` → `switch|off`
    - `switch_on_nr` → `switch|count`
- Effect submodel variables (following terminology changes):
    - `Effect(invest)|total` → `Effect(periodic)`
    - `Effect(operation)|total` → `Effect(temporal)`
    - `Effect(operation)|total_per_timestep` → `Effect(temporal)|per_timestep`
    - `Effect|total` → `Effect`

**Data Structure Changes:**

- `relative_minimum_charge_state` and `relative_maximum_charge_state` don't have an extra timestep anymore. Use the new `relative_minimum_final_charge_state` and `relative_maximum_final_charge_state` parameters for final state control

### ♻️ Changed

- Type system overhaul - added clear separation between temporal and non-temporal data throughout codebase for better clarity
- Enhanced FlowSystem interface with improved `__repr__()` and `__str__()` methods
- Improved Model Structure - Views and organisation is now divided into:
    - Model: The main Model (linopy.Model) that is used to create and store the variables and constraints for the FlowSystem.
    - Submodel: The base class for all submodels. Each is a subset of the Model, for simpler access and clearer code.
- Made docstrings in `config.py` more compact and easier to read
- Improved format handling in configuration module
- Enhanced console output to support both `stdout` and `stderr` stream selection
- Added `show_logger_name` parameter to `CONFIG.Logging` for displaying logger names in messages

### 🗑️ Deprecated

- The `agg_group` and `agg_weight` parameters of `TimeSeriesData` are deprecated and will be removed in a future version. Use `aggregation_group` and `aggregation_weight` instead.
- The `active_timesteps` parameter of `Calculation` is deprecated and will be removed in a future version. Use the new `sel(time=...)` method on the FlowSystem instead.
- **InvestParameters** parameters renamed for improved clarity around investment and retirement effects:
    - `fix_effects` → `effects_of_investment`
    - `specific_effects` → `effects_of_investment_per_size`
    - `divest_effects` → `effects_of_retirement`
    - `piecewise_effects` → `piecewise_effects_of_investment`
- **Effect** parameters renamed:
    - `minimum_investment` → `minimum_periodic`
    - `maximum_investment` → `maximum_periodic`
    - `minimum_operation` → `minimum_temporal`
    - `maximum_operation` → `maximum_temporal`
    - `minimum_operation_per_hour` → `minimum_per_hour`
    - `maximum_operation_per_hour` → `maximum_per_hour`
- **Component** parameters renamed:
    - `Source.source` → `Source.outputs`
    - `Sink.sink` → `Sink.inputs`
    - `SourceAndSink.source` → `SourceAndSink.outputs`
    - `SourceAndSink.sink` → `SourceAndSink.inputs`
    - `SourceAndSink.prevent_simultaneous_sink_and_source` → `SourceAndSink.prevent_simultaneous_flow_rates`

### 🔥 Removed

- **Effect share parameters**: The old `specific_share_to_other_effects_*` parameters were replaced WITHOUT DEPRECATION
    - `specific_share_to_other_effects_operation` → `share_from_temporal` (with inverted direction)
    - `specific_share_to_other_effects_invest` → `share_from_periodic` (with inverted direction)

### 🐛 Fixed

- Enhanced NetCDF I/O with proper attribute preservation for DataArrays
- Improved error handling and validation in serialization processes
- Better type consistency across all framework components
- Added extra validation in `config.py` to improve error handling

### 📝 Docs

- Reorganized mathematical notation docs: moved to lowercase `mathematical-notation/` with subdirectories (`elements/`, `features/`, `modeling-patterns/`)
- Added comprehensive documentation pages: `dimensions.md` (time/period/scenario), `effects-penalty-objective.md`, modeling patterns
- Enhanced all element pages with implementation details, cross-references, and "See Also" sections
- Rewrote README and landing page with clearer vision, roadmap, and universal applicability emphasis
- Removed deprecated `docs/SUMMARY.md`, updated `mkdocs.yml` for new structure
- Tightened docstrings in core modules with better cross-referencing
- Added recipes section to docs

### 🚧 Known Issues

- IO for single Interfaces/Elements to Datasets might not work properly if the Interface/Element is not part of a fully transformed and connected FlowSystem. This arises from Numeric Data not being stored as xr.DataArray by the user. To avoid this, always use the `to_dataset()` on Elements inside a FlowSystem that's connected and transformed.

### 👷 Development

- **Centralized deprecation pattern**: Added `_handle_deprecated_kwarg()` helper method to `Interface` base class that provides reusable deprecation handling with consistent warnings, conflict detection, and optional value transformation. Applied across 5 classes (InvestParameters, Source, Sink, SourceAndSink, Effect) reducing deprecation boilerplate by 72%.
- FlowSystem data management simplified - removed `time_series_collection` pattern in favor of direct timestep properties
- Change modeling hierarchy to allow for more flexibility in future development. This leads to minimal changes in the access and creation of Submodels and their variables.
- Added new module `.modeling` that contains modeling primitives and utilities
- Clearer separation between the main Model and "Submodels"
- Improved access to the Submodels and their variables, constraints and submodels
- Added `__repr__()` for Submodels to easily inspect its content
- Enhanced data handling methods
    - `fit_to_model_coords()` method for data alignment
    - `fit_effects_to_model_coords()` method for effect data processing
    - `connect_and_transform()` method replacing several operations
- **Testing improvements**: Eliminated warnings during test execution
    - Updated deprecated code patterns in tests and examples (e.g., `sink`/`source` → `inputs`/`outputs`, `'H'` → `'h'` frequency)
    - Refactored plotting logic to handle test environments explicitly with non-interactive backends
    - Added comprehensive warning filters in `__init__.py` and `pyproject.toml` to suppress third-party library warnings
    - Improved test fixtures with proper figure cleanup to prevent memory leaks
    - Enhanced backend detection and handling in `plotting.py` for both Matplotlib and Plotly
    - Always run dependent tests in order

---

## [2.2.0] - 2025-10-11
**Summary:** This release is a Configuration and Logging management release.

### ✨ Added
- Added `CONFIG.reset()` method to restore configuration to default values
- Added configurable log file rotation settings: `CONFIG.Logging.max_file_size` and `CONFIG.Logging.backup_count`
- Added configurable log format settings: `CONFIG.Logging.date_format` and `CONFIG.Logging.format`
- Added configurable console settings: `CONFIG.Logging.console_width` and `CONFIG.Logging.show_path`
- Added `CONFIG.Logging.Colors` nested class for customizable log level colors using ANSI escape codes (works with both standard and Rich handlers)
- All examples now enable console logging to demonstrate proper logging usage
- Console logging now outputs to `sys.stdout` instead of `sys.stderr` for better compatibility with output redirection

### 💥 Breaking Changes
- Console logging is now disabled by default (`CONFIG.Logging.console = False`). Enable it explicitly in your scripts with `CONFIG.Logging.console = True` and `CONFIG.apply()`
- File logging is now disabled by default (`CONFIG.Logging.file = None`). Set a file path to enable file logging

### ♻️ Changed
- Logging and Configuration management changed
- Improved default logging colors: DEBUG is now gray (`\033[90m`) for de-emphasized messages, INFO uses terminal default color (`\033[0m`) for clean output

### 🗑️ Deprecated
- `change_logging_level()` function is now deprecated in favor of `CONFIG.Logging.level` and `CONFIG.apply()`. Will be removed in version 3.0.0.

### 🔥 Removed
- Removed unused `config.merge_configs` function from configuration module

### 👷 Development
- Greatly expanded test coverage for `config.py` module
- Added `@pytest.mark.xdist_group` to `TestConfigModule` tests to prevent global config interference

---

## [2.1.11] - 2025-10-05
**Summary:** Important bugfix in `Storage` leading to wrong results due to incorrect discharge losses.

### ♻️ Changed
- Using `h5netcdf` instead of `netCDF4` for dataset I/O operations. This follows the update in `xarray==2025.09.01`

### 🐛 Fixed
- Fix `charge_state` Constraint in `Storage` leading to incorrect losses in discharge and therefore incorrect charge states and discharge values.

### 📦 Dependencies
- Updated `renovate.config` to treat CalVer packages (xarray and dask) with more care
- Updated packaging configuration

---

## [2.1.10] - 2025-09-29
**Summary:** This release is a Documentation and Development release.

### 📝 Docs
- Improved CHANGELOG.md formatting by adding better categories and formating by Gitmoji.
- Added a script to extract the release notes from the CHANGELOG.md file for better organized documentation.

### 👷 Development
- Improved `renovate.config`
- Sped up CI by not running examples in every run and using `pytest-xdist`

---

## [2.1.9] - 2025-09-23

**Summary:** Small bugfix release addressing network visualization error handling.

### 🐛 Fixed
- Fix error handling in network visualization if `networkx` is not installed

---

## [2.1.8] - 2025-09-22

**Summary:** Code quality improvements, enhanced documentation, and bug fixes for heat pump components and visualization features.

### ✨ Added
- Extra Check for HeatPumpWithSource.COP to be strictly > 1 to avoid division by zero
- Apply deterministic color assignment by using sorted() in `plotting.py`
- Add missing args in docstrings in `plotting.py`, `solvers.py`, and `core.py`.

### ♻️ Changed
- Greatly improved docstrings and documentation of all public classes
- Make path handling to be gentle about missing .html suffix in `plotting.py`
- Default for `relative_losses` in `Transmission` is now 0 instead of None
- Setter of COP in `HeatPumpWithSource` now completely overwrites the conversion factors, which is safer.
- Fix some docstrings in plotting.py
- Change assertions to raise Exceptions in `plotting.py`

### 🐛 Fixed

**Core Components:**
- Fix COP getter and setter of `HeatPumpWithSource` returning and setting wrong conversion factors
- Fix custom compression levels in `io.save_dataset_to_netcdf`
- Fix `total_max` did not work when total min was not used

**Visualization:**
- Fix color scheme selection in network_app; color pickers now update when a scheme is selected

### 📝 Docs
- Fix broken links in docs
- Fix some docstrings in plotting.py

### 👷 Development
- Pin dev dependencies to specific versions
- Improve CI workflows to run faster and smarter

---

## [2.1.7] - 2025-09-13

**Summary:** Maintenance release to improve Code Quality, CI and update the dependencies. There are no changes or new features.

### ✨ Added
- Added `__version__` to flixopt

### 👷 Development
- ruff format the whole Codebase
- Added renovate config
- Added pre-commit
- lint and format in CI
- improved CI
- Updated Dependencies
- Updated Issue Templates

---

## [2.1.6] - 2025-09-02

**Summary:** Enhanced Sink/Source components with multi-flow support and new interactive network visualization.

### ✨ Added
- **Network Visualization**: Added `FlowSystem.start_network_app()` and `FlowSystem.stop_network_app()` to easily visualize the network structure of a flow system in an interactive Dash web app
    - *Note: This is still experimental and might change in the future*

### ♻️ Changed
- **Multi-Flow Support**: `Sink`, `Source`, and `SourceAndSink` now accept multiple `flows` as `inputs` and `outputs` instead of just one. This enables modeling more use cases with these classes
- **Flow Control**: Both `Sink` and `Source` now have a `prevent_simultaneous_flow_rates` argument to prevent simultaneous flow rates of more than one of their flows

### 🗑️ Deprecated
- For the classes `Sink`, `Source` and `SourceAndSink`: `.sink`, `.source` and `.prevent_simultaneous_sink_and_source` are deprecated in favor of the new arguments `inputs`, `outputs` and `prevent_simultaneous_flow_rates`

### 🐛 Fixed
- Fixed testing issue with new `linopy` version 0.5.6

### 👷 Development
- Added dependency "nbformat>=4.2.0" to dev dependencies to resolve issue with plotly CI

---

## [2.1.5] - 2025-07-08

### 🐛 Fixed
- Fixed Docs deployment

---

## [2.1.4] - 2025-07-08

### 🐛 Fixed
- Fixing release notes of 2.1.3, as well as documentation build.

---

## [2.1.3] - 2025-07-08

### 🐛 Fixed
- Using `Effect.maximum_operation_per_hour` raised an error, needing an extra timestep. This has been fixed thanks to @PRse4.

---

## [2.1.2] - 2025-06-14

### 🐛 Fixed
- Storage losses per hour were not calculated correctly, as mentioned by @brokenwings01. This might have led to issues when modeling large losses and long timesteps.
    - Old implementation:     $c(\text{t}_{i}) \cdot (1-\dot{\text{c}}_\text{rel,loss}(\text{t}_i)) \cdot \Delta \text{t}_{i}$
    - Correct implementation: $c(\text{t}_{i}) \cdot (1-\dot{\text{c}}_\text{rel,loss}(\text{t}_i)) ^{\Delta \text{t}_{i}}$

### 🚧 Known Issues
- Just to mention: Plotly >= 6 may raise errors if "nbformat" is not installed. We pinned plotly to <6, but this may be fixed in the future.

---

## [2.1.1] - 2025-05-08

### ♻️ Changed
- Improved docstring and tests

### 🐛 Fixed
- Fixed bug in the `_ElementResults.constraints` not returning the constraints but rather the variables

---
## [2.1.0] - 2025-04-11

### ✨ Added
- Python 3.13 support added
- Logger warning if relative_minimum is used without on_off_parameters in Flow
- Greatly improved internal testing infrastructure by leveraging linopy's testing framework

### 💥 Breaking Changes
- Restructured the modeling of the On/Off state of Flows or Components
    - Variable renaming: `...|consecutive_on_hours` → `...|ConsecutiveOn|hours`
    - Variable renaming: `...|consecutive_off_hours` → `...|ConsecutiveOff|hours`
    - Constraint renaming: `...|consecutive_on_hours_con1` → `...|ConsecutiveOn|con1`
    - Similar pattern for all consecutive on/off constraints

### 🐛 Fixed
- Fixed the lower bound of `flow_rate` when using optional investments without OnOffParameters
- Fixed bug that prevented divest effects from working
- Added lower bounds of 0 to two unbounded vars (numerical improvement)

---

## [2.0.1] - 2025-04-10

### ✨ Added
- Logger warning if relative_minimum is used without on_off_parameters in Flow

### 🐛 Fixed
- Replace "|" with "__" in filenames when saving figures (Windows compatibility)
- Fixed bug that prevented the load factor from working without InvestmentParameters

## [2.0.0] - 2025-03-29

**Summary:** 💥 **MAJOR RELEASE** - Complete framework migration from Pyomo to Linopy with redesigned architecture.

### ✨ Added

**Model Capabilities:**
- Full model serialization support - save and restore unsolved Models
- Enhanced model documentation with YAML export containing human-readable mathematical formulations
- Extend flixopt models with native linopy language support
- Full Model Export/Import capabilities via linopy.Model

**Results & Data:**
- Unified solution exploration through `Calculation.results` attribute
- Compression support for result files
- `to_netcdf/from_netcdf` methods for FlowSystem and core components
- xarray integration for TimeSeries with improved datatypes support

### 💥 Breaking Changes

**Framework Migration:**
- **Optimization Engine**: Complete migration from Pyomo to Linopy optimization framework
- **Package Import**: Framework renamed from flixOpt to flixopt (`import flixopt as fx`)
- **Data Architecture**: Redesigned data handling to rely on xarray.Dataset throughout the package
- **Results System**: Results handling completely redesigned with new `CalculationResults` class

**Variable Structure:**
- Restructured the modeling of the On/Off state of Flows or Components
    - Variable renaming: `...|consecutive_on_hours` → `...|ConsecutiveOn|hours`
    - Variable renaming: `...|consecutive_off_hours` → `...|ConsecutiveOff|hours`
    - Constraint renaming: `...|consecutive_on_hours_con1` → `...|ConsecutiveOn|con1`
    - Similar pattern for all consecutive on/off constraints

### 🔥 Removed
- **Pyomo dependency** (replaced by linopy)
- **Period concepts** in time management (simplified to timesteps)

### 🐛 Fixed
- Improved infeasible model detection and reporting
- Enhanced time series management and serialization
- Reduced file size through improved compression

### 📝 Docs
- Google Style Docstrings throughout the codebase<|MERGE_RESOLUTION|>--- conflicted
+++ resolved
@@ -51,7 +51,6 @@
 
 Until here -->
 
-<<<<<<< HEAD
 ## [5.1.0] - Upcoming
 
 **Summary**: This release improves the time series clustering (tsam) integration with a simplified keyword-based API.
@@ -112,10 +111,8 @@
 
 ---
 
-## [Upcoming] - v5.0.0
-=======
+
 ## [5.0.3] - 2025-12-18
->>>>>>> f5942a21
 
 **Summary**: Cleaner notebook outputs and improved `CONFIG.notebook()` preset.
 
