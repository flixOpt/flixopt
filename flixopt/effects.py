"""
This module contains the effects of the flixopt framework.
Furthermore, it contains the EffectCollection, which is used to collect all effects of a system.
Different Datatypes are used to represent the effects with assigned values by the user,
which are then transformed into the internal data structure.
"""

from __future__ import annotations

import warnings
from collections import deque
from typing import TYPE_CHECKING, Literal

import linopy
import numpy as np
import xarray as xr
from loguru import logger

from .features import ShareAllocationModel
from .structure import Element, ElementContainer, ElementModel, FlowSystemModel, Submodel, register_class_for_io

if TYPE_CHECKING:
    from collections.abc import Iterator

    from .flow_system import FlowSystem
    from .types import Effect_PS, Effect_TPS, Numeric_PS, Numeric_S, Numeric_TPS, Scalar


@register_class_for_io
class Effect(Element):
    """
    Represents system-wide impacts like costs, emissions, resource consumption, or other effects.

    Effects capture the broader impacts of system operation and investment decisions beyond
    the primary energy/material flows. Each Effect accumulates contributions from Components,
    Flows, and other system elements. One Effect is typically chosen as the optimization
    objective, while others can serve as constraints or tracking metrics.

    Effects support comprehensive modeling including operational and investment contributions,
    cross-effect relationships (e.g., carbon pricing), and flexible constraint formulation.

    Args:
        label: The label of the Element. Used to identify it in the FlowSystem.
        unit: The unit of the effect (e.g., '€', 'kg_CO2', 'kWh_primary', 'm²').
            This is informative only and does not affect optimization calculations.
        description: Descriptive name explaining what this effect represents.
        is_standard: If True, this is a standard effect allowing direct value input
            without effect dictionaries. Used for simplified effect specification (and less boilerplate code).
        is_objective: If True, this effect serves as the optimization objective function.
            Only one effect can be marked as objective per optimization.
        weights: Optional custom weights for periods and scenarios (Numeric_PS).
            If provided, overrides the FlowSystem's default period weights for this effect.
            Useful for effect-specific weighting (e.g., discounting for costs vs equal weights for CO2).
            If None, uses FlowSystem's default weights.
        share_from_temporal: Temporal cross-effect contributions.
            Maps temporal contributions from other effects to this effect.
        share_from_periodic: Periodic cross-effect contributions.
            Maps periodic contributions from other effects to this effect.
        minimum_temporal: Minimum allowed total contribution across all timesteps (per period).
        maximum_temporal: Maximum allowed total contribution across all timesteps (per period).
        minimum_per_hour: Minimum allowed contribution per hour.
        maximum_per_hour: Maximum allowed contribution per hour.
        minimum_periodic: Minimum allowed total periodic contribution (per period).
        maximum_periodic: Maximum allowed total periodic contribution (per period).
        minimum_total: Minimum allowed total effect (temporal + periodic combined) per period.
        maximum_total: Maximum allowed total effect (temporal + periodic combined) per period.
        minimum_over_periods: Minimum allowed weighted sum of total effect across ALL periods.
            Weighted by effect-specific weights if defined, otherwise by FlowSystem period weights.
        maximum_over_periods: Maximum allowed weighted sum of total effect across ALL periods.
            Weighted by effect-specific weights if defined, otherwise by FlowSystem period weights.
        meta_data: Used to store additional information. Not used internally but saved
            in results. Only use Python native types.

    **Deprecated Parameters** (for backwards compatibility):
        minimum_operation: Use `minimum_temporal` instead.
        maximum_operation: Use `maximum_temporal` instead.
        minimum_invest: Use `minimum_periodic` instead.
        maximum_invest: Use `maximum_periodic` instead.
        minimum_operation_per_hour: Use `minimum_per_hour` instead.
        maximum_operation_per_hour: Use `maximum_per_hour` instead.

    Examples:
        Basic cost objective:

        ```python
        cost_effect = Effect(
            label='system_costs',
            unit='€',
            description='Total system costs',
            is_objective=True,
        )
        ```

        CO2 emissions with per-period limit:

        ```python
        co2_effect = Effect(
            label='CO2',
            unit='kg_CO2',
            description='Carbon dioxide emissions',
            maximum_total=100_000,  # 100 t CO2 per period
        )
        ```

        CO2 emissions with total limit across all periods:

        ```python
        co2_effect = Effect(
            label='CO2',
            unit='kg_CO2',
            description='Carbon dioxide emissions',
            maximum_over_periods=1_000_000,  # 1000 t CO2 total across all periods
        )
        ```

        Land use constraint:

        ```python
        land_use = Effect(
            label='land_usage',
            unit='m²',
            description='Land area requirement',
            maximum_total=50_000,  # Maximum 5 hectares per period
        )
        ```

        Primary energy tracking:

        ```python
        primary_energy = Effect(
            label='primary_energy',
            unit='kWh_primary',
            description='Primary energy consumption',
        )
        ```

       Cost objective with carbon and primary energy pricing:

        ```python
        cost_effect = Effect(
            label='system_costs',
            unit='€',
            description='Total system costs',
            is_objective=True,
            share_from_temporal={
                'primary_energy': 0.08,  # 0.08 €/kWh_primary
                'CO2': 0.2,  # Carbon pricing: 0.2 €/kg_CO2 into costs if used on a cost effect
            },
        )
        ```

        Water consumption with tiered constraints:

        ```python
        water_usage = Effect(
            label='water_consumption',
            unit='m³',
            description='Industrial water usage',
            minimum_per_hour=10,  # Minimum 10 m³/h for process stability
            maximum_per_hour=500,  # Maximum 500 m³/h capacity limit
            maximum_over_periods=100_000,  # Annual permit limit: 100,000 m³
        )
        ```

    Note:
        Effect bounds can be None to indicate no constraint in that direction.

        Cross-effect relationships enable sophisticated modeling like carbon pricing,
        resource valuation, or multi-criteria optimization with weighted objectives.

        The unit field is purely informational - ensure dimensional consistency
        across all contributions to each effect manually.

        Effects are accumulated as:
        - Total = Σ(temporal contributions) + Σ(periodic contributions)

    """

    submodel: EffectModel | None

    def __init__(
        self,
        label: str,
        unit: str,
        description: str,
        meta_data: dict | None = None,
        is_standard: bool = False,
        is_objective: bool = False,
        weights: Numeric_PS | None = None,
        share_from_temporal: Effect_TPS | Numeric_TPS | None = None,
        share_from_periodic: Effect_PS | Numeric_PS | None = None,
        minimum_temporal: Numeric_PS | None = None,
        maximum_temporal: Numeric_PS | None = None,
        minimum_periodic: Numeric_PS | None = None,
        maximum_periodic: Numeric_PS | None = None,
        minimum_per_hour: Numeric_TPS | None = None,
        maximum_per_hour: Numeric_TPS | None = None,
        minimum_total: Numeric_PS | None = None,
        maximum_total: Numeric_PS | None = None,
        minimum_over_periods: Numeric_S | None = None,
        maximum_over_periods: Numeric_S | None = None,
        **kwargs,
    ):
        super().__init__(label, meta_data=meta_data)
        self.unit = unit
        self.description = description
        self.is_standard = is_standard
        self.is_objective = is_objective
        self.weights = weights
        # Share parameters accept Effect_* | Numeric_* unions (dict or single value).
        # Store as-is here; transform_data() will normalize via fit_effects_to_model_coords().
        # Default to {} when None (no shares defined).
        self.share_from_temporal = share_from_temporal if share_from_temporal is not None else {}
        self.share_from_periodic = share_from_periodic if share_from_periodic is not None else {}

        # Handle backwards compatibility for deprecated parameters using centralized helper
        minimum_temporal = self._handle_deprecated_kwarg(
            kwargs, 'minimum_operation', 'minimum_temporal', minimum_temporal
        )
        maximum_temporal = self._handle_deprecated_kwarg(
            kwargs, 'maximum_operation', 'maximum_temporal', maximum_temporal
        )
        minimum_periodic = self._handle_deprecated_kwarg(kwargs, 'minimum_invest', 'minimum_periodic', minimum_periodic)
        maximum_periodic = self._handle_deprecated_kwarg(kwargs, 'maximum_invest', 'maximum_periodic', maximum_periodic)
        minimum_per_hour = self._handle_deprecated_kwarg(
            kwargs, 'minimum_operation_per_hour', 'minimum_per_hour', minimum_per_hour
        )
        maximum_per_hour = self._handle_deprecated_kwarg(
            kwargs, 'maximum_operation_per_hour', 'maximum_per_hour', maximum_per_hour
        )
        self._validate_kwargs(kwargs)

        # Set attributes directly
        self.minimum_temporal = minimum_temporal
        self.maximum_temporal = maximum_temporal
        self.minimum_periodic = minimum_periodic
        self.maximum_periodic = maximum_periodic
        self.minimum_per_hour = minimum_per_hour
        self.maximum_per_hour = maximum_per_hour
        self.minimum_total = minimum_total
        self.maximum_total = maximum_total
        self.minimum_over_periods = minimum_over_periods
        self.maximum_over_periods = maximum_over_periods

    # Backwards compatible properties (deprecated)
    @property
    def minimum_operation(self):
        """DEPRECATED: Use 'minimum_temporal' property instead."""
        warnings.warn(
            "Property 'minimum_operation' is deprecated. Use 'minimum_temporal' instead.",
            DeprecationWarning,
            stacklevel=2,
        )
        return self.minimum_temporal

    @minimum_operation.setter
    def minimum_operation(self, value):
        """DEPRECATED: Use 'minimum_temporal' property instead."""
        warnings.warn(
            "Property 'minimum_operation' is deprecated. Use 'minimum_temporal' instead.",
            DeprecationWarning,
            stacklevel=2,
        )
        self.minimum_temporal = value

    @property
    def maximum_operation(self):
        """DEPRECATED: Use 'maximum_temporal' property instead."""
        warnings.warn(
            "Property 'maximum_operation' is deprecated. Use 'maximum_temporal' instead.",
            DeprecationWarning,
            stacklevel=2,
        )
        return self.maximum_temporal

    @maximum_operation.setter
    def maximum_operation(self, value):
        """DEPRECATED: Use 'maximum_temporal' property instead."""
        warnings.warn(
            "Property 'maximum_operation' is deprecated. Use 'maximum_temporal' instead.",
            DeprecationWarning,
            stacklevel=2,
        )
        self.maximum_temporal = value

    @property
    def minimum_invest(self):
        """DEPRECATED: Use 'minimum_periodic' property instead."""
        warnings.warn(
            "Property 'minimum_invest' is deprecated. Use 'minimum_periodic' instead.",
            DeprecationWarning,
            stacklevel=2,
        )
        return self.minimum_periodic

    @minimum_invest.setter
    def minimum_invest(self, value):
        """DEPRECATED: Use 'minimum_periodic' property instead."""
        warnings.warn(
            "Property 'minimum_invest' is deprecated. Use 'minimum_periodic' instead.",
            DeprecationWarning,
            stacklevel=2,
        )
        self.minimum_periodic = value

    @property
    def maximum_invest(self):
        """DEPRECATED: Use 'maximum_periodic' property instead."""
        warnings.warn(
            "Property 'maximum_invest' is deprecated. Use 'maximum_periodic' instead.",
            DeprecationWarning,
            stacklevel=2,
        )
        return self.maximum_periodic

    @maximum_invest.setter
    def maximum_invest(self, value):
        """DEPRECATED: Use 'maximum_periodic' property instead."""
        warnings.warn(
            "Property 'maximum_invest' is deprecated. Use 'maximum_periodic' instead.",
            DeprecationWarning,
            stacklevel=2,
        )
        self.maximum_periodic = value

    @property
    def minimum_operation_per_hour(self):
        """DEPRECATED: Use 'minimum_per_hour' property instead."""
        warnings.warn(
            "Property 'minimum_operation_per_hour' is deprecated. Use 'minimum_per_hour' instead.",
            DeprecationWarning,
            stacklevel=2,
        )
        return self.minimum_per_hour

    @minimum_operation_per_hour.setter
    def minimum_operation_per_hour(self, value):
        """DEPRECATED: Use 'minimum_per_hour' property instead."""
        warnings.warn(
            "Property 'minimum_operation_per_hour' is deprecated. Use 'minimum_per_hour' instead.",
            DeprecationWarning,
            stacklevel=2,
        )
        self.minimum_per_hour = value

    @property
    def maximum_operation_per_hour(self):
        """DEPRECATED: Use 'maximum_per_hour' property instead."""
        warnings.warn(
            "Property 'maximum_operation_per_hour' is deprecated. Use 'maximum_per_hour' instead.",
            DeprecationWarning,
            stacklevel=2,
        )
        return self.maximum_per_hour

    @maximum_operation_per_hour.setter
    def maximum_operation_per_hour(self, value):
        """DEPRECATED: Use 'maximum_per_hour' property instead."""
        warnings.warn(
            "Property 'maximum_operation_per_hour' is deprecated. Use 'maximum_per_hour' instead.",
            DeprecationWarning,
            stacklevel=2,
        )
        self.maximum_per_hour = value

<<<<<<< HEAD
    @property
    def minimum_total_per_period(self):
        """DEPRECATED: Use 'minimum_total' property instead."""
        warnings.warn(
            "Property 'minimum_total_per_period' is deprecated. Use 'minimum_total' instead.",
            DeprecationWarning,
            stacklevel=2,
        )
        return self.minimum_total

    @minimum_total_per_period.setter
    def minimum_total_per_period(self, value):
        """DEPRECATED: Use 'minimum_total' property instead."""
        warnings.warn(
            "Property 'minimum_total_per_period' is deprecated. Use 'minimum_total' instead.",
            DeprecationWarning,
            stacklevel=2,
        )
        self.minimum_total = value

    @property
    def maximum_total_per_period(self):
        """DEPRECATED: Use 'maximum_total' property instead."""
        warnings.warn(
            "Property 'maximum_total_per_period' is deprecated. Use 'maximum_total' instead.",
            DeprecationWarning,
            stacklevel=2,
        )
        return self.maximum_total

    @maximum_total_per_period.setter
    def maximum_total_per_period(self, value):
        """DEPRECATED: Use 'maximum_total' property instead."""
        warnings.warn(
            "Property 'maximum_total_per_period' is deprecated. Use 'maximum_total' instead.",
            DeprecationWarning,
            stacklevel=2,
        )
        self.maximum_total = value

    @property
    def minimum(self):
        """DEPRECATED: Use 'minimum_over_periods' property instead."""
        warnings.warn(
            "Property 'minimum' is deprecated. Use 'minimum_over_periods' instead.",
            DeprecationWarning,
            stacklevel=2,
        )
        return self.minimum_over_periods

    @minimum.setter
    def minimum(self, value):
        """DEPRECATED: Use 'minimum_over_periods' property instead."""
        warnings.warn(
            "Property 'minimum' is deprecated. Use 'minimum_over_periods' instead.",
            DeprecationWarning,
            stacklevel=2,
        )
        self.minimum_over_periods = value

    @property
    def maximum(self):
        """DEPRECATED: Use 'maximum_over_periods' property instead."""
        warnings.warn(
            "Property 'maximum' is deprecated. Use 'maximum_over_periods' instead.",
            DeprecationWarning,
            stacklevel=2,
        )
        return self.maximum_over_periods

    @maximum.setter
    def maximum(self, value):
        """DEPRECATED: Use 'maximum_over_periods' property instead."""
        warnings.warn(
            "Property 'maximum' is deprecated. Use 'maximum_over_periods' instead.",
            DeprecationWarning,
            stacklevel=2,
        )
        self.maximum_over_periods = value

    def transform_data(self, flow_system: FlowSystem, name_prefix: str = '') -> None:
=======
    def transform_data(self, name_prefix: str = '') -> None:
>>>>>>> 351751af
        prefix = '|'.join(filter(None, [name_prefix, self.label_full]))
        self.minimum_per_hour = self._fit_coords(f'{prefix}|minimum_per_hour', self.minimum_per_hour)
        self.maximum_per_hour = self._fit_coords(f'{prefix}|maximum_per_hour', self.maximum_per_hour)

        self.share_from_temporal = self._fit_effect_coords(
            prefix=None,
            effect_values=self.share_from_temporal,
            suffix=f'(temporal)->{prefix}(temporal)',
            dims=['time', 'period', 'scenario'],
        )
        self.share_from_periodic = self._fit_effect_coords(
            prefix=None,
            effect_values=self.share_from_periodic,
            suffix=f'(periodic)->{prefix}(periodic)',
            dims=['period', 'scenario'],
        )

        self.minimum_temporal = self._fit_coords(
            f'{prefix}|minimum_temporal', self.minimum_temporal, dims=['period', 'scenario']
        )
        self.maximum_temporal = self._fit_coords(
            f'{prefix}|maximum_temporal', self.maximum_temporal, dims=['period', 'scenario']
        )
        self.minimum_periodic = self._fit_coords(
            f'{prefix}|minimum_periodic', self.minimum_periodic, dims=['period', 'scenario']
        )
        self.maximum_periodic = self._fit_coords(
            f'{prefix}|maximum_periodic', self.maximum_periodic, dims=['period', 'scenario']
        )
        self.minimum_total = self._fit_coords(
            f'{prefix}|minimum_total', self.minimum_total, dims=['period', 'scenario']
        )
        self.maximum_total = self._fit_coords(
            f'{prefix}|maximum_total', self.maximum_total, dims=['period', 'scenario']
        )
        self.minimum_over_periods = flow_system.fit_to_model_coords(
            f'{prefix}|minimum_over_periods', self.minimum_over_periods, dims=['scenario']
        )
        self.maximum_over_periods = flow_system.fit_to_model_coords(
            f'{prefix}|maximum_over_periods', self.maximum_over_periods, dims=['scenario']
        )

    def create_model(self, model: FlowSystemModel) -> EffectModel:
        self._plausibility_checks()
        self.submodel = EffectModel(model, self)
        return self.submodel

    def _plausibility_checks(self) -> None:
        # TODO: Check for plausibility
        pass


class EffectModel(ElementModel):
    element: Effect  # Type hint

    def __init__(self, model: FlowSystemModel, element: Effect):
        super().__init__(model, element)

    @property
    def weights(self) -> int | xr.DataArray:
        """
        Get weights for this effect.

        Returns effect-specific weights if defined, otherwise falls back to FlowSystem weights.
        This allows different effects to have different weighting schemes (e.g., discounting for costs,
        equal weights for CO2 emissions).

        Returns:
            Weights for period and scenario dimensions
        """
        if self.element.weights is not None:
            # Use effect-specific weights
            return self._model.flow_system.fit_to_model_coords(
                f'weights_{self.element.label}', self.element.weights, dims=['period', 'scenario']
            )
        else:
            # Fall back to FlowSystem weights
            return self._model.weights

    def _do_modeling(self):
        """Create variables, constraints, and nested submodels"""
        super()._do_modeling()

        self.total: linopy.Variable | None = None
        self.periodic: ShareAllocationModel = self.add_submodels(
            ShareAllocationModel(
                model=self._model,
                dims=('period', 'scenario'),
                label_of_element=self.label_of_element,
                label_of_model=f'{self.label_of_model}(periodic)',
                total_max=self.element.maximum_periodic,
                total_min=self.element.minimum_periodic,
            ),
            short_name='periodic',
        )

        self.temporal: ShareAllocationModel = self.add_submodels(
            ShareAllocationModel(
                model=self._model,
                dims=('time', 'period', 'scenario'),
                label_of_element=self.label_of_element,
                label_of_model=f'{self.label_of_model}(temporal)',
                total_max=self.element.maximum_temporal,
                total_min=self.element.minimum_temporal,
                min_per_hour=self.element.minimum_per_hour if self.element.minimum_per_hour is not None else None,
                max_per_hour=self.element.maximum_per_hour if self.element.maximum_per_hour is not None else None,
            ),
            short_name='temporal',
        )

        self.total = self.add_variables(
            lower=self.element.minimum_total if self.element.minimum_total is not None else -np.inf,
            upper=self.element.maximum_total if self.element.maximum_total is not None else np.inf,
            coords=self._model.get_coords(['period', 'scenario']),
            name=self.label_full,
        )

        self.add_constraints(
            self.total == self.temporal.total + self.periodic.total, name=self.label_full, short_name='total'
        )

        # Add weighted sum over all periods constraint if minimum_over_periods or maximum_over_periods is defined
        if self.element.minimum_over_periods is not None or self.element.maximum_over_periods is not None:
            # Calculate weighted sum over all periods
            weighted_total = (self.total * self.weights).sum('period')

            # Create tracking variable for the weighted sum
            self.total_over_periods = self.add_variables(
                lower=self.element.minimum_over_periods if self.element.minimum_over_periods is not None else -np.inf,
                upper=self.element.maximum_over_periods if self.element.maximum_over_periods is not None else np.inf,
                coords=self._model.get_coords(['scenario']),
                short_name='total_over_periods',
            )

            self.add_constraints(self.total_over_periods == weighted_total, short_name='total_over_periods')


EffectExpr = dict[str, linopy.LinearExpression]  # Used to create Shares


class EffectCollection(ElementContainer[Effect]):
    """
    Handling all Effects
    """

    submodel: EffectCollectionModel | None

    def __init__(self, *effects: Effect, truncate_repr: int | None = None):
        """
        Initialize the EffectCollection.

        Args:
            *effects: Effects to register in the collection.
            truncate_repr: Maximum number of items to show in repr. If None, show all items. Default: None
        """
        super().__init__(element_type_name='effects', truncate_repr=truncate_repr)
        self._standard_effect: Effect | None = None
        self._objective_effect: Effect | None = None

        self.submodel = None
        self.add_effects(*effects)

    def create_model(self, model: FlowSystemModel) -> EffectCollectionModel:
        self._plausibility_checks()
        self.submodel = EffectCollectionModel(model, self)
        return self.submodel

    def add_effects(self, *effects: Effect) -> None:
        for effect in list(effects):
            if effect in self:
                raise ValueError(f'Effect with label "{effect.label=}" already added!')
            if effect.is_standard:
                self.standard_effect = effect
            if effect.is_objective:
                self.objective_effect = effect
            self.add(effect)  # Use the inherited add() method from ElementContainer
            logger.info(f'Registered new Effect: {effect.label}')

    def create_effect_values_dict(self, effect_values_user: Numeric_TPS | Effect_TPS | None) -> Effect_TPS | None:
        """Converts effect values into a dictionary. If a scalar is provided, it is associated with a default effect type.

        Examples:
            ```python
            effect_values_user = 20                               -> {'<standard_effect_label>': 20}
            effect_values_user = {None: 20}                       -> {'<standard_effect_label>': 20}
            effect_values_user = None                             -> None
            effect_values_user = {'effect1': 20, 'effect2': 0.3}  -> {'effect1': 20, 'effect2': 0.3}
            ```

        Returns:
            A dictionary keyed by effect label, or None if input is None.
            Note: a standard effect must be defined when passing scalars or None labels.
        """

        def get_effect_label(eff: Effect | str) -> str:
            """Temporary function to get the label of an effect and warn for deprecation"""
            if isinstance(eff, Effect):
                warnings.warn(
                    f'The use of effect objects when specifying EffectValues is deprecated. '
                    f'Use the label of the effect instead. Used effect: {eff.label_full}',
                    UserWarning,
                    stacklevel=2,
                )
                return eff.label
            elif eff is None:
                return self.standard_effect.label
            else:
                return eff

        if effect_values_user is None:
            return None
        if isinstance(effect_values_user, dict):
            return {get_effect_label(effect): value for effect, value in effect_values_user.items()}
        return {self.standard_effect.label: effect_values_user}

    def _plausibility_checks(self) -> None:
        # Check circular loops in effects:
        temporal, periodic = self.calculate_effect_share_factors()

        # Validate all referenced effects (both sources and targets) exist
        edges = list(temporal.keys()) + list(periodic.keys())
        unknown_sources = {src for src, _ in edges if src not in self}
        unknown_targets = {tgt for _, tgt in edges if tgt not in self}
        unknown = unknown_sources | unknown_targets
        if unknown:
            raise KeyError(f'Unknown effects used in effect share mappings: {sorted(unknown)}')

        temporal_cycles = detect_cycles(tuples_to_adjacency_list([key for key in temporal]))
        periodic_cycles = detect_cycles(tuples_to_adjacency_list([key for key in periodic]))

        if temporal_cycles:
            cycle_str = '\n'.join([' -> '.join(cycle) for cycle in temporal_cycles])
            raise ValueError(f'Error: circular temporal-shares detected:\n{cycle_str}')

        if periodic_cycles:
            cycle_str = '\n'.join([' -> '.join(cycle) for cycle in periodic_cycles])
            raise ValueError(f'Error: circular periodic-shares detected:\n{cycle_str}')

    def __getitem__(self, effect: str | Effect | None) -> Effect:
        """
        Get an effect by label, or return the standard effect if None is passed

        Raises:
            KeyError: If no effect with the given label is found.
            KeyError: If no standard effect is specified.
        """
        if effect is None:
            return self.standard_effect
        if isinstance(effect, Effect):
            if effect in self:
                return effect
            else:
                raise KeyError(f'Effect {effect} not found!')
        try:
            return super().__getitem__(effect)  # Leverage ContainerMixin suggestions
        except KeyError as e:
            # Extract the original message and append context for cleaner output
            original_msg = str(e).strip('\'"')
            raise KeyError(f'{original_msg} Add the effect to the FlowSystem first.') from None

    def __iter__(self) -> Iterator[str]:
        return iter(self.keys())  # Iterate over keys like a normal dict

    def __contains__(self, item: str | Effect) -> bool:
        """Check if the effect exists. Checks for label or object"""
        if isinstance(item, str):
            return super().__contains__(item)  # Check if the label exists
        elif isinstance(item, Effect):
            return item.label_full in self and self[item.label_full] is item
        return False

    @property
    def standard_effect(self) -> Effect:
        if self._standard_effect is None:
            raise KeyError(
                'No standard-effect specified! Either set an effect through is_standard=True '
                'or pass a mapping when specifying effect values: {effect_label: value}.'
            )
        return self._standard_effect

    @standard_effect.setter
    def standard_effect(self, value: Effect) -> None:
        if self._standard_effect is not None:
            raise ValueError(f'A standard-effect already exists! ({self._standard_effect.label=})')
        self._standard_effect = value

    @property
    def objective_effect(self) -> Effect:
        if self._objective_effect is None:
            raise KeyError('No objective-effect specified!')
        return self._objective_effect

    @objective_effect.setter
    def objective_effect(self, value: Effect) -> None:
        if self._objective_effect is not None:
            raise ValueError(f'An objective-effect already exists! ({self._objective_effect.label=})')
        self._objective_effect = value

    def calculate_effect_share_factors(
        self,
    ) -> tuple[
        dict[tuple[str, str], xr.DataArray],
        dict[tuple[str, str], xr.DataArray],
    ]:
        shares_periodic = {}
        for name, effect in self.items():
            if effect.share_from_periodic:
                for source, data in effect.share_from_periodic.items():
                    if source not in shares_periodic:
                        shares_periodic[source] = {}
                    shares_periodic[source][name] = data
        shares_periodic = calculate_all_conversion_paths(shares_periodic)

        shares_temporal = {}
        for name, effect in self.items():
            if effect.share_from_temporal:
                for source, data in effect.share_from_temporal.items():
                    if source not in shares_temporal:
                        shares_temporal[source] = {}
                    shares_temporal[source][name] = data
        shares_temporal = calculate_all_conversion_paths(shares_temporal)

        return shares_temporal, shares_periodic


class EffectCollectionModel(Submodel):
    """
    Handling all Effects
    """

    def __init__(self, model: FlowSystemModel, effects: EffectCollection):
        self.effects = effects
        self.penalty: ShareAllocationModel | None = None
        super().__init__(model, label_of_element='Effects')

    def add_share_to_effects(
        self,
        name: str,
        expressions: EffectExpr,
        target: Literal['temporal', 'periodic'],
    ) -> None:
        for effect, expression in expressions.items():
            if target == 'temporal':
                self.effects[effect].submodel.temporal.add_share(
                    name,
                    expression,
                    dims=('time', 'period', 'scenario'),
                )
            elif target == 'periodic':
                self.effects[effect].submodel.periodic.add_share(
                    name,
                    expression,
                    dims=('period', 'scenario'),
                )
            else:
                raise ValueError(f'Target {target} not supported!')

    def add_share_to_penalty(self, name: str, expression: linopy.LinearExpression) -> None:
        if expression.ndim != 0:
            raise TypeError(f'Penalty shares must be scalar expressions! ({expression.ndim=})')
        self.penalty.add_share(name, expression, dims=())

    def _do_modeling(self):
        """Create variables, constraints, and nested submodels"""
        super()._do_modeling()

        # Create EffectModel for each effect
        for effect in self.effects.values():
            effect.create_model(self._model)

        # Create penalty allocation model
        self.penalty = self.add_submodels(
            ShareAllocationModel(self._model, dims=(), label_of_element='Penalty'),
            short_name='penalty',
        )

        # Add cross-effect shares
        self._add_share_between_effects()

<<<<<<< HEAD
        # Use effect-specific weights if defined, otherwise use FlowSystem weights
        objective_weights = self.effects.objective_effect.submodel.weights
        if self._model.normalize_weights:
            objective_weights = objective_weights / objective_weights.sum()
=======
        # Set objective
        # Note: penalty.total is used here, but penalty shares from buses/components
        # are added later via add_share_to_penalty(). The ShareAllocationModel supports
        # this pattern - shares can be added after the objective is defined.
>>>>>>> 351751af
        self._model.add_objective(
            (self.effects.objective_effect.submodel.total * objective_weights).sum() + self.penalty.total.sum()
        )

    def _add_share_between_effects(self):
        for target_effect in self.effects.values():
            # 1. temporal: <- receiving temporal shares from other effects
            for source_effect, time_series in target_effect.share_from_temporal.items():
                target_effect.submodel.temporal.add_share(
                    self.effects[source_effect].submodel.temporal.label_full,
                    self.effects[source_effect].submodel.temporal.total_per_timestep * time_series,
                    dims=('time', 'period', 'scenario'),
                )
            # 2. periodic: <- receiving periodic shares from other effects
            for source_effect, factor in target_effect.share_from_periodic.items():
                target_effect.submodel.periodic.add_share(
                    self.effects[source_effect].submodel.periodic.label_full,
                    self.effects[source_effect].submodel.periodic.total * factor,
                    dims=('period', 'scenario'),
                )


def calculate_all_conversion_paths(
    conversion_dict: dict[str, dict[str, Scalar | xr.DataArray]],
) -> dict[tuple[str, str], xr.DataArray]:
    """
    Calculates all possible direct and indirect conversion factors between units/domains.
    This function uses Breadth-First Search (BFS) to find all possible conversion paths
    between different units or domains in a conversion graph. It computes both direct
    conversions (explicitly provided in the input) and indirect conversions (derived
    through intermediate units).
    Args:
        conversion_dict: A nested dictionary where:
            - Outer keys represent origin units/domains
            - Inner dictionaries map target units/domains to their conversion factors
            - Conversion factors can be integers, floats, or numpy arrays
    Returns:
        A dictionary mapping (origin, target) tuples to their respective conversion factors.
        Each key is a tuple of strings representing the origin and target units/domains.
        Each value is the conversion factor (int, float, or numpy array) from origin to target.
    """
    # Initialize the result dictionary to accumulate all paths
    result = {}

    # Add direct connections to the result first
    for origin, targets in conversion_dict.items():
        for target, factor in targets.items():
            result[(origin, target)] = factor

    # Track all paths by keeping path history to avoid cycles
    # Iterate over each domain in the dictionary
    for origin in conversion_dict:
        # Keep track of visited paths to avoid repeating calculations
        processed_paths = set()
        # Use a queue with (current_domain, factor, path_history)
        queue = deque([(origin, 1, [origin])])

        while queue:
            current_domain, factor, path = queue.popleft()

            # Skip if we've processed this exact path before
            path_key = tuple(path)
            if path_key in processed_paths:
                continue
            processed_paths.add(path_key)

            # Iterate over the neighbors of the current domain
            for target, conversion_factor in conversion_dict.get(current_domain, {}).items():
                # Skip if target would create a cycle
                if target in path:
                    continue

                # Calculate the indirect conversion factor
                indirect_factor = factor * conversion_factor
                new_path = path + [target]

                # Only consider paths starting at origin and ending at some target
                if len(new_path) > 2 and new_path[0] == origin:
                    # Update the result dictionary - accumulate factors from different paths
                    if (origin, target) in result:
                        result[(origin, target)] = result[(origin, target)] + indirect_factor
                    else:
                        result[(origin, target)] = indirect_factor

                # Add new path to queue for further exploration
                queue.append((target, indirect_factor, new_path))

    # Convert all values to DataArrays
    result = {key: value if isinstance(value, xr.DataArray) else xr.DataArray(value) for key, value in result.items()}

    return result


def detect_cycles(graph: dict[str, list[str]]) -> list[list[str]]:
    """
    Detects cycles in a directed graph using DFS.

    Args:
        graph: Adjacency list representation of the graph

    Returns:
        List of cycles found, where each cycle is a list of nodes
    """
    # Track nodes in current recursion stack
    visiting = set()
    # Track nodes that have been fully explored
    visited = set()
    # Store all found cycles
    cycles = []

    def dfs_find_cycles(node, path=None):
        if path is None:
            path = []

        # Current path to this node
        current_path = path + [node]
        # Add node to current recursion stack
        visiting.add(node)

        # Check all neighbors
        for neighbor in graph.get(node, []):
            # If neighbor is in current path, we found a cycle
            if neighbor in visiting:
                # Get the cycle by extracting the relevant portion of the path
                cycle_start = current_path.index(neighbor)
                cycle = current_path[cycle_start:] + [neighbor]
                cycles.append(cycle)
            # If neighbor hasn't been fully explored, check it
            elif neighbor not in visited:
                dfs_find_cycles(neighbor, current_path)

        # Remove node from current path and mark as fully explored
        visiting.remove(node)
        visited.add(node)

    # Check each unvisited node
    for node in graph:
        if node not in visited:
            dfs_find_cycles(node)

    return cycles


def tuples_to_adjacency_list(edges: list[tuple[str, str]]) -> dict[str, list[str]]:
    """
    Converts a list of edge tuples (source, target) to an adjacency list representation.

    Args:
        edges: List of (source, target) tuples representing directed edges

    Returns:
        Dictionary mapping each source node to a list of its target nodes
    """
    graph = {}

    for source, target in edges:
        if source not in graph:
            graph[source] = []
        graph[source].append(target)

        # Ensure target nodes with no outgoing edges are in the graph
        if target not in graph:
            graph[target] = []

    return graph<|MERGE_RESOLUTION|>--- conflicted
+++ resolved
@@ -363,7 +363,6 @@
         )
         self.maximum_per_hour = value
 
-<<<<<<< HEAD
     @property
     def minimum_total_per_period(self):
         """DEPRECATED: Use 'minimum_total' property instead."""
@@ -444,10 +443,7 @@
         )
         self.maximum_over_periods = value
 
-    def transform_data(self, flow_system: FlowSystem, name_prefix: str = '') -> None:
-=======
     def transform_data(self, name_prefix: str = '') -> None:
->>>>>>> 351751af
         prefix = '|'.join(filter(None, [name_prefix, self.label_full]))
         self.minimum_per_hour = self._fit_coords(f'{prefix}|minimum_per_hour', self.minimum_per_hour)
         self.maximum_per_hour = self._fit_coords(f'{prefix}|maximum_per_hour', self.maximum_per_hour)
@@ -483,10 +479,10 @@
         self.maximum_total = self._fit_coords(
             f'{prefix}|maximum_total', self.maximum_total, dims=['period', 'scenario']
         )
-        self.minimum_over_periods = flow_system.fit_to_model_coords(
+        self.minimum_over_periods = self._fit_coords(
             f'{prefix}|minimum_over_periods', self.minimum_over_periods, dims=['scenario']
         )
-        self.maximum_over_periods = flow_system.fit_to_model_coords(
+        self.maximum_over_periods = self._fit_coords(
             f'{prefix}|maximum_over_periods', self.maximum_over_periods, dims=['scenario']
         )
 
@@ -827,17 +823,10 @@
         # Add cross-effect shares
         self._add_share_between_effects()
 
-<<<<<<< HEAD
         # Use effect-specific weights if defined, otherwise use FlowSystem weights
         objective_weights = self.effects.objective_effect.submodel.weights
         if self._model.normalize_weights:
             objective_weights = objective_weights / objective_weights.sum()
-=======
-        # Set objective
-        # Note: penalty.total is used here, but penalty shares from buses/components
-        # are added later via add_share_to_penalty(). The ShareAllocationModel supports
-        # this pattern - shares can be added after the objective is defined.
->>>>>>> 351751af
         self._model.add_objective(
             (self.effects.objective_effect.submodel.total * objective_weights).sum() + self.penalty.total.sum()
         )
