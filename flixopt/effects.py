"""
This module contains the effects of the flixopt framework.
Furthermore, it contains the EffectCollection, which is used to collect all effects of a system.
Different Datatypes are used to represent the effects with assigned values by the user,
which are then transformed into the internal data structure.
"""

from __future__ import annotations

import logging
import warnings
from collections import deque
from typing import TYPE_CHECKING, Literal

import linopy
import numpy as np
import xarray as xr

from .core import NonTemporalDataUser, Scalar, TemporalData, TemporalDataUser
from .features import ShareAllocationModel
from .structure import Element, ElementModel, FlowSystemModel, Submodel, register_class_for_io

if TYPE_CHECKING:
    from collections.abc import Iterator

    from .flow_system import FlowSystem

logger = logging.getLogger('flixopt')


@register_class_for_io
class Effect(Element):
    """
    Represents system-wide impacts like costs, emissions, resource consumption, or other effects.

    Effects capture the broader impacts of system operation and investment decisions beyond
    the primary energy/material flows. Each Effect accumulates contributions from Components,
    Flows, and other system elements. One Effect is typically chosen as the optimization
    objective, while others can serve as constraints or tracking metrics.

    Effects support comprehensive modeling including operational and investment contributions,
    cross-effect relationships (e.g., carbon pricing), and flexible constraint formulation.

    Args:
        label: The label of the Element. Used to identify it in the FlowSystem.
        unit: The unit of the effect (e.g., '€', 'kg_CO2', 'kWh_primary', 'm²').
            This is informative only and does not affect optimization calculations.
        description: Descriptive name explaining what this effect represents.
        is_standard: If True, this is a standard effect allowing direct value input
            without effect dictionaries. Used for simplified effect specification (and less boilerplate code).
        is_objective: If True, this effect serves as the optimization objective function.
            Only one effect can be marked as objective per optimization.
        specific_share_to_other_effects_operation: Operational cross-effect contributions.
            Maps this effect's operational values to contributions to other effects
        specific_share_to_other_effects_invest: Investment cross-effect contributions.
            Maps this effect's investment values to contributions to other effects.
        minimum_temporal: Minimum allowed total contribution across all timesteps.
        maximum_temporal: Maximum allowed total contribution across all timesteps.
        minimum_per_hour: Minimum allowed contribution per hour.
        maximum_per_hour: Maximum allowed contribution per hour.
        minimum_nontemporal: Minimum allowed total nontemporal contribution.
        maximum_nontemporal: Maximum allowed total nontemporal contribution.
        minimum_total: Minimum allowed total effect (temporal + nontemporal combined).
        maximum_total: Maximum allowed total effect (temporal + nontemporal combined).
        meta_data: Used to store additional information. Not used internally but saved
            in results. Only use Python native types.

    **Deprecated Parameters** (for backwards compatibility):
        minimum_operation: Use `minimum_temporal` instead.
        maximum_operation: Use `maximum_temporal` instead.
        minimum_invest: Use `minimum_nontemporal` instead.
        maximum_invest: Use `maximum_nontemporal` instead.
        minimum_operation_per_hour: Use `minimum_per_hour` instead.
        maximum_operation_per_hour: Use `maximum_per_hour` instead.

    Examples:
        Basic cost objective:

        ```python
        cost_effect = Effect(label='system_costs', unit='€', description='Total system costs', is_objective=True)
        ```

        CO2 emissions with carbon pricing:

        ```python
        co2_effect = Effect(
            label='co2_emissions',
            unit='kg_CO2',
            description='Carbon dioxide emissions',
            specific_share_to_other_effects_operation={'costs': 50},  # €50/t_CO2
            maximum_total=1_000_000,  # 1000 t CO2 annual limit
        )
        ```

        Land use constraint:

        ```python
        land_use = Effect(
            label='land_usage',
            unit='m²',
            description='Land area requirement',
            maximum_total=50_000,  # Maximum 5 hectares available
        )
        ```

        Primary energy tracking:

        ```python
        primary_energy = Effect(
            label='primary_energy',
            unit='kWh_primary',
            description='Primary energy consumption',
            specific_share_to_other_effects_operation={'costs': 0.08},  # €0.08/kWh
        )
        ```

        Water consumption with tiered constraints:

        ```python
        water_usage = Effect(
            label='water_consumption',
            unit='m³',
            description='Industrial water usage',
            minimum_per_hour=10,  # Minimum 10 m³/h for process stability
            maximum_per_hour=500,  # Maximum 500 m³/h capacity limit
            maximum_total=100_000,  # Annual permit limit: 100,000 m³
        )
        ```

    Note:
        Effect bounds can be None to indicate no constraint in that direction.

        Cross-effect relationships enable sophisticated modeling like carbon pricing,
        resource valuation, or multi-criteria optimization with weighted objectives.

        The unit field is purely informational - ensure dimensional consistency
        across all contributions to each effect manually.

        Effects are accumulated as:
        - Total = Σ(operational contributions) + Σ(investment contributions)
        - Cross-effects add to target effects based on specific_share ratios

    """

    def __init__(
        self,
        label: str,
        unit: str,
        description: str,
        meta_data: dict | None = None,
        is_standard: bool = False,
        is_objective: bool = False,
<<<<<<< HEAD
        specific_share_to_other_effects_operation: EffectValuesUser | None = None,
        specific_share_to_other_effects_invest: EffectValuesUser | None = None,
        minimum_temporal: Scalar | None = None,
        maximum_temporal: Scalar | None = None,
        minimum_nontemporal: Scalar | None = None,
        maximum_nontemporal: Scalar | None = None,
        minimum_per_hour: NumericDataTS | None = None,
        maximum_per_hour: NumericDataTS | None = None,
=======
        specific_share_to_other_effects_operation: TemporalEffectsUser | None = None,
        specific_share_to_other_effects_invest: NonTemporalEffectsUser | None = None,
        minimum_operation: Scalar | None = None,
        maximum_operation: Scalar | None = None,
        minimum_invest: Scalar | None = None,
        maximum_invest: Scalar | None = None,
        minimum_operation_per_hour: TemporalDataUser | None = None,
        maximum_operation_per_hour: TemporalDataUser | None = None,
>>>>>>> 95f3666d
        minimum_total: Scalar | None = None,
        maximum_total: Scalar | None = None,
        **kwargs,
    ):
        super().__init__(label, meta_data=meta_data)
        self.label = label
        self.unit = unit
        self.description = description
        self.is_standard = is_standard
        self.is_objective = is_objective
        self.specific_share_to_other_effects_operation: TemporalEffectsUser = (
            specific_share_to_other_effects_operation if specific_share_to_other_effects_operation is not None else {}
        )
        self.specific_share_to_other_effects_invest: NonTemporalEffectsUser = (
            specific_share_to_other_effects_invest if specific_share_to_other_effects_invest is not None else {}
        )
<<<<<<< HEAD
        self.specific_share_to_other_effects_invest: EffectValuesUser = specific_share_to_other_effects_invest or {}

        # Handle backwards compatibility for deprecated parameters
        # Extract deprecated parameters from kwargs
        minimum_operation = kwargs.pop('minimum_operation', None)
        maximum_operation = kwargs.pop('maximum_operation', None)
        minimum_invest = kwargs.pop('minimum_invest', None)
        maximum_invest = kwargs.pop('maximum_invest', None)
        minimum_operation_per_hour = kwargs.pop('minimum_operation_per_hour', None)
        maximum_operation_per_hour = kwargs.pop('maximum_operation_per_hour', None)

        # Handle minimum_temporal
        if minimum_operation is not None:
            warnings.warn(
                "Parameter 'minimum_operation' is deprecated. Use 'minimum_temporal' instead.",
                DeprecationWarning,
                stacklevel=2,
            )
            if minimum_temporal is not None:
                raise ValueError('Either minimum_operation or minimum_temporal can be specified, but not both.')
            minimum_temporal = minimum_operation

        # Handle maximum_temporal
        if maximum_operation is not None:
            warnings.warn(
                "Parameter 'maximum_operation' is deprecated. Use 'maximum_temporal' instead.",
                DeprecationWarning,
                stacklevel=2,
            )
            if maximum_temporal is not None:
                raise ValueError('Either maximum_operation or maximum_temporal can be specified, but not both.')
            maximum_temporal = maximum_operation

        # Handle minimum_nontemporal
        if minimum_invest is not None:
            warnings.warn(
                "Parameter 'minimum_invest' is deprecated. Use 'minimum_nontemporal' instead.",
                DeprecationWarning,
                stacklevel=2,
            )
            if minimum_nontemporal is not None:
                raise ValueError('Either minimum_invest or minimum_nontemporal can be specified, but not both.')
            minimum_nontemporal = minimum_invest

        # Handle maximum_nontemporal
        if maximum_invest is not None:
            warnings.warn(
                "Parameter 'maximum_invest' is deprecated. Use 'maximum_nontemporal' instead.",
                DeprecationWarning,
                stacklevel=2,
            )
            if maximum_nontemporal is not None:
                raise ValueError('Either maximum_invest or maximum_nontemporal can be specified, but not both.')
            maximum_nontemporal = maximum_invest

        # Handle minimum_per_hour
        if minimum_operation_per_hour is not None:
            warnings.warn(
                "Parameter 'minimum_operation_per_hour' is deprecated. Use 'minimum_per_hour' instead.",
                DeprecationWarning,
                stacklevel=2,
            )
            if minimum_per_hour is not None:
                raise ValueError(
                    'Either minimum_operation_per_hour or minimum_per_hour can be specified, but not both.'
                )
            minimum_per_hour = minimum_operation_per_hour

        # Handle maximum_per_hour
        if maximum_operation_per_hour is not None:
            warnings.warn(
                "Parameter 'maximum_operation_per_hour' is deprecated. Use 'maximum_per_hour' instead.",
                DeprecationWarning,
                stacklevel=2,
            )
            if maximum_per_hour is not None:
                raise ValueError(
                    'Either maximum_operation_per_hour or maximum_per_hour can be specified, but not both.'
                )
            maximum_per_hour = maximum_operation_per_hour

        # Validate any remaining unexpected kwargs
        self._validate_kwargs(kwargs)

        # Set attributes directly
        self.minimum_temporal = minimum_temporal
        self.maximum_temporal = maximum_temporal
        self.minimum_nontemporal = minimum_nontemporal
        self.maximum_nontemporal = maximum_nontemporal
        self.minimum_per_hour = minimum_per_hour
        self.maximum_per_hour = maximum_per_hour
        self.minimum_total = minimum_total
        self.maximum_total = maximum_total

    # Backwards compatible properties (deprecated)
    @property
    def minimum_operation(self):
        """DEPRECATED: Use 'minimum_temporal' property instead."""
        warnings.warn(
            "Property 'minimum_operation' is deprecated. Use 'minimum_temporal' instead.",
            DeprecationWarning,
            stacklevel=2,
        )
        return self.minimum_temporal

    @minimum_operation.setter
    def minimum_operation(self, value):
        """DEPRECATED: Use 'minimum_temporal' property instead."""
        warnings.warn(
            "Property 'minimum_operation' is deprecated. Use 'minimum_temporal' instead.",
            DeprecationWarning,
            stacklevel=2,
        )
        self.minimum_temporal = value

    @property
    def maximum_operation(self):
        """DEPRECATED: Use 'maximum_temporal' property instead."""
        warnings.warn(
            "Property 'maximum_operation' is deprecated. Use 'maximum_temporal' instead.",
            DeprecationWarning,
            stacklevel=2,
        )
        return self.maximum_temporal

    @maximum_operation.setter
    def maximum_operation(self, value):
        """DEPRECATED: Use 'maximum_temporal' property instead."""
        warnings.warn(
            "Property 'maximum_operation' is deprecated. Use 'maximum_temporal' instead.",
            DeprecationWarning,
            stacklevel=2,
        )
        self.maximum_temporal = value

    @property
    def minimum_invest(self):
        """DEPRECATED: Use 'minimum_nontemporal' property instead."""
        warnings.warn(
            "Property 'minimum_invest' is deprecated. Use 'minimum_nontemporal' instead.",
            DeprecationWarning,
            stacklevel=2,
        )
        return self.minimum_nontemporal

    @minimum_invest.setter
    def minimum_invest(self, value):
        """DEPRECATED: Use 'minimum_nontemporal' property instead."""
        warnings.warn(
            "Property 'minimum_invest' is deprecated. Use 'minimum_nontemporal' instead.",
            DeprecationWarning,
            stacklevel=2,
        )
        self.minimum_nontemporal = value

    @property
    def maximum_invest(self):
        """DEPRECATED: Use 'maximum_nontemporal' property instead."""
        warnings.warn(
            "Property 'maximum_invest' is deprecated. Use 'maximum_nontemporal' instead.",
            DeprecationWarning,
            stacklevel=2,
        )
        return self.maximum_nontemporal

    @maximum_invest.setter
    def maximum_invest(self, value):
        """DEPRECATED: Use 'maximum_nontemporal' property instead."""
        warnings.warn(
            "Property 'maximum_invest' is deprecated. Use 'maximum_nontemporal' instead.",
            DeprecationWarning,
            stacklevel=2,
        )
        self.maximum_nontemporal = value

    @property
    def minimum_operation_per_hour(self):
        """DEPRECATED: Use 'minimum_per_hour' property instead."""
        warnings.warn(
            "Property 'minimum_operation_per_hour' is deprecated. Use 'minimum_per_hour' instead.",
            DeprecationWarning,
            stacklevel=2,
        )
        return self.minimum_per_hour

    @minimum_operation_per_hour.setter
    def minimum_operation_per_hour(self, value):
        """DEPRECATED: Use 'minimum_per_hour' property instead."""
        warnings.warn(
            "Property 'minimum_operation_per_hour' is deprecated. Use 'minimum_per_hour' instead.",
            DeprecationWarning,
            stacklevel=2,
        )
        self.minimum_per_hour = value

    @property
    def maximum_operation_per_hour(self):
        """DEPRECATED: Use 'maximum_per_hour' property instead."""
        warnings.warn(
            "Property 'maximum_operation_per_hour' is deprecated. Use 'maximum_per_hour' instead.",
            DeprecationWarning,
            stacklevel=2,
        )
        return self.maximum_per_hour

    @maximum_operation_per_hour.setter
    def maximum_operation_per_hour(self, value):
        """DEPRECATED: Use 'maximum_per_hour' property instead."""
        warnings.warn(
            "Property 'maximum_operation_per_hour' is deprecated. Use 'maximum_per_hour' instead.",
            DeprecationWarning,
            stacklevel=2,
        )
        self.maximum_per_hour = value

    def transform_data(self, flow_system: FlowSystem):
        self.minimum_per_hour = flow_system.create_time_series(
            f'{self.label_full}|minimum_per_hour', self.minimum_per_hour
        )
        self.maximum_per_hour = flow_system.create_time_series(
            f'{self.label_full}|maximum_per_hour',
            self.maximum_per_hour,
=======
        self.minimum_operation = minimum_operation
        self.maximum_operation = maximum_operation
        self.minimum_operation_per_hour = minimum_operation_per_hour
        self.maximum_operation_per_hour = maximum_operation_per_hour
        self.minimum_invest = minimum_invest
        self.maximum_invest = maximum_invest
        self.minimum_total = minimum_total
        self.maximum_total = maximum_total

    def transform_data(self, flow_system: FlowSystem, name_prefix: str = '') -> None:
        prefix = '|'.join(filter(None, [name_prefix, self.label_full]))
        self.minimum_operation_per_hour = flow_system.fit_to_model_coords(
            f'{prefix}|minimum_operation_per_hour', self.minimum_operation_per_hour
        )

        self.maximum_operation_per_hour = flow_system.fit_to_model_coords(
            f'{prefix}|maximum_operation_per_hour', self.maximum_operation_per_hour
        )

        self.specific_share_to_other_effects_operation = flow_system.fit_effects_to_model_coords(
            f'{prefix}|operation->', self.specific_share_to_other_effects_operation, 'operation'
>>>>>>> 95f3666d
        )

        self.minimum_operation = flow_system.fit_to_model_coords(
            f'{prefix}|minimum_operation', self.minimum_operation, dims=['year', 'scenario']
        )
        self.maximum_operation = flow_system.fit_to_model_coords(
            f'{prefix}|maximum_operation', self.maximum_operation, dims=['year', 'scenario']
        )
        self.minimum_invest = flow_system.fit_to_model_coords(
            f'{prefix}|minimum_invest', self.minimum_invest, dims=['year', 'scenario']
        )
        self.maximum_invest = flow_system.fit_to_model_coords(
            f'{prefix}|maximum_invest', self.maximum_invest, dims=['year', 'scenario']
        )
        self.minimum_total = flow_system.fit_to_model_coords(
            f'{prefix}|minimum_total',
            self.minimum_total,
            dims=['year', 'scenario'],
        )
        self.maximum_total = flow_system.fit_to_model_coords(
            f'{prefix}|maximum_total', self.maximum_total, dims=['year', 'scenario']
        )
        self.specific_share_to_other_effects_invest = flow_system.fit_effects_to_model_coords(
            f'{prefix}|invest->',
            self.specific_share_to_other_effects_invest,
            'invest',
            dims=['year', 'scenario'],
        )

    def create_model(self, model: FlowSystemModel) -> EffectModel:
        self._plausibility_checks()
        self.submodel = EffectModel(model, self)
        return self.submodel

    def _plausibility_checks(self) -> None:
        # TODO: Check for plausibility
        pass


class EffectModel(ElementModel):
    element: Effect  # Type hint

    def __init__(self, model: FlowSystemModel, element: Effect):
        super().__init__(model, element)

    def _do_modeling(self):
        self.total: linopy.Variable | None = None
<<<<<<< HEAD
        self.nontemporal: ShareAllocationModel = self.add(
            ShareAllocationModel(
                self._model,
                False,
                self.label_of_element,
                'nontemporal',
                label_full=f'{self.label_full}(nontemporal)',
                total_max=self.element.maximum_nontemporal,
                total_min=self.element.minimum_nontemporal,
            )
        )

        self.temporal: ShareAllocationModel = self.add(
            ShareAllocationModel(
                self._model,
                True,
                self.label_of_element,
                'temporal',
                label_full=f'{self.label_full}(temporal)',
                total_max=self.element.maximum_temporal,
                total_min=self.element.minimum_temporal,
                min_per_hour=self.element.minimum_per_hour.active_data
                if self.element.minimum_per_hour is not None
                else None,
                max_per_hour=self.element.maximum_per_hour.active_data
                if self.element.maximum_per_hour is not None
                else None,
            )
        )

    def do_modeling(self):
        for model in self.sub_models:
            model.do_modeling()

        self.total = self.add(
            self._model.add_variables(
                lower=self.element.minimum_total if self.element.minimum_total is not None else -np.inf,
                upper=self.element.maximum_total if self.element.maximum_total is not None else np.inf,
                coords=None,
                name=f'{self.label_full}',
=======
        self.invest: ShareAllocationModel = self.add_submodels(
            ShareAllocationModel(
                model=self._model,
                dims=('year', 'scenario'),
                label_of_element=self.label_of_element,
                label_of_model=f'{self.label_of_model}(invest)',
                total_max=self.element.maximum_invest,
                total_min=self.element.minimum_invest,
            ),
            short_name='invest',
        )

        self.operation: ShareAllocationModel = self.add_submodels(
            ShareAllocationModel(
                model=self._model,
                dims=('time', 'year', 'scenario'),
                label_of_element=self.label_of_element,
                label_of_model=f'{self.label_of_model}(operation)',
                total_max=self.element.maximum_operation,
                total_min=self.element.minimum_operation,
                min_per_hour=self.element.minimum_operation_per_hour
                if self.element.minimum_operation_per_hour is not None
                else None,
                max_per_hour=self.element.maximum_operation_per_hour
                if self.element.maximum_operation_per_hour is not None
                else None,
>>>>>>> 95f3666d
            ),
            short_name='operation',
        )

<<<<<<< HEAD
        self.add(
            self._model.add_constraints(
                self.total == self.temporal.total.sum() + self.nontemporal.total.sum(), name=f'{self.label_full}'
            ),
            'total',
=======
        self.total = self.add_variables(
            lower=self.element.minimum_total if self.element.minimum_total is not None else -np.inf,
            upper=self.element.maximum_total if self.element.maximum_total is not None else np.inf,
            coords=self._model.get_coords(['year', 'scenario']),
            short_name='total',
>>>>>>> 95f3666d
        )

        self.add_constraints(self.total == self.operation.total + self.invest.total, short_name='total')


TemporalEffectsUser = TemporalDataUser | dict[str, TemporalDataUser]  # User-specified Shares to Effects
""" This datatype is used to define a temporal share to an effect by a certain attribute. """

NonTemporalEffectsUser = NonTemporalDataUser | dict[str, NonTemporalDataUser]  # User-specified Shares to Effects
""" This datatype is used to define a scalar share to an effect by a certain attribute. """

TemporalEffects = dict[str, TemporalData]  # User-specified Shares to Effects
""" This datatype is used internally to handle temporal shares to an effect. """

NonTemporalEffects = dict[str, Scalar]
""" This datatype is used internally to handle scalar shares to an effect. """

EffectExpr = dict[str, linopy.LinearExpression]  # Used to create Shares


class EffectCollection:
    """
    Handling all Effects
    """

    def __init__(self, *effects: Effect):
        self._effects = {}
        self._standard_effect: Effect | None = None
        self._objective_effect: Effect | None = None

        self.submodel: EffectCollectionModel | None = None
        self.add_effects(*effects)

    def create_model(self, model: FlowSystemModel) -> EffectCollectionModel:
        self._plausibility_checks()
        self.submodel = EffectCollectionModel(model, self)
        return self.submodel

    def add_effects(self, *effects: Effect) -> None:
        for effect in list(effects):
            if effect in self:
                raise ValueError(f'Effect with label "{effect.label=}" already added!')
            if effect.is_standard:
                self.standard_effect = effect
            if effect.is_objective:
                self.objective_effect = effect
            self._effects[effect.label] = effect
            logger.info(f'Registered new Effect: {effect.label}')

    def create_effect_values_dict(
        self, effect_values_user: NonTemporalEffectsUser | TemporalEffectsUser
    ) -> dict[str, Scalar | TemporalDataUser] | None:
        """
        Converts effect values into a dictionary. If a scalar is provided, it is associated with a default effect type.

        Examples
        --------
        effect_values_user = 20                               -> {'<standard_effect_label>': 20}
        effect_values_user = {None: 20}                       -> {'<standard_effect_label>': 20}
        effect_values_user = None                             -> None
        effect_values_user = {'effect1': 20, 'effect2': 0.3}  -> {'effect1': 20, 'effect2': 0.3}

        Returns
        -------
        dict or None
            A dictionary keyed by effect label, or None if input is None.
            Note: a standard effect must be defined when passing scalars or None labels.
        """

        def get_effect_label(eff: Effect | str) -> str:
            """Temporary function to get the label of an effect and warn for deprecation"""
            if isinstance(eff, Effect):
                warnings.warn(
                    f'The use of effect objects when specifying EffectValues is deprecated. '
                    f'Use the label of the effect instead. Used effect: {eff.label_full}',
                    UserWarning,
                    stacklevel=2,
                )
                return eff.label
            elif eff is None:
                return self.standard_effect.label
            else:
                return eff

        if effect_values_user is None:
            return None
        if isinstance(effect_values_user, dict):
            return {get_effect_label(effect): value for effect, value in effect_values_user.items()}
        if self.standard_effect is None:
            raise KeyError(
                'Scalar effect value provided but no standard effect is configured. '
                'Either set an effect as is_standard=True or provide a mapping {effect_label: value}.'
            )
        return {self.standard_effect.label: effect_values_user}

    def _plausibility_checks(self) -> None:
        # Check circular loops in effects:
        operation, invest = self.calculate_effect_share_factors()

        operation_cycles = detect_cycles(tuples_to_adjacency_list([key for key in operation]))
        invest_cycles = detect_cycles(tuples_to_adjacency_list([key for key in invest]))

        if operation_cycles:
            cycle_str = '\n'.join([' -> '.join(cycle) for cycle in operation_cycles])
            raise ValueError(f'Error: circular operation-shares detected:\n{cycle_str}')

        if invest_cycles:
            cycle_str = '\n'.join([' -> '.join(cycle) for cycle in invest_cycles])
            raise ValueError(f'Error: circular invest-shares detected:\n{cycle_str}')

    def __getitem__(self, effect: str | Effect | None) -> Effect:
        """
        Get an effect by label, or return the standard effect if None is passed

        Raises:
            KeyError: If no effect with the given label is found.
            KeyError: If no standard effect is specified.
        """
        if effect is None:
            return self.standard_effect
        if isinstance(effect, Effect):
            if effect in self:
                return effect
            else:
                raise KeyError(f'Effect {effect} not found!')
        try:
            return self.effects[effect]
        except KeyError as e:
            raise KeyError(f'Effect "{effect}" not found! Add it to the FlowSystem first!') from e

    def __iter__(self) -> Iterator[Effect]:
        return iter(self._effects.values())

    def __len__(self) -> int:
        return len(self._effects)

    def __contains__(self, item: str | Effect) -> bool:
        """Check if the effect exists. Checks for label or object"""
        if isinstance(item, str):
            return item in self.effects  # Check if the label exists
        elif isinstance(item, Effect):
            if item.label_full in self.effects:
                return True
            if item in self.effects.values():  # Check if the object exists
                return True
        return False

    @property
    def effects(self) -> dict[str, Effect]:
        return self._effects

    @property
    def standard_effect(self) -> Effect:
        if self._standard_effect is None:
            raise KeyError('No standard-effect specified!')
        return self._standard_effect

    @standard_effect.setter
    def standard_effect(self, value: Effect) -> None:
        if self._standard_effect is not None:
            raise ValueError(f'A standard-effect already exists! ({self._standard_effect.label=})')
        self._standard_effect = value

    @property
    def objective_effect(self) -> Effect:
        if self._objective_effect is None:
            raise KeyError('No objective-effect specified!')
        return self._objective_effect

    @objective_effect.setter
    def objective_effect(self, value: Effect) -> None:
        if self._objective_effect is not None:
            raise ValueError(f'An objective-effect already exists! ({self._objective_effect.label=})')
        self._objective_effect = value

    def calculate_effect_share_factors(
        self,
    ) -> tuple[
        dict[tuple[str, str], xr.DataArray],
        dict[tuple[str, str], xr.DataArray],
    ]:
        shares_invest = {}
        for name, effect in self.effects.items():
            if effect.specific_share_to_other_effects_invest:
                shares_invest[name] = {
                    target: data for target, data in effect.specific_share_to_other_effects_invest.items()
                }
        shares_invest = calculate_all_conversion_paths(shares_invest)

        shares_operation = {}
        for name, effect in self.effects.items():
            if effect.specific_share_to_other_effects_operation:
                shares_operation[name] = {
                    target: data for target, data in effect.specific_share_to_other_effects_operation.items()
                }
        shares_operation = calculate_all_conversion_paths(shares_operation)

        return shares_operation, shares_invest


class EffectCollectionModel(Submodel):
    """
    Handling all Effects
    """

    def __init__(self, model: FlowSystemModel, effects: EffectCollection):
        self.effects = effects
        self.penalty: ShareAllocationModel | None = None
        super().__init__(model, label_of_element='Effects')

    def add_share_to_effects(
        self,
        name: str,
<<<<<<< HEAD
        expressions: EffectValuesExpr,
        target: Literal['temporal', 'nontemporal'],
    ) -> None:
        for effect, expression in expressions.items():
            if target == 'temporal':
                self.effects[effect].model.temporal.add_share(name, expression)
            elif target == 'nontemporal':
                self.effects[effect].model.nontemporal.add_share(name, expression)
=======
        expressions: EffectExpr,
        target: Literal['operation', 'invest'],
    ) -> None:
        for effect, expression in expressions.items():
            if target == 'operation':
                self.effects[effect].submodel.operation.add_share(
                    name,
                    expression,
                    dims=('time', 'year', 'scenario'),
                )
            elif target == 'invest':
                self.effects[effect].submodel.invest.add_share(
                    name,
                    expression,
                    dims=('year', 'scenario'),
                )
>>>>>>> 95f3666d
            else:
                raise ValueError(f'Target {target} not supported!')

    def add_share_to_penalty(self, name: str, expression: linopy.LinearExpression) -> None:
        if expression.ndim != 0:
            raise TypeError(f'Penalty shares must be scalar expressions! ({expression.ndim=})')
        self.penalty.add_share(name, expression, dims=())

    def _do_modeling(self):
        super()._do_modeling()
        for effect in self.effects:
            effect.create_model(self._model)
        self.penalty = self.add_submodels(
            ShareAllocationModel(self._model, dims=(), label_of_element='Penalty'),
            short_name='penalty',
        )

        self._add_share_between_effects()

        self._model.add_objective(
            (self.effects.objective_effect.submodel.total * self._model.weights).sum() + self.penalty.total.sum()
        )

    def _add_share_between_effects(self):
        for origin_effect in self.effects:
            # 1. temporal: -> hier sind es Zeitreihen (share_TS)
            for target_effect, time_series in origin_effect.specific_share_to_other_effects_operation.items():
<<<<<<< HEAD
                self.effects[target_effect].model.temporal.add_share(
                    origin_effect.model.temporal.label_full,
                    origin_effect.model.temporal.total_per_timestep * time_series.active_data,
=======
                self.effects[target_effect].submodel.operation.add_share(
                    origin_effect.submodel.operation.label_full,
                    origin_effect.submodel.operation.total_per_timestep * time_series,
                    dims=('time', 'year', 'scenario'),
>>>>>>> 95f3666d
                )
            # 2. nontemporal:    -> hier ist es Scalar (share)
            for target_effect, factor in origin_effect.specific_share_to_other_effects_invest.items():
<<<<<<< HEAD
                self.effects[target_effect].model.nontemporal.add_share(
                    origin_effect.model.nontemporal.label_full,
                    origin_effect.model.nontemporal.total * factor,
                )
=======
                self.effects[target_effect].submodel.invest.add_share(
                    origin_effect.submodel.invest.label_full,
                    origin_effect.submodel.invest.total * factor,
                    dims=('year', 'scenario'),
                )


def calculate_all_conversion_paths(
    conversion_dict: dict[str, dict[str, Scalar | xr.DataArray]],
) -> dict[tuple[str, str], xr.DataArray]:
    """
    Calculates all possible direct and indirect conversion factors between units/domains.
    This function uses Breadth-First Search (BFS) to find all possible conversion paths
    between different units or domains in a conversion graph. It computes both direct
    conversions (explicitly provided in the input) and indirect conversions (derived
    through intermediate units).
    Args:
        conversion_dict: A nested dictionary where:
            - Outer keys represent origin units/domains
            - Inner dictionaries map target units/domains to their conversion factors
            - Conversion factors can be integers, floats, or numpy arrays
    Returns:
        A dictionary mapping (origin, target) tuples to their respective conversion factors.
        Each key is a tuple of strings representing the origin and target units/domains.
        Each value is the conversion factor (int, float, or numpy array) from origin to target.
    """
    # Initialize the result dictionary to accumulate all paths
    result = {}

    # Add direct connections to the result first
    for origin, targets in conversion_dict.items():
        for target, factor in targets.items():
            result[(origin, target)] = factor

    # Track all paths by keeping path history to avoid cycles
    # Iterate over each domain in the dictionary
    for origin in conversion_dict:
        # Keep track of visited paths to avoid repeating calculations
        processed_paths = set()
        # Use a queue with (current_domain, factor, path_history)
        queue = deque([(origin, 1, [origin])])

        while queue:
            current_domain, factor, path = queue.popleft()

            # Skip if we've processed this exact path before
            path_key = tuple(path)
            if path_key in processed_paths:
                continue
            processed_paths.add(path_key)

            # Iterate over the neighbors of the current domain
            for target, conversion_factor in conversion_dict.get(current_domain, {}).items():
                # Skip if target would create a cycle
                if target in path:
                    continue

                # Calculate the indirect conversion factor
                indirect_factor = factor * conversion_factor
                new_path = path + [target]

                # Only consider paths starting at origin and ending at some target
                if len(new_path) > 2 and new_path[0] == origin:
                    # Update the result dictionary - accumulate factors from different paths
                    if (origin, target) in result:
                        result[(origin, target)] = result[(origin, target)] + indirect_factor
                    else:
                        result[(origin, target)] = indirect_factor

                # Add new path to queue for further exploration
                queue.append((target, indirect_factor, new_path))

    # Convert all values to DataArrays
    result = {key: value if isinstance(value, xr.DataArray) else xr.DataArray(value) for key, value in result.items()}

    return result


def detect_cycles(graph: dict[str, list[str]]) -> list[list[str]]:
    """
    Detects cycles in a directed graph using DFS.

    Args:
        graph: Adjacency list representation of the graph

    Returns:
        List of cycles found, where each cycle is a list of nodes
    """
    # Track nodes in current recursion stack
    visiting = set()
    # Track nodes that have been fully explored
    visited = set()
    # Store all found cycles
    cycles = []

    def dfs_find_cycles(node, path=None):
        if path is None:
            path = []

        # Current path to this node
        current_path = path + [node]
        # Add node to current recursion stack
        visiting.add(node)

        # Check all neighbors
        for neighbor in graph.get(node, []):
            # If neighbor is in current path, we found a cycle
            if neighbor in visiting:
                # Get the cycle by extracting the relevant portion of the path
                cycle_start = current_path.index(neighbor)
                cycle = current_path[cycle_start:] + [neighbor]
                cycles.append(cycle)
            # If neighbor hasn't been fully explored, check it
            elif neighbor not in visited:
                dfs_find_cycles(neighbor, current_path)

        # Remove node from current path and mark as fully explored
        visiting.remove(node)
        visited.add(node)

    # Check each unvisited node
    for node in graph:
        if node not in visited:
            dfs_find_cycles(node)

    return cycles


def tuples_to_adjacency_list(edges: list[tuple[str, str]]) -> dict[str, list[str]]:
    """
    Converts a list of edge tuples (source, target) to an adjacency list representation.

    Args:
        edges: List of (source, target) tuples representing directed edges

    Returns:
        Dictionary mapping each source node to a list of its target nodes
    """
    graph = {}

    for source, target in edges:
        if source not in graph:
            graph[source] = []
        graph[source].append(target)

        # Ensure target nodes with no outgoing edges are in the graph
        if target not in graph:
            graph[target] = []

    return graph
>>>>>>> 95f3666d
<|MERGE_RESOLUTION|>--- conflicted
+++ resolved
@@ -150,25 +150,14 @@
         meta_data: dict | None = None,
         is_standard: bool = False,
         is_objective: bool = False,
-<<<<<<< HEAD
-        specific_share_to_other_effects_operation: EffectValuesUser | None = None,
-        specific_share_to_other_effects_invest: EffectValuesUser | None = None,
-        minimum_temporal: Scalar | None = None,
-        maximum_temporal: Scalar | None = None,
-        minimum_nontemporal: Scalar | None = None,
-        maximum_nontemporal: Scalar | None = None,
-        minimum_per_hour: NumericDataTS | None = None,
-        maximum_per_hour: NumericDataTS | None = None,
-=======
         specific_share_to_other_effects_operation: TemporalEffectsUser | None = None,
         specific_share_to_other_effects_invest: NonTemporalEffectsUser | None = None,
-        minimum_operation: Scalar | None = None,
-        maximum_operation: Scalar | None = None,
-        minimum_invest: Scalar | None = None,
-        maximum_invest: Scalar | None = None,
-        minimum_operation_per_hour: TemporalDataUser | None = None,
-        maximum_operation_per_hour: TemporalDataUser | None = None,
->>>>>>> 95f3666d
+        minimum_temporal: NonTemporalEffectsUser | None = None,
+        maximum_temporal: NonTemporalEffectsUser | None = None,
+        minimum_nontemporal: NonTemporalEffectsUser | None = None,
+        maximum_nontemporal: NonTemporalEffectsUser | None = None,
+        minimum_per_hour: TemporalDataUser | None = None,
+        maximum_per_hour: TemporalDataUser | None = None,
         minimum_total: Scalar | None = None,
         maximum_total: Scalar | None = None,
         **kwargs,
@@ -185,8 +174,6 @@
         self.specific_share_to_other_effects_invest: NonTemporalEffectsUser = (
             specific_share_to_other_effects_invest if specific_share_to_other_effects_invest is not None else {}
         )
-<<<<<<< HEAD
-        self.specific_share_to_other_effects_invest: EffectValuesUser = specific_share_to_other_effects_invest or {}
 
         # Handle backwards compatibility for deprecated parameters
         # Extract deprecated parameters from kwargs
@@ -401,49 +388,27 @@
         )
         self.maximum_per_hour = value
 
-    def transform_data(self, flow_system: FlowSystem):
-        self.minimum_per_hour = flow_system.create_time_series(
-            f'{self.label_full}|minimum_per_hour', self.minimum_per_hour
-        )
-        self.maximum_per_hour = flow_system.create_time_series(
-            f'{self.label_full}|maximum_per_hour',
-            self.maximum_per_hour,
-=======
-        self.minimum_operation = minimum_operation
-        self.maximum_operation = maximum_operation
-        self.minimum_operation_per_hour = minimum_operation_per_hour
-        self.maximum_operation_per_hour = maximum_operation_per_hour
-        self.minimum_invest = minimum_invest
-        self.maximum_invest = maximum_invest
-        self.minimum_total = minimum_total
-        self.maximum_total = maximum_total
-
     def transform_data(self, flow_system: FlowSystem, name_prefix: str = '') -> None:
         prefix = '|'.join(filter(None, [name_prefix, self.label_full]))
-        self.minimum_operation_per_hour = flow_system.fit_to_model_coords(
-            f'{prefix}|minimum_operation_per_hour', self.minimum_operation_per_hour
-        )
-
-        self.maximum_operation_per_hour = flow_system.fit_to_model_coords(
-            f'{prefix}|maximum_operation_per_hour', self.maximum_operation_per_hour
-        )
+        self.minimum_per_hour = flow_system.fit_to_model_coords(f'{prefix}|minimum_per_hour', self.minimum_per_hour)
+
+        self.maximum_per_hour = flow_system.fit_to_model_coords(f'{prefix}|maximum_per_hour', self.maximum_per_hour)
 
         self.specific_share_to_other_effects_operation = flow_system.fit_effects_to_model_coords(
             f'{prefix}|operation->', self.specific_share_to_other_effects_operation, 'operation'
->>>>>>> 95f3666d
         )
 
         self.minimum_operation = flow_system.fit_to_model_coords(
-            f'{prefix}|minimum_operation', self.minimum_operation, dims=['year', 'scenario']
+            f'{prefix}|minimum_temporal', self.minimum_temporal, dims=['year', 'scenario']
         )
         self.maximum_operation = flow_system.fit_to_model_coords(
-            f'{prefix}|maximum_operation', self.maximum_operation, dims=['year', 'scenario']
+            f'{prefix}|maximum_temporal', self.maximum_temporal, dims=['year', 'scenario']
         )
         self.minimum_invest = flow_system.fit_to_model_coords(
-            f'{prefix}|minimum_invest', self.minimum_invest, dims=['year', 'scenario']
+            f'{prefix}|minimum_nontemporal', self.minimum_nontemporal, dims=['year', 'scenario']
         )
         self.maximum_invest = flow_system.fit_to_model_coords(
-            f'{prefix}|maximum_invest', self.maximum_invest, dims=['year', 'scenario']
+            f'{prefix}|maximum_nontemporal', self.maximum_nontemporal, dims=['year', 'scenario']
         )
         self.minimum_total = flow_system.fit_to_model_coords(
             f'{prefix}|minimum_total',
@@ -454,9 +419,9 @@
             f'{prefix}|maximum_total', self.maximum_total, dims=['year', 'scenario']
         )
         self.specific_share_to_other_effects_invest = flow_system.fit_effects_to_model_coords(
-            f'{prefix}|invest->',
+            f'{prefix}|operation->',
             self.specific_share_to_other_effects_invest,
-            'invest',
+            'operation',
             dims=['year', 'scenario'],
         )
 
@@ -478,95 +443,42 @@
 
     def _do_modeling(self):
         self.total: linopy.Variable | None = None
-<<<<<<< HEAD
-        self.nontemporal: ShareAllocationModel = self.add(
-            ShareAllocationModel(
-                self._model,
-                False,
-                self.label_of_element,
-                'nontemporal',
-                label_full=f'{self.label_full}(nontemporal)',
-                total_max=self.element.maximum_nontemporal,
-                total_min=self.element.minimum_nontemporal,
-            )
-        )
-
-        self.temporal: ShareAllocationModel = self.add(
-            ShareAllocationModel(
-                self._model,
-                True,
-                self.label_of_element,
-                'temporal',
-                label_full=f'{self.label_full}(temporal)',
-                total_max=self.element.maximum_temporal,
-                total_min=self.element.minimum_temporal,
-                min_per_hour=self.element.minimum_per_hour.active_data
-                if self.element.minimum_per_hour is not None
-                else None,
-                max_per_hour=self.element.maximum_per_hour.active_data
-                if self.element.maximum_per_hour is not None
-                else None,
-            )
-        )
-
-    def do_modeling(self):
-        for model in self.sub_models:
-            model.do_modeling()
-
-        self.total = self.add(
-            self._model.add_variables(
-                lower=self.element.minimum_total if self.element.minimum_total is not None else -np.inf,
-                upper=self.element.maximum_total if self.element.maximum_total is not None else np.inf,
-                coords=None,
-                name=f'{self.label_full}',
-=======
-        self.invest: ShareAllocationModel = self.add_submodels(
+        self.nontemporal: ShareAllocationModel = self.add_submodels(
             ShareAllocationModel(
                 model=self._model,
                 dims=('year', 'scenario'),
                 label_of_element=self.label_of_element,
-                label_of_model=f'{self.label_of_model}(invest)',
-                total_max=self.element.maximum_invest,
-                total_min=self.element.minimum_invest,
+                label_of_model=f'{self.label_of_model}(nontemporal)',
+                total_max=self.element.maximum_nontemporal,
+                total_min=self.element.minimum_nontemporal,
             ),
-            short_name='invest',
-        )
-
-        self.operation: ShareAllocationModel = self.add_submodels(
+            short_name='nontemporal',
+        )
+
+        self.temporal: ShareAllocationModel = self.add_submodels(
             ShareAllocationModel(
                 model=self._model,
                 dims=('time', 'year', 'scenario'),
                 label_of_element=self.label_of_element,
-                label_of_model=f'{self.label_of_model}(operation)',
-                total_max=self.element.maximum_operation,
-                total_min=self.element.minimum_operation,
-                min_per_hour=self.element.minimum_operation_per_hour
-                if self.element.minimum_operation_per_hour is not None
-                else None,
-                max_per_hour=self.element.maximum_operation_per_hour
-                if self.element.maximum_operation_per_hour is not None
-                else None,
->>>>>>> 95f3666d
+                label_of_model=f'{self.label_of_model}(temporal)',
+                total_max=self.element.maximum_temporal,
+                total_min=self.element.minimum_temporal,
+                min_per_hour=self.element.minimum_per_hour if self.element.minimum_per_hour is not None else None,
+                max_per_hour=self.element.maximum_per_hour if self.element.maximum_per_hour is not None else None,
             ),
-            short_name='operation',
-        )
-
-<<<<<<< HEAD
-        self.add(
-            self._model.add_constraints(
-                self.total == self.temporal.total.sum() + self.nontemporal.total.sum(), name=f'{self.label_full}'
-            ),
-            'total',
-=======
+            short_name='temporal',
+        )
+
         self.total = self.add_variables(
             lower=self.element.minimum_total if self.element.minimum_total is not None else -np.inf,
             upper=self.element.maximum_total if self.element.maximum_total is not None else np.inf,
             coords=self._model.get_coords(['year', 'scenario']),
             short_name='total',
->>>>>>> 95f3666d
-        )
-
-        self.add_constraints(self.total == self.operation.total + self.invest.total, short_name='total')
+        )
+
+        self.add_constraints(
+            self.total == self.temporal.total + self.nontemporal.total, name=self.label_full, short_name='total'
+        )
 
 
 TemporalEffectsUser = TemporalDataUser | dict[str, TemporalDataUser]  # User-specified Shares to Effects
@@ -777,33 +689,22 @@
     def add_share_to_effects(
         self,
         name: str,
-<<<<<<< HEAD
-        expressions: EffectValuesExpr,
+        expressions: EffectExpr,
         target: Literal['temporal', 'nontemporal'],
     ) -> None:
         for effect, expression in expressions.items():
             if target == 'temporal':
-                self.effects[effect].model.temporal.add_share(name, expression)
-            elif target == 'nontemporal':
-                self.effects[effect].model.nontemporal.add_share(name, expression)
-=======
-        expressions: EffectExpr,
-        target: Literal['operation', 'invest'],
-    ) -> None:
-        for effect, expression in expressions.items():
-            if target == 'operation':
-                self.effects[effect].submodel.operation.add_share(
+                self.effects[effect].submodel.temporal.add_share(
                     name,
                     expression,
                     dims=('time', 'year', 'scenario'),
                 )
-            elif target == 'invest':
-                self.effects[effect].submodel.invest.add_share(
+            elif target == 'nontemporal':
+                self.effects[effect].submodel.nontemporal.add_share(
                     name,
                     expression,
                     dims=('year', 'scenario'),
                 )
->>>>>>> 95f3666d
             else:
                 raise ValueError(f'Target {target} not supported!')
 
@@ -831,28 +732,16 @@
         for origin_effect in self.effects:
             # 1. temporal: -> hier sind es Zeitreihen (share_TS)
             for target_effect, time_series in origin_effect.specific_share_to_other_effects_operation.items():
-<<<<<<< HEAD
-                self.effects[target_effect].model.temporal.add_share(
-                    origin_effect.model.temporal.label_full,
-                    origin_effect.model.temporal.total_per_timestep * time_series.active_data,
-=======
-                self.effects[target_effect].submodel.operation.add_share(
-                    origin_effect.submodel.operation.label_full,
-                    origin_effect.submodel.operation.total_per_timestep * time_series,
+                self.effects[target_effect].submodel.temporal.add_share(
+                    origin_effect.submodel.temporal.label_full,
+                    origin_effect.submodel.temporal.total_per_timestep * time_series,
                     dims=('time', 'year', 'scenario'),
->>>>>>> 95f3666d
                 )
             # 2. nontemporal:    -> hier ist es Scalar (share)
             for target_effect, factor in origin_effect.specific_share_to_other_effects_invest.items():
-<<<<<<< HEAD
-                self.effects[target_effect].model.nontemporal.add_share(
-                    origin_effect.model.nontemporal.label_full,
-                    origin_effect.model.nontemporal.total * factor,
-                )
-=======
-                self.effects[target_effect].submodel.invest.add_share(
-                    origin_effect.submodel.invest.label_full,
-                    origin_effect.submodel.invest.total * factor,
+                self.effects[target_effect].submodel.nontemporal.add_share(
+                    origin_effect.submodel.nontemporal.label_full,
+                    origin_effect.submodel.nontemporal.total * factor,
                     dims=('year', 'scenario'),
                 )
 
@@ -999,5 +888,4 @@
         if target not in graph:
             graph[target] = []
 
-    return graph
->>>>>>> 95f3666d
+    return graph