--- conflicted
+++ resolved
@@ -13,11 +13,7 @@
 import numpy as np
 import xarray as xr
 
-<<<<<<< HEAD
-from .core import Scalar, TemporalData, TemporalDataUser
-=======
 from .core import NonTemporalDataUser, Scalar, TemporalData, TemporalDataUser
->>>>>>> 3f03d229
 from .features import ShareAllocationModel
 from .structure import Element, ElementModel, FlowSystemModel, Interface, Submodel, register_class_for_io
 
@@ -95,11 +91,7 @@
         self.minimum_total = minimum_total
         self.maximum_total = maximum_total
 
-<<<<<<< HEAD
     def transform_data(self, flow_system: 'FlowSystem'):
-=======
-    def transform_data(self, flow_system: 'FlowSystem', name_prefix: str = '') -> None:
->>>>>>> 3f03d229
         self.minimum_operation_per_hour = flow_system.fit_to_model_coords(
             f'{self.label_full}|minimum_operation_per_hour', self.minimum_operation_per_hour
         )
@@ -200,11 +192,7 @@
 TemporalEffectsUser = Union[TemporalDataUser, Dict[str, TemporalDataUser]]  # User-specified Shares to Effects
 """ This datatype is used to define a temporal share to an effect by a certain attribute. """
 
-<<<<<<< HEAD
-NonTemporalEffectsUser = Union[Scalar, Dict[str, Scalar]]  # User-specified Shares to Effects
-=======
 NonTemporalEffectsUser = Union[NonTemporalDataUser, Dict[str, NonTemporalDataUser]]  # User-specified Shares to Effects
->>>>>>> 3f03d229
 """ This datatype is used to define a scalar share to an effect by a certain attribute. """
 
 TemporalEffects = Dict[str, TemporalData]  # User-specified Shares to Effects
