--- conflicted
+++ resolved
@@ -275,11 +275,7 @@
 TemporalEffectsUser = TemporalDataUser | dict[str, TemporalDataUser]  # User-specified Shares to Effects
 """ This datatype is used to define a temporal share to an effect by a certain attribute. """
 
-<<<<<<< HEAD
-NonTemporalEffectsUser = Union[NonTemporalDataUser, Dict[str, NonTemporalDataUser]]  # User-specified Shares to Effects
-=======
-NonTemporalEffectsUser = Scalar | dict[str, Scalar]  # User-specified Shares to Effects
->>>>>>> af4a2973
+NonTemporalEffectsUser = NonTemporalDataUser | dict[str, NonTemporalDataUser]  # User-specified Shares to Effects
 """ This datatype is used to define a scalar share to an effect by a certain attribute. """
 
 TemporalEffects = dict[str, TemporalData]  # User-specified Shares to Effects
