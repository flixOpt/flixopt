"""
This module contains the effects of the flixopt framework.
Furthermore, it contains the EffectCollection, which is used to collect all effects of a system.
Different Datatypes are used to represent the effects with assigned values by the user,
which are then transformed into the internal data structure.
"""

from __future__ import annotations

import logging
import warnings
<<<<<<< HEAD
from collections.abc import Iterator
=======
from collections import deque
>>>>>>> 28f0472d
from typing import TYPE_CHECKING, Literal

import linopy
import numpy as np
import xarray as xr

<<<<<<< HEAD
from .core import NonTemporalDataUser, Scalar, TemporalData, TemporalDataUser
from .features import ShareAllocationModel
from .structure import Element, ElementModel, FlowSystemModel, Submodel, register_class_for_io
=======
from . import io as fx_io
from .core import PeriodicDataUser, Scalar, TemporalData, TemporalDataUser
from .features import ShareAllocationModel
from .structure import Element, ElementContainer, ElementModel, FlowSystemModel, Submodel, register_class_for_io
>>>>>>> 28f0472d

if TYPE_CHECKING:
    from collections.abc import Iterator

    from .flow_system import FlowSystem

logger = logging.getLogger('flixopt')


@register_class_for_io
class Effect(Element):
    """
    Represents system-wide impacts like costs, emissions, resource consumption, or other effects.

    Effects capture the broader impacts of system operation and investment decisions beyond
    the primary energy/material flows. Each Effect accumulates contributions from Components,
    Flows, and other system elements. One Effect is typically chosen as the optimization
    objective, while others can serve as constraints or tracking metrics.

    Effects support comprehensive modeling including operational and investment contributions,
    cross-effect relationships (e.g., carbon pricing), and flexible constraint formulation.

    Args:
        label: The label of the Element. Used to identify it in the FlowSystem.
        unit: The unit of the effect (e.g., '€', 'kg_CO2', 'kWh_primary', 'm²').
            This is informative only and does not affect optimization calculations.
        description: Descriptive name explaining what this effect represents.
        is_standard: If True, this is a standard effect allowing direct value input
            without effect dictionaries. Used for simplified effect specification (and less boilerplate code).
        is_objective: If True, this effect serves as the optimization objective function.
            Only one effect can be marked as objective per optimization.
        share_from_temporal: Temporal cross-effect contributions.
            Maps temporal contributions from other effects to this effect
        share_from_periodic: Periodic cross-effect contributions.
            Maps periodic contributions from other effects to this effect.
        minimum_temporal: Minimum allowed total contribution across all timesteps.
        maximum_temporal: Maximum allowed total contribution across all timesteps.
        minimum_per_hour: Minimum allowed contribution per hour.
        maximum_per_hour: Maximum allowed contribution per hour.
        minimum_periodic: Minimum allowed total periodic contribution.
        maximum_periodic: Maximum allowed total periodic contribution.
        minimum_total: Minimum allowed total effect (temporal + periodic combined).
        maximum_total: Maximum allowed total effect (temporal + periodic combined).
        meta_data: Used to store additional information. Not used internally but saved
            in results. Only use Python native types.

    **Deprecated Parameters** (for backwards compatibility):
        minimum_operation: Use `minimum_temporal` instead.
        maximum_operation: Use `maximum_temporal` instead.
        minimum_invest: Use `minimum_periodic` instead.
        maximum_invest: Use `maximum_periodic` instead.
        minimum_operation_per_hour: Use `minimum_per_hour` instead.
        maximum_operation_per_hour: Use `maximum_per_hour` instead.

    Examples:
        Basic cost objective:

        ```python
        cost_effect = Effect(
            label='system_costs',
            unit='€',
            description='Total system costs',
            is_objective=True,
        )
        ```

        CO2 emissions:

        ```python
        co2_effect = Effect(
            label='CO2',
            unit='kg_CO2',
            description='Carbon dioxide emissions',
            maximum_total=1_000_000,  # 1000 t CO2 annual limit
        )
        ```

        Land use constraint:

        ```python
        land_use = Effect(
            label='land_usage',
            unit='m²',
            description='Land area requirement',
            maximum_total=50_000,  # Maximum 5 hectares available
        )
        ```

        Primary energy tracking:

        ```python
        primary_energy = Effect(
            label='primary_energy',
            unit='kWh_primary',
            description='Primary energy consumption',
        )
        ```

       Cost objective with carbon and primary energy pricing:

        ```python
        cost_effect = Effect(
            label='system_costs',
            unit='€',
            description='Total system costs',
            is_objective=True,
            share_from_temporal={
                'primary_energy': 0.08,  # 0.08 €/kWh_primary
                'CO2': 0.2,  # Carbon pricing: 0.2 €/kg_CO2 into costs if used on a cost effect
            },
        )
        ```

        Water consumption with tiered constraints:

        ```python
        water_usage = Effect(
            label='water_consumption',
            unit='m³',
            description='Industrial water usage',
            minimum_per_hour=10,  # Minimum 10 m³/h for process stability
            maximum_per_hour=500,  # Maximum 500 m³/h capacity limit
            maximum_total=100_000,  # Annual permit limit: 100,000 m³
        )
        ```

    Note:
        Effect bounds can be None to indicate no constraint in that direction.

        Cross-effect relationships enable sophisticated modeling like carbon pricing,
        resource valuation, or multi-criteria optimization with weighted objectives.

        The unit field is purely informational - ensure dimensional consistency
        across all contributions to each effect manually.

        Effects are accumulated as:
        - Total = Σ(temporal contributions) + Σ(periodic contributions)

    """

    submodel: EffectModel | None

    def __init__(
        self,
        label: str,
        unit: str,
        description: str,
        meta_data: dict | None = None,
        is_standard: bool = False,
        is_objective: bool = False,
<<<<<<< HEAD
        specific_share_to_other_effects_operation: TemporalEffectsUser | None = None,
        specific_share_to_other_effects_invest: NonTemporalEffectsUser | None = None,
        minimum_operation: Scalar | None = None,
        maximum_operation: Scalar | None = None,
        minimum_invest: Scalar | None = None,
        maximum_invest: Scalar | None = None,
        minimum_operation_per_hour: TemporalDataUser | None = None,
        maximum_operation_per_hour: TemporalDataUser | None = None,
=======
        share_from_temporal: TemporalEffectsUser | None = None,
        share_from_periodic: PeriodicEffectsUser | None = None,
        minimum_temporal: PeriodicEffectsUser | None = None,
        maximum_temporal: PeriodicEffectsUser | None = None,
        minimum_periodic: PeriodicEffectsUser | None = None,
        maximum_periodic: PeriodicEffectsUser | None = None,
        minimum_per_hour: TemporalDataUser | None = None,
        maximum_per_hour: TemporalDataUser | None = None,
>>>>>>> 28f0472d
        minimum_total: Scalar | None = None,
        maximum_total: Scalar | None = None,
        **kwargs,
    ):
        super().__init__(label, meta_data=meta_data)
        self.unit = unit
        self.description = description
        self.is_standard = is_standard
        self.is_objective = is_objective
<<<<<<< HEAD
        self.specific_share_to_other_effects_operation: TemporalEffectsUser = (
            specific_share_to_other_effects_operation if specific_share_to_other_effects_operation is not None else {}
        )
        self.specific_share_to_other_effects_invest: NonTemporalEffectsUser = (
            specific_share_to_other_effects_invest if specific_share_to_other_effects_invest is not None else {}
        )
        self.minimum_operation = minimum_operation
        self.maximum_operation = maximum_operation
        self.minimum_operation_per_hour = minimum_operation_per_hour
        self.maximum_operation_per_hour = maximum_operation_per_hour
        self.minimum_invest = minimum_invest
        self.maximum_invest = maximum_invest
        self.minimum_total = minimum_total
        self.maximum_total = maximum_total

    def transform_data(self, flow_system: FlowSystem, name_prefix: str = '') -> None:
        self.minimum_operation_per_hour = flow_system.fit_to_model_coords(
            f'{self.label_full}|minimum_operation_per_hour', self.minimum_operation_per_hour
        )

        self.maximum_operation_per_hour = flow_system.fit_to_model_coords(
            f'{self.label_full}|maximum_operation_per_hour', self.maximum_operation_per_hour
=======
        self.share_from_temporal: TemporalEffectsUser = share_from_temporal if share_from_temporal is not None else {}
        self.share_from_periodic: PeriodicEffectsUser = share_from_periodic if share_from_periodic is not None else {}

        # Handle backwards compatibility for deprecated parameters using centralized helper
        minimum_temporal = self._handle_deprecated_kwarg(
            kwargs, 'minimum_operation', 'minimum_temporal', minimum_temporal
        )
        maximum_temporal = self._handle_deprecated_kwarg(
            kwargs, 'maximum_operation', 'maximum_temporal', maximum_temporal
        )
        minimum_periodic = self._handle_deprecated_kwarg(kwargs, 'minimum_invest', 'minimum_periodic', minimum_periodic)
        maximum_periodic = self._handle_deprecated_kwarg(kwargs, 'maximum_invest', 'maximum_periodic', maximum_periodic)
        minimum_per_hour = self._handle_deprecated_kwarg(
            kwargs, 'minimum_operation_per_hour', 'minimum_per_hour', minimum_per_hour
        )
        maximum_per_hour = self._handle_deprecated_kwarg(
            kwargs, 'maximum_operation_per_hour', 'maximum_per_hour', maximum_per_hour
        )

        # Validate any remaining unexpected kwargs
        self._validate_kwargs(kwargs)

        # Set attributes directly
        self.minimum_temporal = minimum_temporal
        self.maximum_temporal = maximum_temporal
        self.minimum_periodic = minimum_periodic
        self.maximum_periodic = maximum_periodic
        self.minimum_per_hour = minimum_per_hour
        self.maximum_per_hour = maximum_per_hour
        self.minimum_total = minimum_total
        self.maximum_total = maximum_total

    # Backwards compatible properties (deprecated)
    @property
    def minimum_operation(self):
        """DEPRECATED: Use 'minimum_temporal' property instead."""
        warnings.warn(
            "Property 'minimum_operation' is deprecated. Use 'minimum_temporal' instead.",
            DeprecationWarning,
            stacklevel=2,
        )
        return self.minimum_temporal

    @minimum_operation.setter
    def minimum_operation(self, value):
        """DEPRECATED: Use 'minimum_temporal' property instead."""
        warnings.warn(
            "Property 'minimum_operation' is deprecated. Use 'minimum_temporal' instead.",
            DeprecationWarning,
            stacklevel=2,
        )
        self.minimum_temporal = value

    @property
    def maximum_operation(self):
        """DEPRECATED: Use 'maximum_temporal' property instead."""
        warnings.warn(
            "Property 'maximum_operation' is deprecated. Use 'maximum_temporal' instead.",
            DeprecationWarning,
            stacklevel=2,
        )
        return self.maximum_temporal

    @maximum_operation.setter
    def maximum_operation(self, value):
        """DEPRECATED: Use 'maximum_temporal' property instead."""
        warnings.warn(
            "Property 'maximum_operation' is deprecated. Use 'maximum_temporal' instead.",
            DeprecationWarning,
            stacklevel=2,
        )
        self.maximum_temporal = value

    @property
    def minimum_invest(self):
        """DEPRECATED: Use 'minimum_periodic' property instead."""
        warnings.warn(
            "Property 'minimum_invest' is deprecated. Use 'minimum_periodic' instead.",
            DeprecationWarning,
            stacklevel=2,
        )
        return self.minimum_periodic

    @minimum_invest.setter
    def minimum_invest(self, value):
        """DEPRECATED: Use 'minimum_periodic' property instead."""
        warnings.warn(
            "Property 'minimum_invest' is deprecated. Use 'minimum_periodic' instead.",
            DeprecationWarning,
            stacklevel=2,
        )
        self.minimum_periodic = value

    @property
    def maximum_invest(self):
        """DEPRECATED: Use 'maximum_periodic' property instead."""
        warnings.warn(
            "Property 'maximum_invest' is deprecated. Use 'maximum_periodic' instead.",
            DeprecationWarning,
            stacklevel=2,
        )
        return self.maximum_periodic

    @maximum_invest.setter
    def maximum_invest(self, value):
        """DEPRECATED: Use 'maximum_periodic' property instead."""
        warnings.warn(
            "Property 'maximum_invest' is deprecated. Use 'maximum_periodic' instead.",
            DeprecationWarning,
            stacklevel=2,
>>>>>>> 28f0472d
        )
        self.maximum_periodic = value

<<<<<<< HEAD
        self.specific_share_to_other_effects_operation = flow_system.fit_effects_to_model_coords(
            f'{self.label_full}|operation->', self.specific_share_to_other_effects_operation, 'operation'
=======
    @property
    def minimum_operation_per_hour(self):
        """DEPRECATED: Use 'minimum_per_hour' property instead."""
        warnings.warn(
            "Property 'minimum_operation_per_hour' is deprecated. Use 'minimum_per_hour' instead.",
            DeprecationWarning,
            stacklevel=2,
>>>>>>> 28f0472d
        )
        return self.minimum_per_hour

    @minimum_operation_per_hour.setter
    def minimum_operation_per_hour(self, value):
        """DEPRECATED: Use 'minimum_per_hour' property instead."""
        warnings.warn(
            "Property 'minimum_operation_per_hour' is deprecated. Use 'minimum_per_hour' instead.",
            DeprecationWarning,
            stacklevel=2,
        )
        self.minimum_per_hour = value

<<<<<<< HEAD
        self.minimum_operation = flow_system.fit_to_model_coords(
            f'{self.label_full}|minimum_operation', self.minimum_operation, dims=['year', 'scenario']
        )
        self.maximum_operation = flow_system.fit_to_model_coords(
            f'{self.label_full}|maximum_operation', self.maximum_operation, dims=['year', 'scenario']
        )
        self.minimum_invest = flow_system.fit_to_model_coords(
            f'{self.label_full}|minimum_invest', self.minimum_invest, dims=['year', 'scenario']
        )
        self.maximum_invest = flow_system.fit_to_model_coords(
            f'{self.label_full}|maximum_invest', self.maximum_invest, dims=['year', 'scenario']
        )
        self.minimum_total = flow_system.fit_to_model_coords(
            f'{self.label_full}|minimum_total',
            self.minimum_total,
            dims=['year', 'scenario'],
        )
        self.maximum_total = flow_system.fit_to_model_coords(
            f'{self.label_full}|maximum_total', self.maximum_total, dims=['year', 'scenario']
        )
        self.specific_share_to_other_effects_invest = flow_system.fit_effects_to_model_coords(
            f'{self.label_full}|invest->',
            self.specific_share_to_other_effects_invest,
            'invest',
            dims=['year', 'scenario'],
=======
    @property
    def maximum_operation_per_hour(self):
        """DEPRECATED: Use 'maximum_per_hour' property instead."""
        warnings.warn(
            "Property 'maximum_operation_per_hour' is deprecated. Use 'maximum_per_hour' instead.",
            DeprecationWarning,
            stacklevel=2,
        )
        return self.maximum_per_hour

    @maximum_operation_per_hour.setter
    def maximum_operation_per_hour(self, value):
        """DEPRECATED: Use 'maximum_per_hour' property instead."""
        warnings.warn(
            "Property 'maximum_operation_per_hour' is deprecated. Use 'maximum_per_hour' instead.",
            DeprecationWarning,
            stacklevel=2,
        )
        self.maximum_per_hour = value

    def transform_data(self, flow_system: FlowSystem, name_prefix: str = '') -> None:
        prefix = '|'.join(filter(None, [name_prefix, self.label_full]))
        self.minimum_per_hour = flow_system.fit_to_model_coords(f'{prefix}|minimum_per_hour', self.minimum_per_hour)

        self.maximum_per_hour = flow_system.fit_to_model_coords(f'{prefix}|maximum_per_hour', self.maximum_per_hour)

        self.share_from_temporal = flow_system.fit_effects_to_model_coords(
            label_prefix=None,
            effect_values=self.share_from_temporal,
            label_suffix=f'(temporal)->{prefix}(temporal)',
            dims=['time', 'period', 'scenario'],
        )
        self.share_from_periodic = flow_system.fit_effects_to_model_coords(
            label_prefix=None,
            effect_values=self.share_from_periodic,
            label_suffix=f'(periodic)->{prefix}(periodic)',
            dims=['period', 'scenario'],
        )

        self.minimum_temporal = flow_system.fit_to_model_coords(
            f'{prefix}|minimum_temporal', self.minimum_temporal, dims=['period', 'scenario']
        )
        self.maximum_temporal = flow_system.fit_to_model_coords(
            f'{prefix}|maximum_temporal', self.maximum_temporal, dims=['period', 'scenario']
        )
        self.minimum_periodic = flow_system.fit_to_model_coords(
            f'{prefix}|minimum_periodic', self.minimum_periodic, dims=['period', 'scenario']
        )
        self.maximum_periodic = flow_system.fit_to_model_coords(
            f'{prefix}|maximum_periodic', self.maximum_periodic, dims=['period', 'scenario']
        )
        self.minimum_total = flow_system.fit_to_model_coords(
            f'{prefix}|minimum_total',
            self.minimum_total,
            dims=['period', 'scenario'],
        )
        self.maximum_total = flow_system.fit_to_model_coords(
            f'{prefix}|maximum_total', self.maximum_total, dims=['period', 'scenario']
>>>>>>> 28f0472d
        )

    def create_model(self, model: FlowSystemModel) -> EffectModel:
        self._plausibility_checks()
        self.submodel = EffectModel(model, self)
        return self.submodel

    def _plausibility_checks(self) -> None:
        # TODO: Check for plausibility
        pass


class EffectModel(ElementModel):
    element: Effect  # Type hint

    def __init__(self, model: FlowSystemModel, element: Effect):
        super().__init__(model, element)

    def _do_modeling(self):
        self.total: linopy.Variable | None = None
<<<<<<< HEAD
        self.invest: ShareAllocationModel = self.add_submodels(
            ShareAllocationModel(
                model=self._model,
                dims=('year', 'scenario'),
                label_of_element=self.label_of_element,
                label_of_model=f'{self.label_of_model}(invest)',
                total_max=self.element.maximum_invest,
                total_min=self.element.minimum_invest,
            ),
            short_name='invest',
        )

        self.operation: ShareAllocationModel = self.add_submodels(
            ShareAllocationModel(
                model=self._model,
                dims=('time', 'year', 'scenario'),
                label_of_element=self.label_of_element,
                label_of_model=f'{self.label_of_model}(operation)',
                total_max=self.element.maximum_operation,
                total_min=self.element.minimum_operation,
                min_per_hour=self.element.minimum_operation_per_hour
                if self.element.minimum_operation_per_hour is not None
                else None,
                max_per_hour=self.element.maximum_operation_per_hour
                if self.element.maximum_operation_per_hour is not None
                else None,
            ),
            short_name='operation',
        )

        self.total = self.add_variables(
            lower=self.element.minimum_total if self.element.minimum_total is not None else -np.inf,
            upper=self.element.maximum_total if self.element.maximum_total is not None else np.inf,
            coords=self._model.get_coords(['year', 'scenario']),
            short_name='total',
=======
        self.periodic: ShareAllocationModel = self.add_submodels(
            ShareAllocationModel(
                model=self._model,
                dims=('period', 'scenario'),
                label_of_element=self.label_of_element,
                label_of_model=f'{self.label_of_model}(periodic)',
                total_max=self.element.maximum_periodic,
                total_min=self.element.minimum_periodic,
            ),
            short_name='periodic',
        )

        self.temporal: ShareAllocationModel = self.add_submodels(
            ShareAllocationModel(
                model=self._model,
                dims=('time', 'period', 'scenario'),
                label_of_element=self.label_of_element,
                label_of_model=f'{self.label_of_model}(temporal)',
                total_max=self.element.maximum_temporal,
                total_min=self.element.minimum_temporal,
                min_per_hour=self.element.minimum_per_hour if self.element.minimum_per_hour is not None else None,
                max_per_hour=self.element.maximum_per_hour if self.element.maximum_per_hour is not None else None,
            ),
            short_name='temporal',
        )

        self.total = self.add_variables(
            lower=self.element.minimum_total if self.element.minimum_total is not None else -np.inf,
            upper=self.element.maximum_total if self.element.maximum_total is not None else np.inf,
            coords=self._model.get_coords(['period', 'scenario']),
            name=self.label_full,
        )

        self.add_constraints(
            self.total == self.temporal.total + self.periodic.total, name=self.label_full, short_name='total'
>>>>>>> 28f0472d
        )

        self.add_constraints(self.total == self.operation.total + self.invest.total, short_name='total')


TemporalEffectsUser = TemporalDataUser | dict[str, TemporalDataUser]  # User-specified Shares to Effects
""" This datatype is used to define a temporal share to an effect by a certain attribute. """

NonTemporalEffectsUser = NonTemporalDataUser | dict[str, NonTemporalDataUser]  # User-specified Shares to Effects
""" This datatype is used to define a scalar share to an effect by a certain attribute. """

<<<<<<< HEAD
TemporalEffects = dict[str, TemporalData]  # User-specified Shares to Effects
""" This datatype is used internally to handle temporal shares to an effect. """

NonTemporalEffects = dict[str, Scalar]
""" This datatype is used internally to handle scalar shares to an effect. """

EffectExpr = dict[str, linopy.LinearExpression]  # Used to create Shares
=======
TemporalEffectsUser = TemporalDataUser | dict[str, TemporalDataUser]  # User-specified Shares to Effects
""" This datatype is used to define a temporal share to an effect by a certain attribute. """

PeriodicEffectsUser = PeriodicDataUser | dict[str, PeriodicDataUser]  # User-specified Shares to Effects
""" This datatype is used to define a scalar share to an effect by a certain attribute. """

TemporalEffects = dict[str, TemporalData]  # User-specified Shares to Effects
""" This datatype is used internally to handle temporal shares to an effect. """

PeriodicEffects = dict[str, Scalar]
""" This datatype is used internally to handle scalar shares to an effect. """
>>>>>>> 28f0472d

EffectExpr = dict[str, linopy.LinearExpression]  # Used to create Shares


class EffectCollection(ElementContainer[Effect]):
    """
    Handling all Effects
    """

    submodel: EffectCollectionModel | None

    def __init__(self, *effects: Effect):
        super().__init__(element_type_name='effects')
        self._standard_effect: Effect | None = None
        self._objective_effect: Effect | None = None

<<<<<<< HEAD
        self.submodel: EffectCollectionModel | None = None
=======
        self.submodel = None
>>>>>>> 28f0472d
        self.add_effects(*effects)

    def create_model(self, model: FlowSystemModel) -> EffectCollectionModel:
        self._plausibility_checks()
        self.submodel = EffectCollectionModel(model, self)
        return self.submodel

    def add_effects(self, *effects: Effect) -> None:
        for effect in list(effects):
            if effect in self:
                raise ValueError(f'Effect with label "{effect.label=}" already added!')
            if effect.is_standard:
                self.standard_effect = effect
            if effect.is_objective:
                self.objective_effect = effect
            self.add(effect)  # Use the inherited add() method from ElementContainer
            logger.info(f'Registered new Effect: {effect.label}')

    def create_effect_values_dict(
<<<<<<< HEAD
        self, effect_values_user: NonTemporalEffectsUser | TemporalEffectsUser
    ) -> dict[str, Scalar | TemporalDataUser] | None:
        """
        Converts effect values into a dictionary. If a scalar is provided, it is associated with a default effect type.

        Examples
        --------
        effect_values_user = 20                             -> {None: 20}
        effect_values_user = None                           -> None
        effect_values_user = {effect1: 20, effect2: 0.3}    -> {effect1: 20, effect2: 0.3}

        Returns
        -------
        dict or None
            A dictionary with None or Effect as the key, or None if input is None.
=======
        self, effect_values_user: PeriodicEffectsUser | TemporalEffectsUser
    ) -> dict[str, Scalar | TemporalDataUser] | None:
        """Converts effect values into a dictionary. If a scalar is provided, it is associated with a default effect type.

        Examples:
            ```python
            effect_values_user = 20                               -> {'<standard_effect_label>': 20}
            effect_values_user = {None: 20}                       -> {'<standard_effect_label>': 20}
            effect_values_user = None                             -> None
            effect_values_user = {'effect1': 20, 'effect2': 0.3}  -> {'effect1': 20, 'effect2': 0.3}
            ```

        Returns:
            A dictionary keyed by effect label, or None if input is None.
            Note: a standard effect must be defined when passing scalars or None labels.
>>>>>>> 28f0472d
        """

        def get_effect_label(eff: Effect | str) -> str:
            """Temporary function to get the label of an effect and warn for deprecation"""
            if isinstance(eff, Effect):
                warnings.warn(
                    f'The use of effect objects when specifying EffectValues is deprecated. '
                    f'Use the label of the effect instead. Used effect: {eff.label_full}',
                    UserWarning,
                    stacklevel=2,
                )
                return eff.label
            elif eff is None:
                return self.standard_effect.label
            else:
                return eff

        if effect_values_user is None:
            return None
        if isinstance(effect_values_user, dict):
            return {get_effect_label(effect): value for effect, value in effect_values_user.items()}
        return {self.standard_effect.label: effect_values_user}

    def _plausibility_checks(self) -> None:
        # Check circular loops in effects:
<<<<<<< HEAD
        operation, invest = self.calculate_effect_share_factors()

        operation_cycles = detect_cycles(tuples_to_adjacency_list([key for key in operation]))
        invest_cycles = detect_cycles(tuples_to_adjacency_list([key for key in invest]))

        if operation_cycles:
            cycle_str = '\n'.join([' -> '.join(cycle) for cycle in operation_cycles])
            raise ValueError(f'Error: circular operation-shares detected:\n{cycle_str}')

        if invest_cycles:
            cycle_str = '\n'.join([' -> '.join(cycle) for cycle in invest_cycles])
            raise ValueError(f'Error: circular invest-shares detected:\n{cycle_str}')
=======
        temporal, periodic = self.calculate_effect_share_factors()

        # Validate all referenced effects (both sources and targets) exist
        edges = list(temporal.keys()) + list(periodic.keys())
        unknown_sources = {src for src, _ in edges if src not in self}
        unknown_targets = {tgt for _, tgt in edges if tgt not in self}
        unknown = unknown_sources | unknown_targets
        if unknown:
            raise KeyError(f'Unknown effects used in effect share mappings: {sorted(unknown)}')

        temporal_cycles = detect_cycles(tuples_to_adjacency_list([key for key in temporal]))
        periodic_cycles = detect_cycles(tuples_to_adjacency_list([key for key in periodic]))

        if temporal_cycles:
            cycle_str = '\n'.join([' -> '.join(cycle) for cycle in temporal_cycles])
            raise ValueError(f'Error: circular temporal-shares detected:\n{cycle_str}')

        if periodic_cycles:
            cycle_str = '\n'.join([' -> '.join(cycle) for cycle in periodic_cycles])
            raise ValueError(f'Error: circular periodic-shares detected:\n{cycle_str}')
>>>>>>> 28f0472d

    def __getitem__(self, effect: str | Effect | None) -> Effect:
        """
        Get an effect by label, or return the standard effect if None is passed

        Raises:
            KeyError: If no effect with the given label is found.
            KeyError: If no standard effect is specified.
        """
        if effect is None:
            return self.standard_effect
        if isinstance(effect, Effect):
            if effect in self:
                return effect
            else:
                raise KeyError(f'Effect {effect} not found!')
        try:
            return super().__getitem__(effect)  # Leverage ContainerMixin suggestions
        except KeyError as e:
            # Extract the original message and append context for cleaner output
            original_msg = str(e).strip('\'"')
            raise KeyError(f'{original_msg} Add the effect to the FlowSystem first.') from None

    def __iter__(self) -> Iterator[str]:
        return iter(self.keys())  # Iterate over keys like a normal dict

    def __contains__(self, item: str | Effect) -> bool:
        """Check if the effect exists. Checks for label or object"""
        if isinstance(item, str):
            return super().__contains__(item)  # Check if the label exists
        elif isinstance(item, Effect):
<<<<<<< HEAD
            if item.label_full in self.effects:
                return True
            if item in self.effects.values():  # Check if the object exists
                return True
=======
            return item.label_full in self and self[item.label_full] is item
>>>>>>> 28f0472d
        return False

    @property
    def standard_effect(self) -> Effect:
        if self._standard_effect is None:
            raise KeyError(
                'No standard-effect specified! Either set an effect through is_standard=True '
                'or pass a mapping when specifying effect values: {effect_label: value}.'
            )
        return self._standard_effect

    @standard_effect.setter
    def standard_effect(self, value: Effect) -> None:
        if self._standard_effect is not None:
            raise ValueError(f'A standard-effect already exists! ({self._standard_effect.label=})')
        self._standard_effect = value

    @property
    def objective_effect(self) -> Effect:
        if self._objective_effect is None:
            raise KeyError('No objective-effect specified!')
        return self._objective_effect

    @objective_effect.setter
    def objective_effect(self, value: Effect) -> None:
        if self._objective_effect is not None:
            raise ValueError(f'An objective-effect already exists! ({self._objective_effect.label=})')
        self._objective_effect = value

    def calculate_effect_share_factors(
        self,
    ) -> tuple[
        dict[tuple[str, str], xr.DataArray],
        dict[tuple[str, str], xr.DataArray],
    ]:
<<<<<<< HEAD
        shares_invest = {}
        for name, effect in self.effects.items():
            if effect.specific_share_to_other_effects_invest:
                shares_invest[name] = {
                    target: data for target, data in effect.specific_share_to_other_effects_invest.items()
                }
        shares_invest = calculate_all_conversion_paths(shares_invest)

        shares_operation = {}
        for name, effect in self.effects.items():
            if effect.specific_share_to_other_effects_operation:
                shares_operation[name] = {
                    target: data for target, data in effect.specific_share_to_other_effects_operation.items()
                }
        shares_operation = calculate_all_conversion_paths(shares_operation)

        return shares_operation, shares_invest
=======
        shares_periodic = {}
        for name, effect in self.items():
            if effect.share_from_periodic:
                for source, data in effect.share_from_periodic.items():
                    if source not in shares_periodic:
                        shares_periodic[source] = {}
                    shares_periodic[source][name] = data
        shares_periodic = calculate_all_conversion_paths(shares_periodic)

        shares_temporal = {}
        for name, effect in self.items():
            if effect.share_from_temporal:
                for source, data in effect.share_from_temporal.items():
                    if source not in shares_temporal:
                        shares_temporal[source] = {}
                    shares_temporal[source][name] = data
        shares_temporal = calculate_all_conversion_paths(shares_temporal)

        return shares_temporal, shares_periodic
>>>>>>> 28f0472d


class EffectCollectionModel(Submodel):
    """
    Handling all Effects
    """

    def __init__(self, model: FlowSystemModel, effects: EffectCollection):
        self.effects = effects
        self.penalty: ShareAllocationModel | None = None
        super().__init__(model, label_of_element='Effects')

    def add_share_to_effects(
        self,
        name: str,
        expressions: EffectExpr,
<<<<<<< HEAD
        target: Literal['operation', 'invest'],
    ) -> None:
        for effect, expression in expressions.items():
            if target == 'operation':
                self.effects[effect].submodel.operation.add_share(
                    name,
                    expression,
                    dims=('time', 'year', 'scenario'),
                )
            elif target == 'invest':
                self.effects[effect].submodel.invest.add_share(
                    name,
                    expression,
                    dims=('year', 'scenario'),
=======
        target: Literal['temporal', 'periodic'],
    ) -> None:
        for effect, expression in expressions.items():
            if target == 'temporal':
                self.effects[effect].submodel.temporal.add_share(
                    name,
                    expression,
                    dims=('time', 'period', 'scenario'),
                )
            elif target == 'periodic':
                self.effects[effect].submodel.periodic.add_share(
                    name,
                    expression,
                    dims=('period', 'scenario'),
>>>>>>> 28f0472d
                )
            else:
                raise ValueError(f'Target {target} not supported!')

    def add_share_to_penalty(self, name: str, expression: linopy.LinearExpression) -> None:
        if expression.ndim != 0:
            raise TypeError(f'Penalty shares must be scalar expressions! ({expression.ndim=})')
        self.penalty.add_share(name, expression, dims=())

    def _do_modeling(self):
        super()._do_modeling()
<<<<<<< HEAD
        for effect in self.effects:
=======
        for effect in self.effects.values():
>>>>>>> 28f0472d
            effect.create_model(self._model)
        self.penalty = self.add_submodels(
            ShareAllocationModel(self._model, dims=(), label_of_element='Penalty'),
            short_name='penalty',
        )

        self._add_share_between_effects()

        self._model.add_objective(
            (self.effects.objective_effect.submodel.total * self._model.weights).sum() + self.penalty.total.sum()
        )

    def _add_share_between_effects(self):
<<<<<<< HEAD
        for origin_effect in self.effects:
            # 1. operation: -> hier sind es Zeitreihen (share_TS)
            for target_effect, time_series in origin_effect.specific_share_to_other_effects_operation.items():
                self.effects[target_effect].submodel.operation.add_share(
                    origin_effect.submodel.operation.label_full,
                    origin_effect.submodel.operation.total_per_timestep * time_series,
                    dims=('time', 'year', 'scenario'),
                )
            # 2. invest:    -> hier ist es Scalar (share)
            for target_effect, factor in origin_effect.specific_share_to_other_effects_invest.items():
                self.effects[target_effect].submodel.invest.add_share(
                    origin_effect.submodel.invest.label_full,
                    origin_effect.submodel.invest.total * factor,
                    dims=('year', 'scenario'),
=======
        for target_effect in self.effects.values():
            # 1. temporal: <- receiving temporal shares from other effects
            for source_effect, time_series in target_effect.share_from_temporal.items():
                target_effect.submodel.temporal.add_share(
                    self.effects[source_effect].submodel.temporal.label_full,
                    self.effects[source_effect].submodel.temporal.total_per_timestep * time_series,
                    dims=('time', 'period', 'scenario'),
                )
            # 2. periodic: <- receiving periodic shares from other effects
            for source_effect, factor in target_effect.share_from_periodic.items():
                target_effect.submodel.periodic.add_share(
                    self.effects[source_effect].submodel.periodic.label_full,
                    self.effects[source_effect].submodel.periodic.total * factor,
                    dims=('period', 'scenario'),
>>>>>>> 28f0472d
                )


def calculate_all_conversion_paths(
<<<<<<< HEAD
    conversion_dict: dict[str, dict[str, xr.DataArray]],
=======
    conversion_dict: dict[str, dict[str, Scalar | xr.DataArray]],
>>>>>>> 28f0472d
) -> dict[tuple[str, str], xr.DataArray]:
    """
    Calculates all possible direct and indirect conversion factors between units/domains.
    This function uses Breadth-First Search (BFS) to find all possible conversion paths
    between different units or domains in a conversion graph. It computes both direct
    conversions (explicitly provided in the input) and indirect conversions (derived
    through intermediate units).
    Args:
        conversion_dict: A nested dictionary where:
            - Outer keys represent origin units/domains
            - Inner dictionaries map target units/domains to their conversion factors
            - Conversion factors can be integers, floats, or numpy arrays
    Returns:
        A dictionary mapping (origin, target) tuples to their respective conversion factors.
        Each key is a tuple of strings representing the origin and target units/domains.
        Each value is the conversion factor (int, float, or numpy array) from origin to target.
    """
    # Initialize the result dictionary to accumulate all paths
    result = {}

    # Add direct connections to the result first
    for origin, targets in conversion_dict.items():
        for target, factor in targets.items():
            result[(origin, target)] = factor

    # Track all paths by keeping path history to avoid cycles
    # Iterate over each domain in the dictionary
    for origin in conversion_dict:
        # Keep track of visited paths to avoid repeating calculations
        processed_paths = set()
        # Use a queue with (current_domain, factor, path_history)
<<<<<<< HEAD
        queue = [(origin, 1, [origin])]

        while queue:
            current_domain, factor, path = queue.pop(0)
=======
        queue = deque([(origin, 1, [origin])])

        while queue:
            current_domain, factor, path = queue.popleft()
>>>>>>> 28f0472d

            # Skip if we've processed this exact path before
            path_key = tuple(path)
            if path_key in processed_paths:
                continue
            processed_paths.add(path_key)

            # Iterate over the neighbors of the current domain
            for target, conversion_factor in conversion_dict.get(current_domain, {}).items():
                # Skip if target would create a cycle
                if target in path:
                    continue

                # Calculate the indirect conversion factor
                indirect_factor = factor * conversion_factor
                new_path = path + [target]

                # Only consider paths starting at origin and ending at some target
                if len(new_path) > 2 and new_path[0] == origin:
                    # Update the result dictionary - accumulate factors from different paths
                    if (origin, target) in result:
                        result[(origin, target)] = result[(origin, target)] + indirect_factor
                    else:
                        result[(origin, target)] = indirect_factor

                # Add new path to queue for further exploration
                queue.append((target, indirect_factor, new_path))

    # Convert all values to DataArrays
    result = {key: value if isinstance(value, xr.DataArray) else xr.DataArray(value) for key, value in result.items()}

    return result


def detect_cycles(graph: dict[str, list[str]]) -> list[list[str]]:
    """
    Detects cycles in a directed graph using DFS.

    Args:
        graph: Adjacency list representation of the graph

    Returns:
        List of cycles found, where each cycle is a list of nodes
    """
    # Track nodes in current recursion stack
    visiting = set()
    # Track nodes that have been fully explored
    visited = set()
    # Store all found cycles
    cycles = []

    def dfs_find_cycles(node, path=None):
        if path is None:
            path = []

        # Current path to this node
        current_path = path + [node]
        # Add node to current recursion stack
        visiting.add(node)

        # Check all neighbors
        for neighbor in graph.get(node, []):
            # If neighbor is in current path, we found a cycle
            if neighbor in visiting:
                # Get the cycle by extracting the relevant portion of the path
                cycle_start = current_path.index(neighbor)
                cycle = current_path[cycle_start:] + [neighbor]
                cycles.append(cycle)
            # If neighbor hasn't been fully explored, check it
            elif neighbor not in visited:
                dfs_find_cycles(neighbor, current_path)

        # Remove node from current path and mark as fully explored
        visiting.remove(node)
        visited.add(node)

    # Check each unvisited node
    for node in graph:
        if node not in visited:
            dfs_find_cycles(node)

    return cycles


def tuples_to_adjacency_list(edges: list[tuple[str, str]]) -> dict[str, list[str]]:
    """
    Converts a list of edge tuples (source, target) to an adjacency list representation.

    Args:
        edges: List of (source, target) tuples representing directed edges

    Returns:
        Dictionary mapping each source node to a list of its target nodes
    """
    graph = {}

    for source, target in edges:
        if source not in graph:
            graph[source] = []
        graph[source].append(target)

        # Ensure target nodes with no outgoing edges are in the graph
        if target not in graph:
            graph[target] = []

<<<<<<< HEAD
    return graph
=======
    return graph


# Backward compatibility aliases
NonTemporalEffectsUser = PeriodicEffectsUser
NonTemporalEffects = PeriodicEffects
>>>>>>> 28f0472d
<|MERGE_RESOLUTION|>--- conflicted
+++ resolved
@@ -9,27 +9,17 @@
 
 import logging
 import warnings
-<<<<<<< HEAD
-from collections.abc import Iterator
-=======
 from collections import deque
->>>>>>> 28f0472d
 from typing import TYPE_CHECKING, Literal
 
 import linopy
 import numpy as np
 import xarray as xr
 
-<<<<<<< HEAD
-from .core import NonTemporalDataUser, Scalar, TemporalData, TemporalDataUser
-from .features import ShareAllocationModel
-from .structure import Element, ElementModel, FlowSystemModel, Submodel, register_class_for_io
-=======
 from . import io as fx_io
 from .core import PeriodicDataUser, Scalar, TemporalData, TemporalDataUser
 from .features import ShareAllocationModel
 from .structure import Element, ElementContainer, ElementModel, FlowSystemModel, Submodel, register_class_for_io
->>>>>>> 28f0472d
 
 if TYPE_CHECKING:
     from collections.abc import Iterator
@@ -180,16 +170,6 @@
         meta_data: dict | None = None,
         is_standard: bool = False,
         is_objective: bool = False,
-<<<<<<< HEAD
-        specific_share_to_other_effects_operation: TemporalEffectsUser | None = None,
-        specific_share_to_other_effects_invest: NonTemporalEffectsUser | None = None,
-        minimum_operation: Scalar | None = None,
-        maximum_operation: Scalar | None = None,
-        minimum_invest: Scalar | None = None,
-        maximum_invest: Scalar | None = None,
-        minimum_operation_per_hour: TemporalDataUser | None = None,
-        maximum_operation_per_hour: TemporalDataUser | None = None,
-=======
         share_from_temporal: TemporalEffectsUser | None = None,
         share_from_periodic: PeriodicEffectsUser | None = None,
         minimum_temporal: PeriodicEffectsUser | None = None,
@@ -198,7 +178,6 @@
         maximum_periodic: PeriodicEffectsUser | None = None,
         minimum_per_hour: TemporalDataUser | None = None,
         maximum_per_hour: TemporalDataUser | None = None,
->>>>>>> 28f0472d
         minimum_total: Scalar | None = None,
         maximum_total: Scalar | None = None,
         **kwargs,
@@ -208,30 +187,6 @@
         self.description = description
         self.is_standard = is_standard
         self.is_objective = is_objective
-<<<<<<< HEAD
-        self.specific_share_to_other_effects_operation: TemporalEffectsUser = (
-            specific_share_to_other_effects_operation if specific_share_to_other_effects_operation is not None else {}
-        )
-        self.specific_share_to_other_effects_invest: NonTemporalEffectsUser = (
-            specific_share_to_other_effects_invest if specific_share_to_other_effects_invest is not None else {}
-        )
-        self.minimum_operation = minimum_operation
-        self.maximum_operation = maximum_operation
-        self.minimum_operation_per_hour = minimum_operation_per_hour
-        self.maximum_operation_per_hour = maximum_operation_per_hour
-        self.minimum_invest = minimum_invest
-        self.maximum_invest = maximum_invest
-        self.minimum_total = minimum_total
-        self.maximum_total = maximum_total
-
-    def transform_data(self, flow_system: FlowSystem, name_prefix: str = '') -> None:
-        self.minimum_operation_per_hour = flow_system.fit_to_model_coords(
-            f'{self.label_full}|minimum_operation_per_hour', self.minimum_operation_per_hour
-        )
-
-        self.maximum_operation_per_hour = flow_system.fit_to_model_coords(
-            f'{self.label_full}|maximum_operation_per_hour', self.maximum_operation_per_hour
-=======
         self.share_from_temporal: TemporalEffectsUser = share_from_temporal if share_from_temporal is not None else {}
         self.share_from_periodic: PeriodicEffectsUser = share_from_periodic if share_from_periodic is not None else {}
 
@@ -342,14 +297,9 @@
             "Property 'maximum_invest' is deprecated. Use 'maximum_periodic' instead.",
             DeprecationWarning,
             stacklevel=2,
->>>>>>> 28f0472d
         )
         self.maximum_periodic = value
 
-<<<<<<< HEAD
-        self.specific_share_to_other_effects_operation = flow_system.fit_effects_to_model_coords(
-            f'{self.label_full}|operation->', self.specific_share_to_other_effects_operation, 'operation'
-=======
     @property
     def minimum_operation_per_hour(self):
         """DEPRECATED: Use 'minimum_per_hour' property instead."""
@@ -357,7 +307,6 @@
             "Property 'minimum_operation_per_hour' is deprecated. Use 'minimum_per_hour' instead.",
             DeprecationWarning,
             stacklevel=2,
->>>>>>> 28f0472d
         )
         return self.minimum_per_hour
 
@@ -371,33 +320,6 @@
         )
         self.minimum_per_hour = value
 
-<<<<<<< HEAD
-        self.minimum_operation = flow_system.fit_to_model_coords(
-            f'{self.label_full}|minimum_operation', self.minimum_operation, dims=['year', 'scenario']
-        )
-        self.maximum_operation = flow_system.fit_to_model_coords(
-            f'{self.label_full}|maximum_operation', self.maximum_operation, dims=['year', 'scenario']
-        )
-        self.minimum_invest = flow_system.fit_to_model_coords(
-            f'{self.label_full}|minimum_invest', self.minimum_invest, dims=['year', 'scenario']
-        )
-        self.maximum_invest = flow_system.fit_to_model_coords(
-            f'{self.label_full}|maximum_invest', self.maximum_invest, dims=['year', 'scenario']
-        )
-        self.minimum_total = flow_system.fit_to_model_coords(
-            f'{self.label_full}|minimum_total',
-            self.minimum_total,
-            dims=['year', 'scenario'],
-        )
-        self.maximum_total = flow_system.fit_to_model_coords(
-            f'{self.label_full}|maximum_total', self.maximum_total, dims=['year', 'scenario']
-        )
-        self.specific_share_to_other_effects_invest = flow_system.fit_effects_to_model_coords(
-            f'{self.label_full}|invest->',
-            self.specific_share_to_other_effects_invest,
-            'invest',
-            dims=['year', 'scenario'],
-=======
     @property
     def maximum_operation_per_hour(self):
         """DEPRECATED: Use 'maximum_per_hour' property instead."""
@@ -456,7 +378,6 @@
         )
         self.maximum_total = flow_system.fit_to_model_coords(
             f'{prefix}|maximum_total', self.maximum_total, dims=['period', 'scenario']
->>>>>>> 28f0472d
         )
 
     def create_model(self, model: FlowSystemModel) -> EffectModel:
@@ -477,43 +398,6 @@
 
     def _do_modeling(self):
         self.total: linopy.Variable | None = None
-<<<<<<< HEAD
-        self.invest: ShareAllocationModel = self.add_submodels(
-            ShareAllocationModel(
-                model=self._model,
-                dims=('year', 'scenario'),
-                label_of_element=self.label_of_element,
-                label_of_model=f'{self.label_of_model}(invest)',
-                total_max=self.element.maximum_invest,
-                total_min=self.element.minimum_invest,
-            ),
-            short_name='invest',
-        )
-
-        self.operation: ShareAllocationModel = self.add_submodels(
-            ShareAllocationModel(
-                model=self._model,
-                dims=('time', 'year', 'scenario'),
-                label_of_element=self.label_of_element,
-                label_of_model=f'{self.label_of_model}(operation)',
-                total_max=self.element.maximum_operation,
-                total_min=self.element.minimum_operation,
-                min_per_hour=self.element.minimum_operation_per_hour
-                if self.element.minimum_operation_per_hour is not None
-                else None,
-                max_per_hour=self.element.maximum_operation_per_hour
-                if self.element.maximum_operation_per_hour is not None
-                else None,
-            ),
-            short_name='operation',
-        )
-
-        self.total = self.add_variables(
-            lower=self.element.minimum_total if self.element.minimum_total is not None else -np.inf,
-            upper=self.element.maximum_total if self.element.maximum_total is not None else np.inf,
-            coords=self._model.get_coords(['year', 'scenario']),
-            short_name='total',
-=======
         self.periodic: ShareAllocationModel = self.add_submodels(
             ShareAllocationModel(
                 model=self._model,
@@ -549,39 +433,23 @@
 
         self.add_constraints(
             self.total == self.temporal.total + self.periodic.total, name=self.label_full, short_name='total'
->>>>>>> 28f0472d
-        )
-
-        self.add_constraints(self.total == self.operation.total + self.invest.total, short_name='total')
-
+        )
+
+
+NonTemporalEffectsUser = PeriodicDataUser | dict[str, PeriodicDataUser]  # User-specified Shares to Effects
+""" This datatype is used to define a scalar share to an effect by a certain attribute. """
 
 TemporalEffectsUser = TemporalDataUser | dict[str, TemporalDataUser]  # User-specified Shares to Effects
 """ This datatype is used to define a temporal share to an effect by a certain attribute. """
 
-NonTemporalEffectsUser = NonTemporalDataUser | dict[str, NonTemporalDataUser]  # User-specified Shares to Effects
+PeriodicEffectsUser = PeriodicDataUser | dict[str, PeriodicDataUser]  # User-specified Shares to Effects
 """ This datatype is used to define a scalar share to an effect by a certain attribute. """
 
-<<<<<<< HEAD
 TemporalEffects = dict[str, TemporalData]  # User-specified Shares to Effects
 """ This datatype is used internally to handle temporal shares to an effect. """
 
-NonTemporalEffects = dict[str, Scalar]
-""" This datatype is used internally to handle scalar shares to an effect. """
-
-EffectExpr = dict[str, linopy.LinearExpression]  # Used to create Shares
-=======
-TemporalEffectsUser = TemporalDataUser | dict[str, TemporalDataUser]  # User-specified Shares to Effects
-""" This datatype is used to define a temporal share to an effect by a certain attribute. """
-
-PeriodicEffectsUser = PeriodicDataUser | dict[str, PeriodicDataUser]  # User-specified Shares to Effects
-""" This datatype is used to define a scalar share to an effect by a certain attribute. """
-
-TemporalEffects = dict[str, TemporalData]  # User-specified Shares to Effects
-""" This datatype is used internally to handle temporal shares to an effect. """
-
 PeriodicEffects = dict[str, Scalar]
 """ This datatype is used internally to handle scalar shares to an effect. """
->>>>>>> 28f0472d
 
 EffectExpr = dict[str, linopy.LinearExpression]  # Used to create Shares
 
@@ -598,11 +466,7 @@
         self._standard_effect: Effect | None = None
         self._objective_effect: Effect | None = None
 
-<<<<<<< HEAD
-        self.submodel: EffectCollectionModel | None = None
-=======
         self.submodel = None
->>>>>>> 28f0472d
         self.add_effects(*effects)
 
     def create_model(self, model: FlowSystemModel) -> EffectCollectionModel:
@@ -622,23 +486,6 @@
             logger.info(f'Registered new Effect: {effect.label}')
 
     def create_effect_values_dict(
-<<<<<<< HEAD
-        self, effect_values_user: NonTemporalEffectsUser | TemporalEffectsUser
-    ) -> dict[str, Scalar | TemporalDataUser] | None:
-        """
-        Converts effect values into a dictionary. If a scalar is provided, it is associated with a default effect type.
-
-        Examples
-        --------
-        effect_values_user = 20                             -> {None: 20}
-        effect_values_user = None                           -> None
-        effect_values_user = {effect1: 20, effect2: 0.3}    -> {effect1: 20, effect2: 0.3}
-
-        Returns
-        -------
-        dict or None
-            A dictionary with None or Effect as the key, or None if input is None.
-=======
         self, effect_values_user: PeriodicEffectsUser | TemporalEffectsUser
     ) -> dict[str, Scalar | TemporalDataUser] | None:
         """Converts effect values into a dictionary. If a scalar is provided, it is associated with a default effect type.
@@ -654,7 +501,6 @@
         Returns:
             A dictionary keyed by effect label, or None if input is None.
             Note: a standard effect must be defined when passing scalars or None labels.
->>>>>>> 28f0472d
         """
 
         def get_effect_label(eff: Effect | str) -> str:
@@ -680,20 +526,6 @@
 
     def _plausibility_checks(self) -> None:
         # Check circular loops in effects:
-<<<<<<< HEAD
-        operation, invest = self.calculate_effect_share_factors()
-
-        operation_cycles = detect_cycles(tuples_to_adjacency_list([key for key in operation]))
-        invest_cycles = detect_cycles(tuples_to_adjacency_list([key for key in invest]))
-
-        if operation_cycles:
-            cycle_str = '\n'.join([' -> '.join(cycle) for cycle in operation_cycles])
-            raise ValueError(f'Error: circular operation-shares detected:\n{cycle_str}')
-
-        if invest_cycles:
-            cycle_str = '\n'.join([' -> '.join(cycle) for cycle in invest_cycles])
-            raise ValueError(f'Error: circular invest-shares detected:\n{cycle_str}')
-=======
         temporal, periodic = self.calculate_effect_share_factors()
 
         # Validate all referenced effects (both sources and targets) exist
@@ -714,7 +546,6 @@
         if periodic_cycles:
             cycle_str = '\n'.join([' -> '.join(cycle) for cycle in periodic_cycles])
             raise ValueError(f'Error: circular periodic-shares detected:\n{cycle_str}')
->>>>>>> 28f0472d
 
     def __getitem__(self, effect: str | Effect | None) -> Effect:
         """
@@ -746,14 +577,7 @@
         if isinstance(item, str):
             return super().__contains__(item)  # Check if the label exists
         elif isinstance(item, Effect):
-<<<<<<< HEAD
-            if item.label_full in self.effects:
-                return True
-            if item in self.effects.values():  # Check if the object exists
-                return True
-=======
             return item.label_full in self and self[item.label_full] is item
->>>>>>> 28f0472d
         return False
 
     @property
@@ -789,25 +613,6 @@
         dict[tuple[str, str], xr.DataArray],
         dict[tuple[str, str], xr.DataArray],
     ]:
-<<<<<<< HEAD
-        shares_invest = {}
-        for name, effect in self.effects.items():
-            if effect.specific_share_to_other_effects_invest:
-                shares_invest[name] = {
-                    target: data for target, data in effect.specific_share_to_other_effects_invest.items()
-                }
-        shares_invest = calculate_all_conversion_paths(shares_invest)
-
-        shares_operation = {}
-        for name, effect in self.effects.items():
-            if effect.specific_share_to_other_effects_operation:
-                shares_operation[name] = {
-                    target: data for target, data in effect.specific_share_to_other_effects_operation.items()
-                }
-        shares_operation = calculate_all_conversion_paths(shares_operation)
-
-        return shares_operation, shares_invest
-=======
         shares_periodic = {}
         for name, effect in self.items():
             if effect.share_from_periodic:
@@ -827,7 +632,6 @@
         shares_temporal = calculate_all_conversion_paths(shares_temporal)
 
         return shares_temporal, shares_periodic
->>>>>>> 28f0472d
 
 
 class EffectCollectionModel(Submodel):
@@ -844,22 +648,6 @@
         self,
         name: str,
         expressions: EffectExpr,
-<<<<<<< HEAD
-        target: Literal['operation', 'invest'],
-    ) -> None:
-        for effect, expression in expressions.items():
-            if target == 'operation':
-                self.effects[effect].submodel.operation.add_share(
-                    name,
-                    expression,
-                    dims=('time', 'year', 'scenario'),
-                )
-            elif target == 'invest':
-                self.effects[effect].submodel.invest.add_share(
-                    name,
-                    expression,
-                    dims=('year', 'scenario'),
-=======
         target: Literal['temporal', 'periodic'],
     ) -> None:
         for effect, expression in expressions.items():
@@ -874,7 +662,6 @@
                     name,
                     expression,
                     dims=('period', 'scenario'),
->>>>>>> 28f0472d
                 )
             else:
                 raise ValueError(f'Target {target} not supported!')
@@ -886,11 +673,7 @@
 
     def _do_modeling(self):
         super()._do_modeling()
-<<<<<<< HEAD
-        for effect in self.effects:
-=======
         for effect in self.effects.values():
->>>>>>> 28f0472d
             effect.create_model(self._model)
         self.penalty = self.add_submodels(
             ShareAllocationModel(self._model, dims=(), label_of_element='Penalty'),
@@ -904,22 +687,6 @@
         )
 
     def _add_share_between_effects(self):
-<<<<<<< HEAD
-        for origin_effect in self.effects:
-            # 1. operation: -> hier sind es Zeitreihen (share_TS)
-            for target_effect, time_series in origin_effect.specific_share_to_other_effects_operation.items():
-                self.effects[target_effect].submodel.operation.add_share(
-                    origin_effect.submodel.operation.label_full,
-                    origin_effect.submodel.operation.total_per_timestep * time_series,
-                    dims=('time', 'year', 'scenario'),
-                )
-            # 2. invest:    -> hier ist es Scalar (share)
-            for target_effect, factor in origin_effect.specific_share_to_other_effects_invest.items():
-                self.effects[target_effect].submodel.invest.add_share(
-                    origin_effect.submodel.invest.label_full,
-                    origin_effect.submodel.invest.total * factor,
-                    dims=('year', 'scenario'),
-=======
         for target_effect in self.effects.values():
             # 1. temporal: <- receiving temporal shares from other effects
             for source_effect, time_series in target_effect.share_from_temporal.items():
@@ -934,16 +701,11 @@
                     self.effects[source_effect].submodel.periodic.label_full,
                     self.effects[source_effect].submodel.periodic.total * factor,
                     dims=('period', 'scenario'),
->>>>>>> 28f0472d
                 )
 
 
 def calculate_all_conversion_paths(
-<<<<<<< HEAD
-    conversion_dict: dict[str, dict[str, xr.DataArray]],
-=======
     conversion_dict: dict[str, dict[str, Scalar | xr.DataArray]],
->>>>>>> 28f0472d
 ) -> dict[tuple[str, str], xr.DataArray]:
     """
     Calculates all possible direct and indirect conversion factors between units/domains.
@@ -975,17 +737,10 @@
         # Keep track of visited paths to avoid repeating calculations
         processed_paths = set()
         # Use a queue with (current_domain, factor, path_history)
-<<<<<<< HEAD
-        queue = [(origin, 1, [origin])]
-
-        while queue:
-            current_domain, factor, path = queue.pop(0)
-=======
         queue = deque([(origin, 1, [origin])])
 
         while queue:
             current_domain, factor, path = queue.popleft()
->>>>>>> 28f0472d
 
             # Skip if we've processed this exact path before
             path_key = tuple(path)
@@ -1091,13 +846,9 @@
         if target not in graph:
             graph[target] = []
 
-<<<<<<< HEAD
-    return graph
-=======
     return graph
 
 
 # Backward compatibility aliases
 NonTemporalEffectsUser = PeriodicEffectsUser
-NonTemporalEffects = PeriodicEffects
->>>>>>> 28f0472d
+NonTemporalEffects = PeriodicEffects