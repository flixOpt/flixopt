<<<<<<< HEAD
import logging
import socket
import threading
from typing import Any
=======
from __future__ import annotations

import logging
import socket
import threading
from typing import TYPE_CHECKING, Any
>>>>>>> 23d5e2e1

try:
    import dash_cytoscape as cyto
    import dash_daq as daq
    import networkx as nx
    from dash import Dash, Input, Output, State, callback_context, dcc, html, no_update
    from werkzeug.serving import make_server

    DASH_CYTOSCAPE_AVAILABLE = True
    VISUALIZATION_ERROR = None
except ImportError as e:
    DASH_CYTOSCAPE_AVAILABLE = False
    VISUALIZATION_ERROR = str(e)

if TYPE_CHECKING:
    from .flow_system import FlowSystem

import networkx as nx

from .components import LinearConverter, Sink, Source, SourceAndSink, Storage
from .elements import Bus
<<<<<<< HEAD
from .flow_system import FlowSystem
=======
>>>>>>> 23d5e2e1

logger = logging.getLogger('flixopt')


# Configuration class for better organization
class VisualizationConfig:
    """Configuration constants for the visualization"""

    DEFAULT_COLORS = {
        'Bus': '#7F8C8D',
        'Source': '#F1C40F',
        'Sink': '#F1C40F',
        'Storage': '#2980B9',
        'Converter': '#D35400',
        'Other': '#27AE60',
    }

    COLOR_PRESETS = {
        'Default': DEFAULT_COLORS,
        'Vibrant': {
            'Bus': '#FF6B6B',
            'Source': '#4ECDC4',
            'Sink': '#45B7D1',
            'Storage': '#96CEB4',
            'Converter': '#FFEAA7',
            'Other': '#DDA0DD',
        },
        'Dark': {
            'Bus': '#2C3E50',
            'Source': '#34495E',
            'Sink': '#7F8C8D',
            'Storage': '#95A5A6',
            'Converter': '#BDC3C7',
            'Other': '#ECF0F1',
        },
        'Pastel': {
            'Bus': '#FFB3BA',
            'Source': '#BAFFC9',
            'Sink': '#BAE1FF',
            'Storage': '#FFFFBA',
            'Converter': '#FFDFBA',
            'Other': '#E0BBE4',
        },
    }

    DEFAULT_STYLESHEET = [
        {
            'selector': 'node',
            'style': {
                'content': 'data(label)',
                'background-color': 'data(color)',
                'font-size': 10,
                'color': 'white',
                'text-valign': 'center',
                'text-halign': 'center',
                'width': '90px',
                'height': '70px',
                'shape': 'data(shape)',
                'text-outline-color': 'black',
                'text-outline-width': 0.5,
            },
        },
        {
            'selector': '[shape = "custom-source"]',
            'style': {
                'shape': 'polygon',
                'shape-polygon-points': '-0.5 0.5, 0.5 0.5, 1 -0.5, -1 -0.5',
            },
        },
        {
            'selector': '[shape = "custom-sink"]',
            'style': {
                'shape': 'polygon',
                'shape-polygon-points': '-0.5 -0.5, 0.5 -0.5, 1 0.5, -1 0.5',
            },
        },
        {
            'selector': 'edge',
            'style': {
                'curve-style': 'straight',
                'width': 2,
                'line-color': 'gray',
                'target-arrow-color': 'gray',
                'target-arrow-shape': 'triangle',
                'arrow-scale': 2,
            },
        },
    ]


def flow_graph(flow_system: FlowSystem) -> nx.DiGraph:
    """Convert FlowSystem to NetworkX graph - simplified and more robust"""
    if not DASH_CYTOSCAPE_AVAILABLE:
        raise ImportError(
            'Network visualization requires optional dependencies. '
            'Install with: pip install flixopt[viz] or '
            'pip install dash dash-cytoscape networkx werkzeug. '
            f'Original error: {VISUALIZATION_ERROR}'
        )

    nodes = list(flow_system.components.values()) + list(flow_system.buses.values())
    edges = list(flow_system.flows.values())

    def get_element_type(element):
        """Determine element type for coloring"""
        if isinstance(element, Bus):
            return 'Bus'
        elif isinstance(element, Source):
            return 'Source'
        elif isinstance(element, (Sink, SourceAndSink)):
            return 'Sink'
        elif isinstance(element, Storage):
            return 'Storage'
        elif isinstance(element, LinearConverter):
            return 'Converter'
        else:
            return 'Other'

    def get_shape(element):
        """Determine node shape"""
        if isinstance(element, Bus):
            return 'ellipse'
        elif isinstance(element, Source):
            return 'custom-source'
        elif isinstance(element, (Sink, SourceAndSink)):
            return 'custom-sink'
        else:
            return 'rectangle'

    graph = nx.DiGraph()

    # Add nodes with attributes
    for node in nodes:
        graph.add_node(
            node.label_full,
            color=VisualizationConfig.DEFAULT_COLORS[get_element_type(node)],
            shape=get_shape(node),
            element_type=get_element_type(node),
            parameters=str(node),
        )

    # Add edges
    for edge in edges:
        try:
            graph.add_edge(
                u_of_edge=edge.bus if edge.is_input_in_component else edge.component,
                v_of_edge=edge.component if edge.is_input_in_component else edge.bus,
                label=edge.label_full,
                parameters=edge.__str__().replace(')', '\n)'),
            )
        except Exception as e:
            logger.error(f'Failed to add edge {edge}: {e}')

    return graph


<<<<<<< HEAD
def make_cytoscape_elements(graph: networkx.DiGraph) -> list[dict[str, Any]]:
=======
def make_cytoscape_elements(graph: nx.DiGraph) -> list[dict[str, Any]]:
>>>>>>> 23d5e2e1
    """Convert NetworkX graph to Cytoscape elements"""
    elements = []

    # Add nodes
    for node_id in graph.nodes():
        node_data = graph.nodes[node_id]
        elements.append(
            {
                'data': {
                    'id': node_id,
                    'label': node_id,
                    'color': node_data.get('color', '#7F8C8D'),
                    'shape': node_data.get('shape', 'rectangle'),
                    'element_type': node_data.get('element_type', 'Other'),
                    'parameters': node_data.get('parameters', ''),
                }
            }
        )

    # Add edges
    for u, v in graph.edges():
        edge_data = graph.edges[u, v]
        elements.append(
            {
                'data': {
                    'source': u,
                    'target': v,
                    'id': f'{u}-{v}',
                    'label': edge_data.get('label', ''),
                    'parameters': edge_data.get('parameters', ''),
                }
            }
        )

    return elements


def create_color_picker_input(label: str, input_id: str, default_color: str):
    """Create a compact color picker with DAQ ColorPicker"""
    return html.Div(
        [
            html.Label(
                label, style={'color': 'white', 'font-size': '12px', 'margin-bottom': '5px', 'display': 'block'}
            ),
            daq.ColorPicker(
                id=input_id,
                label='',
                value={'hex': default_color},
                size=200,
                theme={'dark': True},
                style={'margin-bottom': '10px'},
            ),
        ]
    )


def create_style_section(title: str, children: list):
    """Create a collapsible section for organizing controls"""
    return html.Div(
        [
            html.H4(
                title,
                style={
                    'color': 'white',
                    'margin-bottom': '10px',
                    'border-bottom': '2px solid #3498DB',
                    'padding-bottom': '5px',
                },
            ),
            html.Div(children, style={'margin-bottom': '20px'}),
        ]
    )


def create_sidebar():
    """Create the main sidebar with improved organization"""
    return html.Div(
        [
            html.Div(
                [
                    html.H3(
                        'Style Controls',
                        style={
                            'color': 'white',
                            'margin-bottom': '20px',
                            'text-align': 'center',
                            'border-bottom': '3px solid #9B59B6',
                            'padding-bottom': '10px',
                        },
                    ),
                    # Layout Section
                    create_style_section(
                        'Layout',
                        [
                            dcc.Dropdown(
                                id='layout-dropdown',
                                options=[
                                    {'label': 'Klay (horizontal)', 'value': 'klay'},
                                    {'label': 'Dagre (vertical)', 'value': 'dagre'},
                                    {'label': 'Breadthfirst', 'value': 'breadthfirst'},
                                    {'label': 'Cose (force-directed)', 'value': 'cose'},
                                    {'label': 'Grid', 'value': 'grid'},
                                    {'label': 'Circle', 'value': 'circle'},
                                ],
                                value='klay',
                                clearable=False,
                                style={'width': '100%'},
                            ),
                        ],
                    ),
                    # Color Scheme Section
                    create_style_section(
                        'Color Scheme',
                        [
                            dcc.Dropdown(
                                id='color-scheme-dropdown',
                                options=[{'label': k, 'value': k} for k in VisualizationConfig.COLOR_PRESETS.keys()],
                                value='Default',
                                style={'width': '100%', 'margin-bottom': '10px'},
                            ),
                        ],
                    ),
                    # Color Pickers Section
                    create_style_section(
                        'Custom Colors',
                        [
                            create_color_picker_input('Bus', 'bus-color-picker', '#7F8C8D'),
                            create_color_picker_input('Source', 'source-color-picker', '#F1C40F'),
                            create_color_picker_input('Sink', 'sink-color-picker', '#F1C40F'),
                            create_color_picker_input('Storage', 'storage-color-picker', '#2980B9'),
                            create_color_picker_input('Converter', 'converter-color-picker', '#D35400'),
                            create_color_picker_input('Edge', 'edge-color-picker', '#808080'),
                        ],
                    ),
                    # Node Settings
                    create_style_section(
                        'Node Settings',
                        [
                            html.Label('Size', style={'color': 'white', 'font-size': '12px'}),
                            dcc.Slider(
                                id='node-size-slider',
                                min=50,
                                max=150,
                                step=10,
                                value=90,
                                marks={
                                    i: {'label': str(i), 'style': {'color': 'white', 'font-size': '10px'}}
                                    for i in range(50, 151, 25)
                                },
                                tooltip={'placement': 'bottom', 'always_visible': True},
                            ),
                            html.Br(),
                            html.Label('Font Size', style={'color': 'white', 'font-size': '12px'}),
                            dcc.Slider(
                                id='font-size-slider',
                                min=8,
                                max=20,
                                step=1,
                                value=10,
                                marks={
                                    i: {'label': str(i), 'style': {'color': 'white', 'font-size': '10px'}}
                                    for i in range(8, 21, 2)
                                },
                                tooltip={'placement': 'bottom', 'always_visible': True},
                            ),
                        ],
                    ),
                    # Reset Button
                    html.Div(
                        [
                            html.Button(
                                'Reset to Defaults',
                                id='reset-btn',
                                n_clicks=0,
                                style={
                                    'width': '100%',
                                    'background-color': '#E74C3C',
                                    'color': 'white',
                                    'border': 'none',
                                    'padding': '10px',
                                    'border-radius': '5px',
                                    'cursor': 'pointer',
                                    'margin-top': '20px',
                                },
                            ),
                        ]
                    ),
                ],
                id='sidebar-content',
                style={
                    'width': '280px',
                    'height': '100vh',
                    'background-color': '#2C3E50',
                    'padding': '20px',
                    'position': 'fixed',
                    'left': '0',
                    'top': '0',
                    'overflow-y': 'auto',
                    'border-right': '3px solid #34495E',
                    'box-shadow': '2px 0 5px rgba(0,0,0,0.1)',
                    'z-index': '999',
                    'transform': 'translateX(-100%)',
                    'transition': 'transform 0.3s ease',
                },
            )
        ]
    )


def shownetwork(graph: nx.DiGraph):
    """Main function to create and run the network visualization"""
    if not DASH_CYTOSCAPE_AVAILABLE:
        raise ImportError(f'Required packages not available: {VISUALIZATION_ERROR}')

    app = Dash(__name__, suppress_callback_exceptions=True)

    # Load extra layouts
    cyto.load_extra_layouts()

    # Create initial elements
    elements = make_cytoscape_elements(graph)

    # App Layout
    app.layout = html.Div(
        [
            # Toggle button
            html.Button(
                '☰',
                id='toggle-sidebar',
                n_clicks=0,
                style={
                    'position': 'fixed',
                    'top': '20px',
                    'left': '20px',
                    'z-index': '1000',
                    'background-color': '#3498DB',
                    'color': 'white',
                    'border': 'none',
                    'padding': '10px 15px',
                    'border-radius': '5px',
                    'cursor': 'pointer',
                    'font-size': '18px',
                    'box-shadow': '0 2px 5px rgba(0,0,0,0.3)',
                },
            ),
            # Data storage
            dcc.Store(id='elements-store', data=elements),
            # Sidebar
            create_sidebar(),
            # Main content
            html.Div(
                [
                    # Header
                    html.Div(
                        [
                            html.H2(
                                'Network Visualization', style={'color': 'white', 'margin': '0', 'text-align': 'center'}
                            ),
                            html.Button(
                                'Export PNG',
                                id='export-btn',
                                n_clicks=0,
                                style={
                                    'position': 'absolute',
                                    'right': '20px',
                                    'top': '15px',
                                    'background-color': '#27AE60',
                                    'color': 'white',
                                    'border': 'none',
                                    'padding': '10px 20px',
                                    'border-radius': '5px',
                                    'cursor': 'pointer',
                                },
                            ),
                        ],
                        style={
                            'background-color': '#34495E',
                            'padding': '15px 20px',
                            'position': 'relative',
                            'border-bottom': '2px solid #3498DB',
                        },
                    ),
                    # Cytoscape graph
                    cyto.Cytoscape(
                        id='cytoscape',
                        layout={'name': 'klay'},
                        style={'width': '100%', 'height': '70vh'},
                        elements=elements,
                        stylesheet=VisualizationConfig.DEFAULT_STYLESHEET,
                    ),
                    # Info panel
                    html.Div(
                        [
                            html.H4(
                                'Element Information',
                                style={
                                    'color': 'white',
                                    'margin': '0 0 10px 0',
                                    'border-bottom': '2px solid #3498DB',
                                    'padding-bottom': '5px',
                                },
                            ),
                            html.Div(
                                id='info-panel',
                                children=[
                                    html.P(
                                        'Click on a node or edge to see details.',
                                        style={'color': '#95A5A6', 'font-style': 'italic'},
                                    )
                                ],
                            ),
                        ],
                        style={
                            'background-color': '#2C3E50',
                            'padding': '15px',
                            'height': '25vh',
                            'overflow-y': 'auto',
                            'border-top': '2px solid #34495E',
                        },
                    ),
                ],
                id='main-content',
                style={
                    'margin-left': '0',
                    'background-color': '#1A252F',
                    'min-height': '100vh',
                    'transition': 'margin-left 0.3s ease',
                },
            ),
        ]
    )

    # Callbacks
    @app.callback(
        [Output('sidebar-content', 'style'), Output('main-content', 'style')], [Input('toggle-sidebar', 'n_clicks')]
    )
    def toggle_sidebar(n_clicks):
        is_open = (n_clicks or 0) % 2 == 1
        sidebar_transform = 'translateX(0)' if is_open else 'translateX(-100%)'
        main_margin = '280px' if is_open else '0'

        sidebar_style = {
            'width': '280px',
            'height': '100vh',
            'background-color': '#2C3E50',
            'padding': '20px',
            'position': 'fixed',
            'left': '0',
            'top': '0',
            'overflow-y': 'auto',
            'border-right': '3px solid #34495E',
            'box-shadow': '2px 0 5px rgba(0,0,0,0.1)',
            'z-index': '999',
            'transform': sidebar_transform,
            'transition': 'transform 0.3s ease',
        }

        main_style = {
            'margin-left': main_margin,
            'background-color': '#1A252F',
            'min-height': '100vh',
            'transition': 'margin-left 0.3s ease',
        }

        return sidebar_style, main_style

    # Combined callback to handle both color scheme changes and reset
    @app.callback(
        [
            Output('bus-color-picker', 'value'),
            Output('source-color-picker', 'value'),
            Output('sink-color-picker', 'value'),
            Output('storage-color-picker', 'value'),
            Output('converter-color-picker', 'value'),
        ],
        [Input('color-scheme-dropdown', 'value'), Input('reset-btn', 'n_clicks')],
    )
    def update_color_pickers(color_scheme, reset_clicks):
        """Update color pickers when color scheme changes or reset is clicked"""
        ctx = callback_context

        # Determine which input triggered the callback
        if ctx.triggered:
            trigger_id = ctx.triggered[0]['prop_id'].split('.')[0]
            if trigger_id == 'reset-btn' and reset_clicks and reset_clicks > 0:
                # Reset was clicked, use default colors
                colors = VisualizationConfig.DEFAULT_COLORS
            else:
                # Color scheme changed
                colors = VisualizationConfig.COLOR_PRESETS.get(color_scheme, VisualizationConfig.DEFAULT_COLORS)
        else:
            # Initial load
            colors = VisualizationConfig.COLOR_PRESETS.get(color_scheme, VisualizationConfig.DEFAULT_COLORS)

        return (
            {'hex': colors['Bus']},
            {'hex': colors['Source']},
            {'hex': colors['Sink']},
            {'hex': colors['Storage']},
            {'hex': colors['Converter']},
        )

    # Updated main visualization callback - simplified logic
    @app.callback(
        [Output('cytoscape', 'elements'), Output('cytoscape', 'stylesheet')],
        [
            Input('bus-color-picker', 'value'),
            Input('source-color-picker', 'value'),
            Input('sink-color-picker', 'value'),
            Input('storage-color-picker', 'value'),
            Input('converter-color-picker', 'value'),
            Input('edge-color-picker', 'value'),
            Input('node-size-slider', 'value'),
            Input('font-size-slider', 'value'),
        ],
        [State('elements-store', 'data')],
    )
    def update_visualization(
        bus_color,
        source_color,
        sink_color,
        storage_color,
        converter_color,
        edge_color,
        node_size,
        font_size,
        stored_elements,
    ):
        """Update visualization based on current color picker values"""
        if not stored_elements:
            return no_update, no_update

        # Use colors from pickers (which are now synced with scheme selection)
        default_colors = VisualizationConfig.DEFAULT_COLORS
        colors = {
            'Bus': bus_color.get('hex') if bus_color else default_colors['Bus'],
            'Source': source_color.get('hex') if source_color else default_colors['Source'],
            'Sink': sink_color.get('hex') if sink_color else default_colors['Sink'],
            'Storage': storage_color.get('hex') if storage_color else default_colors['Storage'],
            'Converter': converter_color.get('hex') if converter_color else default_colors['Converter'],
            'Other': default_colors['Other'],
        }

        # Update element colors
        updated_elements = []
        for element in stored_elements:
            if 'data' in element and 'element_type' in element['data']:
                element_copy = element.copy()
                element_copy['data'] = element['data'].copy()
                element_type = element_copy['data']['element_type']
                if element_type in colors:
                    element_copy['data']['color'] = colors[element_type]
                updated_elements.append(element_copy)
            else:
                updated_elements.append(element)

        # Create stylesheet
        edge_color_hex = edge_color.get('hex') if edge_color else 'gray'
        stylesheet = [
            {
                'selector': 'node',
                'style': {
                    'content': 'data(label)',
                    'background-color': 'data(color)',
                    'font-size': font_size or 10,
                    'color': 'white',
                    'text-valign': 'center',
                    'text-halign': 'center',
                    'width': f'{node_size or 90}px',
                    'height': f'{int((node_size or 90) * 0.8)}px',
                    'shape': 'data(shape)',
                    'text-outline-color': 'black',
                    'text-outline-width': 0.5,
                },
            },
            {
                'selector': '[shape = "custom-source"]',
                'style': {
                    'shape': 'polygon',
                    'shape-polygon-points': '-0.5 0.5, 0.5 0.5, 1 -0.5, -1 -0.5',
                },
            },
            {
                'selector': '[shape = "custom-sink"]',
                'style': {
                    'shape': 'polygon',
                    'shape-polygon-points': '-0.5 -0.5, 0.5 -0.5, 1 0.5, -1 0.5',
                },
            },
            {
                'selector': 'edge',
                'style': {
                    'curve-style': 'straight',
                    'width': 2,
                    'line-color': edge_color_hex,
                    'target-arrow-color': edge_color_hex,
                    'target-arrow-shape': 'triangle',
                    'arrow-scale': 2,
                },
            },
        ]

        return updated_elements, stylesheet

    @app.callback(
        Output('info-panel', 'children'), [Input('cytoscape', 'tapNodeData'), Input('cytoscape', 'tapEdgeData')]
    )
    def display_element_info(node_data, edge_data):
        ctx = callback_context
        if not ctx.triggered:
            return [
                html.P('Click on a node or edge to see details.', style={'color': '#95A5A6', 'font-style': 'italic'})
            ]

        # Determine what was clicked
        if ctx.triggered[0]['prop_id'] == 'cytoscape.tapNodeData' and node_data:
            return [
                html.H5(
                    f'Node: {node_data.get("label", "Unknown")}', style={'color': 'white', 'margin-bottom': '10px'}
                ),
                html.P(f'Type: {node_data.get("element_type", "Unknown")}', style={'color': '#BDC3C7'}),
                html.Pre(
                    node_data.get('parameters', 'No parameters'),
                    style={'color': '#BDC3C7', 'font-size': '11px', 'white-space': 'pre-wrap'},
                ),
            ]
        elif ctx.triggered[0]['prop_id'] == 'cytoscape.tapEdgeData' and edge_data:
            return [
                html.H5(
                    f'Edge: {edge_data.get("label", "Unknown")}', style={'color': 'white', 'margin-bottom': '10px'}
                ),
                html.P(f'{edge_data.get("source", "")} → {edge_data.get("target", "")}', style={'color': '#E67E22'}),
                html.Pre(
                    edge_data.get('parameters', 'No parameters'),
                    style={'color': '#BDC3C7', 'font-size': '11px', 'white-space': 'pre-wrap'},
                ),
            ]

        return [html.P('Click on a node or edge to see details.', style={'color': '#95A5A6', 'font-style': 'italic'})]

    @app.callback(Output('cytoscape', 'layout'), Input('layout-dropdown', 'value'))
    def update_layout(selected_layout):
        return {'name': selected_layout}

    # Reset callback for non-color-picker controls
    @app.callback(
        [
            Output('color-scheme-dropdown', 'value'),
            Output('edge-color-picker', 'value'),
            Output('node-size-slider', 'value'),
            Output('font-size-slider', 'value'),
            Output('layout-dropdown', 'value'),
        ],
        [Input('reset-btn', 'n_clicks')],
    )
    def reset_controls(n_clicks):
        """Reset all controls to defaults (color pickers handled separately)"""
        if n_clicks and n_clicks > 0:
            return (
                'Default',  # color scheme (will trigger color picker updates)
                {'hex': '#808080'},  # edge color
                90,  # node size
                10,  # font size
                'klay',  # layout
            )
        return no_update

    # Export functionality
    app.clientside_callback(
        """
        function(n_clicks) {
            if (n_clicks > 0 && window.cy) {
                var png64 = window.cy.png({scale: 3, full: true});
                var a = document.createElement('a');
                a.href = png64;
                a.download = 'network_visualization.png';
                a.click();
            }
            return 'Export PNG';
        }
        """,
        Output('export-btn', 'children'),
        Input('export-btn', 'n_clicks'),
    )

    # Start server
    def find_free_port(start_port=8050, end_port=8100):
        for port in range(start_port, end_port):
            with socket.socket(socket.AF_INET, socket.SOCK_STREAM) as s:
                if s.connect_ex(('localhost', port)) != 0:
                    return port
        raise Exception('No free port found')

    port = find_free_port()
    server = make_server('127.0.0.1', port, app.server)

    # Start server in background thread
    server_thread = threading.Thread(target=server.serve_forever, daemon=True)
    server_thread.start()

    print(f'Network visualization started on http://127.0.0.1:{port}/')

    # Store server reference for cleanup
    app.server_instance = server
    app.port = port

    return app<|MERGE_RESOLUTION|>--- conflicted
+++ resolved
@@ -1,16 +1,9 @@
-<<<<<<< HEAD
-import logging
-import socket
-import threading
-from typing import Any
-=======
 from __future__ import annotations
 
 import logging
 import socket
 import threading
 from typing import TYPE_CHECKING, Any
->>>>>>> 23d5e2e1
 
 try:
     import dash_cytoscape as cyto
@@ -28,14 +21,8 @@
 if TYPE_CHECKING:
     from .flow_system import FlowSystem
 
-import networkx as nx
-
 from .components import LinearConverter, Sink, Source, SourceAndSink, Storage
 from .elements import Bus
-<<<<<<< HEAD
-from .flow_system import FlowSystem
-=======
->>>>>>> 23d5e2e1
 
 logger = logging.getLogger('flixopt')
 
@@ -192,11 +179,7 @@
     return graph
 
 
-<<<<<<< HEAD
-def make_cytoscape_elements(graph: networkx.DiGraph) -> list[dict[str, Any]]:
-=======
 def make_cytoscape_elements(graph: nx.DiGraph) -> list[dict[str, Any]]:
->>>>>>> 23d5e2e1
     """Convert NetworkX graph to Cytoscape elements"""
     elements = []
 
