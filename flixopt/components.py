--- conflicted
+++ resolved
@@ -225,14 +225,10 @@
         """
         Check for infeasible or uncommon combinations of parameters
         """
-<<<<<<< HEAD
+        super()._plausibility_checks()
         if isinstance(self.initial_charge_state, str) and not self.initial_charge_state == 'lastValueOfSim':
             raise PlausibilityError(f'initial_charge_state has undefined value: {self.initial_charge_state}')
         else:
-=======
-        super()._plausibility_checks()
-        if utils.is_number(self.initial_charge_state):
->>>>>>> d240a0bc
             if isinstance(self.capacity_in_flow_hours, InvestParameters):
                 if self.capacity_in_flow_hours.fixed_size is None:
                     maximum_capacity = self.capacity_in_flow_hours.maximum_size
