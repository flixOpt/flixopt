--- conflicted
+++ resolved
@@ -11,12 +11,8 @@
 import numpy as np
 import xarray as xr
 
-<<<<<<< HEAD
-from .core import NonTemporalDataUser, PlausibilityError, TemporalData, TemporalDataUser
-=======
 from . import io as fx_io
 from .core import PeriodicDataUser, PlausibilityError, TemporalData, TemporalDataUser
->>>>>>> 28f0472d
 from .elements import Component, ComponentModel, Flow
 from .features import InvestmentModel, PiecewiseModel
 from .interface import InvestParameters, OnOffParameters, PiecewiseConversion
@@ -211,14 +207,6 @@
             for flow in self.flows.values():
                 if isinstance(flow.size, InvestParameters) and flow.size.fixed_size is None:
                     logger.warning(
-<<<<<<< HEAD
-                        f'Using a FLow with a fixed size ({flow.label_full}) AND a piecewise_conversion '
-                        f'(in {self.label_full}) and variable size is uncommon. Please check if this is intended!'
-                    )
-
-    def transform_data(self, flow_system: FlowSystem, name_prefix: str = '') -> None:
-        super().transform_data(flow_system)
-=======
                         f'Using a Flow with variable size (InvestParameters without fixed_size) '
                         f'and a piecewise_conversion in {self.label_full} is uncommon. Please verify intent '
                         f'({flow.label_full}).'
@@ -227,16 +215,11 @@
     def transform_data(self, flow_system: FlowSystem, name_prefix: str = '') -> None:
         prefix = '|'.join(filter(None, [name_prefix, self.label_full]))
         super().transform_data(flow_system, prefix)
->>>>>>> 28f0472d
         if self.conversion_factors:
             self.conversion_factors = self._transform_conversion_factors(flow_system)
         if self.piecewise_conversion:
             self.piecewise_conversion.has_time_dim = True
-<<<<<<< HEAD
-            self.piecewise_conversion.transform_data(flow_system, f'{self.label_full}|PiecewiseConversion')
-=======
             self.piecewise_conversion.transform_data(flow_system, f'{prefix}|PiecewiseConversion')
->>>>>>> 28f0472d
 
     def _transform_conversion_factors(self, flow_system: FlowSystem) -> list[dict[str, xr.DataArray]]:
         """Converts all conversion factors to internal datatypes"""
@@ -403,16 +386,6 @@
         label: str,
         charging: Flow,
         discharging: Flow,
-<<<<<<< HEAD
-        capacity_in_flow_hours: NonTemporalDataUser | InvestParameters,
-        relative_minimum_charge_state: TemporalDataUser = 0,
-        relative_maximum_charge_state: TemporalDataUser = 1,
-        initial_charge_state: NonTemporalDataUser | Literal['lastValueOfSim'] = 0,
-        minimal_final_charge_state: NonTemporalDataUser | None = None,
-        maximal_final_charge_state: NonTemporalDataUser | None = None,
-        relative_minimum_final_charge_state: NonTemporalDataUser | None = None,
-        relative_maximum_final_charge_state: NonTemporalDataUser | None = None,
-=======
         capacity_in_flow_hours: PeriodicDataUser | InvestParameters,
         relative_minimum_charge_state: TemporalDataUser = 0,
         relative_maximum_charge_state: TemporalDataUser = 1,
@@ -421,7 +394,6 @@
         maximal_final_charge_state: PeriodicDataUser | None = None,
         relative_minimum_final_charge_state: PeriodicDataUser | None = None,
         relative_maximum_final_charge_state: PeriodicDataUser | None = None,
->>>>>>> 28f0472d
         eta_charge: TemporalDataUser = 1,
         eta_discharge: TemporalDataUser = 1,
         relative_loss_per_hour: TemporalDataUser = 0,
@@ -463,21 +435,6 @@
         return self.submodel
 
     def transform_data(self, flow_system: FlowSystem, name_prefix: str = '') -> None:
-<<<<<<< HEAD
-        super().transform_data(flow_system)
-        self.relative_minimum_charge_state = flow_system.fit_to_model_coords(
-            f'{self.label_full}|relative_minimum_charge_state',
-            self.relative_minimum_charge_state,
-        )
-        self.relative_maximum_charge_state = flow_system.fit_to_model_coords(
-            f'{self.label_full}|relative_maximum_charge_state',
-            self.relative_maximum_charge_state,
-        )
-        self.eta_charge = flow_system.fit_to_model_coords(f'{self.label_full}|eta_charge', self.eta_charge)
-        self.eta_discharge = flow_system.fit_to_model_coords(f'{self.label_full}|eta_discharge', self.eta_discharge)
-        self.relative_loss_per_hour = flow_system.fit_to_model_coords(
-            f'{self.label_full}|relative_loss_per_hour', self.relative_loss_per_hour
-=======
         prefix = '|'.join(filter(None, [name_prefix, self.label_full]))
         super().transform_data(flow_system, prefix)
         self.relative_minimum_charge_state = flow_system.fit_to_model_coords(
@@ -512,7 +469,6 @@
             f'{prefix}|relative_maximum_final_charge_state',
             self.relative_maximum_final_charge_state,
             dims=['period', 'scenario'],
->>>>>>> 28f0472d
         )
         if not isinstance(self.initial_charge_state, str):
             self.initial_charge_state = flow_system.fit_to_model_coords(
@@ -535,17 +491,10 @@
             dims=['year', 'scenario'],
         )
         if isinstance(self.capacity_in_flow_hours, InvestParameters):
-<<<<<<< HEAD
-            self.capacity_in_flow_hours.transform_data(flow_system, f'{self.label_full}|InvestParameters')
-        else:
-            self.capacity_in_flow_hours = flow_system.fit_to_model_coords(
-                f'{self.label_full}|capacity_in_flow_hours', self.capacity_in_flow_hours, dims=['year', 'scenario']
-=======
             self.capacity_in_flow_hours.transform_data(flow_system, f'{prefix}|InvestParameters')
         else:
             self.capacity_in_flow_hours = flow_system.fit_to_model_coords(
                 f'{prefix}|capacity_in_flow_hours', self.capacity_in_flow_hours, dims=['period', 'scenario']
->>>>>>> 28f0472d
             )
 
     def _plausibility_checks(self) -> None:
@@ -553,55 +502,6 @@
         Check for infeasible or uncommon combinations of parameters
         """
         super()._plausibility_checks()
-<<<<<<< HEAD
-        if isinstance(self.initial_charge_state, str):
-            if self.initial_charge_state != 'lastValueOfSim':
-                raise PlausibilityError(f'initial_charge_state has undefined value: {self.initial_charge_state}')
-            return
-        if isinstance(self.capacity_in_flow_hours, InvestParameters):
-            if self.capacity_in_flow_hours.fixed_size is None:
-                maximum_capacity = self.capacity_in_flow_hours.maximum_size
-                minimum_capacity = self.capacity_in_flow_hours.minimum_size
-            else:
-                maximum_capacity = self.capacity_in_flow_hours.fixed_size
-                minimum_capacity = self.capacity_in_flow_hours.fixed_size
-        else:
-            maximum_capacity = self.capacity_in_flow_hours
-            minimum_capacity = self.capacity_in_flow_hours
-
-        # initial capacity >= allowed min for maximum_size:
-        minimum_initial_capacity = maximum_capacity * self.relative_minimum_charge_state.isel(time=0)
-        # initial capacity <= allowed max for minimum_size:
-        maximum_initial_capacity = minimum_capacity * self.relative_maximum_charge_state.isel(time=0)
-
-        if (self.initial_charge_state > maximum_initial_capacity).any():
-            raise ValueError(
-                f'{self.label_full}: {self.initial_charge_state=} '
-                f'is above allowed maximum charge_state {maximum_initial_capacity}'
-            )
-        if (self.initial_charge_state < minimum_initial_capacity).any():
-            raise ValueError(
-                f'{self.label_full}: {self.initial_charge_state=} '
-                f'is below allowed minimum charge_state {minimum_initial_capacity}'
-            )
-
-        if self.balanced:
-            if not isinstance(self.charging.size, InvestParameters) or not isinstance(
-                self.discharging.size, InvestParameters
-            ):
-                raise PlausibilityError(
-                    f'Balancing charging and discharging Flows in {self.label_full} is only possible with Investments.'
-                )
-
-            if (self.charging.size.minimum_size > self.discharging.size.maximum_size).any() or (
-                self.charging.size.maximum_size < self.discharging.size.minimum_size
-            ).any():
-                raise PlausibilityError(
-                    f'Balancing charging and discharging Flows in {self.label_full} need compatible minimum and maximum sizes.'
-                    f'Got: {self.charging.size.minimum_size=}, {self.charging.size.maximum_size=} and '
-                    f'{self.discharging.size.minimum_size=}, {self.discharging.size.maximum_size=}.'
-                )
-=======
 
         # Validate string values and set flag
         initial_is_last = False
@@ -661,7 +561,6 @@
             excluded_params={'self', 'label', 'charging', 'discharging', 'kwargs'},
             skip_default_size=True,
         ) + fx_io.format_flow_details(self)
->>>>>>> 28f0472d
 
 
 @register_class_for_io
@@ -842,20 +741,10 @@
         return self.submodel
 
     def transform_data(self, flow_system: FlowSystem, name_prefix: str = '') -> None:
-<<<<<<< HEAD
-        super().transform_data(flow_system)
-        self.relative_losses = flow_system.fit_to_model_coords(
-            f'{self.label_full}|relative_losses', self.relative_losses
-        )
-        self.absolute_losses = flow_system.fit_to_model_coords(
-            f'{self.label_full}|absolute_losses', self.absolute_losses
-        )
-=======
         prefix = '|'.join(filter(None, [name_prefix, self.label_full]))
         super().transform_data(flow_system, prefix)
         self.relative_losses = flow_system.fit_to_model_coords(f'{prefix}|relative_losses', self.relative_losses)
         self.absolute_losses = flow_system.fit_to_model_coords(f'{prefix}|absolute_losses', self.absolute_losses)
->>>>>>> 28f0472d
 
 
 class TransmissionModel(ComponentModel):
@@ -891,14 +780,9 @@
     def create_transmission_equation(self, name: str, in_flow: Flow, out_flow: Flow) -> linopy.Constraint:
         """Creates an Equation for the Transmission efficiency and adds it to the model"""
         # eq: out(t) + on(t)*loss_abs(t) = in(t)*(1 - loss_rel(t))
-<<<<<<< HEAD
-        con_transmission = self.add_constraints(
-            out_flow.submodel.flow_rate == -in_flow.submodel.flow_rate * (self.element.relative_losses - 1),
-=======
         rel_losses = 0 if self.element.relative_losses is None else self.element.relative_losses
         con_transmission = self.add_constraints(
             out_flow.submodel.flow_rate == in_flow.submodel.flow_rate * (1 - rel_losses),
->>>>>>> 28f0472d
             short_name=name,
         )
 
@@ -948,11 +832,7 @@
                     label_of_model=f'{self.label_of_element}',
                     piecewise_variables=piecewise_conversion,
                     zero_point=self.on_off.on if self.on_off is not None else False,
-<<<<<<< HEAD
-                    as_time_series=True,
-=======
                     dims=('time', 'period', 'scenario'),
->>>>>>> 28f0472d
                 ),
                 short_name='PiecewiseConversion',
             )
@@ -960,15 +840,9 @@
 
 class StorageModel(ComponentModel):
     """Submodel of Storage"""
-<<<<<<< HEAD
 
     element: Storage
 
-=======
-
-    element: Storage
-
->>>>>>> 28f0472d
     def __init__(self, model: FlowSystemModel, element: Storage):
         super().__init__(model, element)
 
@@ -1005,11 +879,7 @@
             charge_state.isel(time=slice(1, None))
             == charge_state.isel(time=slice(None, -1)) * ((1 - rel_loss) ** hours_per_step)
             + charge_rate * eff_charge * hours_per_step
-<<<<<<< HEAD
-            - discharge_rate * eff_discharge * hours_per_step,
-=======
             - discharge_rate * hours_per_step / eff_discharge,
->>>>>>> 28f0472d
             short_name='charge_state',
         )
 
