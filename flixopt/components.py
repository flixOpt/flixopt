"""
This module contains the basic components of the flixopt framework.
"""

from __future__ import annotations

import logging
import warnings
from typing import TYPE_CHECKING, Literal

import numpy as np
import xarray as xr

from .core import NonTemporalDataUser, PlausibilityError, TemporalData, TemporalDataUser
from .elements import Component, ComponentModel, Flow
from .features import InvestmentModel, PiecewiseModel
from .interface import InvestParameters, OnOffParameters, PiecewiseConversion
from .modeling import BoundingPatterns
from .structure import FlowSystemModel, register_class_for_io

if TYPE_CHECKING:
    import linopy

    from .flow_system import FlowSystem

logger = logging.getLogger('flixopt')


@register_class_for_io
class LinearConverter(Component):
    """
    Converts input-Flows into output-Flows via linear conversion factors.

    LinearConverter models equipment that transforms one or more input flows into one or
    more output flows through linear relationships. This includes heat exchangers,
    electrical converters, chemical reactors, and other equipment where the
    relationship between inputs and outputs can be expressed as linear equations.

    The component supports two modeling approaches: simple conversion factors for
    straightforward linear relationships, or piecewise conversion for complex non-linear
    behavior approximated through piecewise linear segments.

    Args:
        label: The label of the Element. Used to identify it in the FlowSystem.
        inputs: list of input Flows that feed into the converter.
        outputs: list of output Flows that are produced by the converter.
        on_off_parameters: Information about on and off state of LinearConverter.
            Component is On/Off if all connected Flows are On/Off. This induces an
            On-Variable (binary) in all Flows! If possible, use OnOffParameters in a
            single Flow instead to keep the number of binary variables low.
        conversion_factors: Linear relationships between flows expressed as a list of
            dictionaries. Each dictionary maps flow labels to their coefficients in one
            linear equation. The number of conversion factors must be less than the total
            number of flows to ensure degrees of freedom > 0. Either 'conversion_factors'
            OR 'piecewise_conversion' can be used, but not both.
            For examples also look into the linear_converters.py file.
        piecewise_conversion: Define piecewise linear relationships between flow rates
            of different flows. Enables modeling of non-linear conversion behavior through
            linear approximation. Either 'conversion_factors' or 'piecewise_conversion'
            can be used, but not both.
        meta_data: Used to store additional information about the Element. Not used
            internally, but saved in results. Only use Python native types.

    Examples:
        Simple 1:1 heat exchanger with 95% efficiency:

        ```python
        heat_exchanger = LinearConverter(
            label='primary_hx',
            inputs=[hot_water_in],
            outputs=[hot_water_out],
            conversion_factors=[{'hot_water_in': 0.95, 'hot_water_out': 1}],
        )
        ```

        Multi-input heat pump with COP=3:

        ```python
        heat_pump = LinearConverter(
            label='air_source_hp',
            inputs=[electricity_in],
            outputs=[heat_output],
            conversion_factors=[{'electricity_in': 3, 'heat_output': 1}],
        )
        ```

        Combined heat and power (CHP) unit with multiple outputs:

        ```python
        chp_unit = LinearConverter(
            label='gas_chp',
            inputs=[natural_gas],
            outputs=[electricity_out, heat_out],
            conversion_factors=[
                {'natural_gas': 0.35, 'electricity_out': 1},
                {'natural_gas': 0.45, 'heat_out': 1},
            ],
        )
        ```

        Electrolyzer with multiple conversion relationships:

        ```python
        electrolyzer = LinearConverter(
            label='pem_electrolyzer',
            inputs=[electricity_in, water_in],
            outputs=[hydrogen_out, oxygen_out],
            conversion_factors=[
                {'electricity_in': 1, 'hydrogen_out': 50},  # 50 kWh/kg H2
                {'water_in': 1, 'hydrogen_out': 9},  # 9 kg H2O/kg H2
                {'hydrogen_out': 8, 'oxygen_out': 1},  # Mass balance
            ],
        )
        ```

        Complex converter with piecewise efficiency:

        ```python
        variable_efficiency_converter = LinearConverter(
            label='variable_converter',
            inputs=[fuel_in],
            outputs=[power_out],
            piecewise_conversion=PiecewiseConversion(
                {
                    'fuel_in': Piecewise(
                        [
                            Piece(0, 10),  # Low load operation
                            Piece(10, 25),  # High load operation
                        ]
                    ),
                    'power_out': Piecewise(
                        [
                            Piece(0, 3.5),  # Lower efficiency at part load
                            Piece(3.5, 10),  # Higher efficiency at full load
                        ]
                    ),
                }
            ),
        )
        ```

    Note:
        Conversion factors define linear relationships where the sum of (coefficient × flow_rate)
        equals zero for each equation: factor1×flow1 + factor2×flow2 + ... = 0
        Conversion factors define linear relationships:
        `{flow1: a1, flow2: a2, ...}` yields `a1×flow_rate1 + a2×flow_rate2 + ... = 0`.
        Note: The input format may be unintuitive. For example,
        `{"electricity": 1, "H2": 50}` implies `1×electricity = 50×H2`,
        i.e., 50 units of electricity produce 1 unit of H2.

        The system must have fewer conversion factors than total flows (degrees of freedom > 0)
        to avoid over-constraining the problem. For n total flows, use at most n-1 conversion factors.

        When using piecewise_conversion, the converter operates on one piece at a time,
        with binary variables determining which piece is active.

    """

    def __init__(
        self,
        label: str,
        inputs: list[Flow],
        outputs: list[Flow],
        on_off_parameters: OnOffParameters | None = None,
        conversion_factors: list[dict[str, TemporalDataUser]] | None = None,
        piecewise_conversion: PiecewiseConversion | None = None,
        meta_data: dict | None = None,
    ):
        super().__init__(label, inputs, outputs, on_off_parameters, meta_data=meta_data)
        self.conversion_factors = conversion_factors or []
        self.piecewise_conversion = piecewise_conversion

    def create_model(self, model: FlowSystemModel) -> LinearConverterModel:
        self._plausibility_checks()
        self.submodel = LinearConverterModel(model, self)
        return self.submodel

    def _plausibility_checks(self) -> None:
        super()._plausibility_checks()
        if not self.conversion_factors and not self.piecewise_conversion:
            raise PlausibilityError('Either conversion_factors or piecewise_conversion must be defined!')
        if self.conversion_factors and self.piecewise_conversion:
            raise PlausibilityError('Only one of conversion_factors or piecewise_conversion can be defined, not both!')

        if self.conversion_factors:
            if self.degrees_of_freedom <= 0:
                raise PlausibilityError(
                    f'Too Many conversion_factors_specified. Care that you use less conversion_factors '
                    f'then inputs + outputs!! With {len(self.inputs + self.outputs)} inputs and outputs, '
                    f'use not more than {len(self.inputs + self.outputs) - 1} conversion_factors!'
                )

            for conversion_factor in self.conversion_factors:
                for flow in conversion_factor:
                    if flow not in self.flows:
                        raise PlausibilityError(
                            f'{self.label}: Flow {flow} in conversion_factors is not in inputs/outputs'
                        )
        if self.piecewise_conversion:
            for flow in self.flows.values():
                if isinstance(flow.size, InvestParameters) and flow.size.fixed_size is None:
                    logger.warning(
                        f'Using a Flow with variable size (InvestParameters without fixed_size) '
                        f'and a piecewise_conversion in {self.label_full} is uncommon. Please verify intent '
                        f'({flow.label_full}).'
                    )

    def transform_data(self, flow_system: FlowSystem, name_prefix: str = '') -> None:
<<<<<<< HEAD
        super().transform_data(flow_system)
=======
        super().transform_data(flow_system, name_prefix)
>>>>>>> c03e8880
        if self.conversion_factors:
            self.conversion_factors = self._transform_conversion_factors(flow_system)
        if self.piecewise_conversion:
            self.piecewise_conversion.has_time_dim = True
            prefix = '|'.join(filter(None, [name_prefix, self.label_full]))
            self.piecewise_conversion.transform_data(flow_system, f'{prefix}|PiecewiseConversion')

    def _transform_conversion_factors(self, flow_system: FlowSystem) -> list[dict[str, xr.DataArray]]:
        """Converts all conversion factors to internal datatypes"""
        list_of_conversion_factors = []
        for idx, conversion_factor in enumerate(self.conversion_factors):
            transformed_dict = {}
            for flow, values in conversion_factor.items():
                # TODO: Might be better to use the label of the component instead of the flow
                ts = flow_system.fit_to_model_coords(f'{self.flows[flow].label_full}|conversion_factor{idx}', values)
                if ts is None:
                    raise PlausibilityError(f'{self.label_full}: conversion factor for flow "{flow}" must not be None')
                transformed_dict[flow] = ts
            list_of_conversion_factors.append(transformed_dict)
        return list_of_conversion_factors

    @property
    def degrees_of_freedom(self):
        return len(self.inputs + self.outputs) - len(self.conversion_factors)


@register_class_for_io
class Storage(Component):
    """
    A Storage models the temporary storage and release of energy or material.

    Storages have one incoming and one outgoing Flow, each with configurable efficiency
    factors. They maintain a charge state variable that represents the stored amount,
    bounded by capacity limits and evolving over time based on charging, discharging,
    and self-discharge losses.

    The storage model handles complex temporal dynamics including initial conditions,
    final state constraints, and time-varying parameters. It supports both fixed-size
    and investment-optimized storage systems with comprehensive techno-economic modeling.

    Args:
        label: The label of the Element. Used to identify it in the FlowSystem.
        charging: Incoming flow for loading the storage. Represents energy or material
            flowing into the storage system.
        discharging: Outgoing flow for unloading the storage. Represents energy or
            material flowing out of the storage system.
        capacity_in_flow_hours: Nominal capacity/size of the storage in flow-hours
            (e.g., kWh for electrical storage, m³ or kg for material storage). Can be a scalar
            for fixed capacity or InvestParameters for optimization.
        relative_minimum_charge_state: Minimum relative charge state (0-1 range).
            Prevents deep discharge that could damage equipment. Default is 0.
        relative_maximum_charge_state: Maximum relative charge state (0-1 range).
            Accounts for practical capacity limits, safety margins or temperature impacts. Default is 1.
        initial_charge_state: Storage charge state at the beginning of the time horizon.
            Can be numeric value or 'lastValueOfSim', which is recommended for if the initial start state is not known.
            Default is 0.
        minimal_final_charge_state: Minimum absolute charge state required at the end of the time horizon.
        maximal_final_charge_state: Maximum absolute charge state allowed at the end of the time horizon.
        relative_minimum_final_charge_state: Minimum relative charge state required at the end of the time horizon.
            Defaults to the last value of the relative_minimum_charge_state.
        relative_maximum_final_charge_state: Maximum relative charge state allowed at the end of the time horizon.
            Defaults to the last value of the relative_maximum_charge_state.
        eta_charge: Charging efficiency factor (0-1 range). Accounts for conversion
            losses during charging. Default is 1 (perfect efficiency).
        eta_discharge: Discharging efficiency factor (0-1 range). Accounts for
            conversion losses during discharging. Default is 1 (perfect efficiency).
        relative_loss_per_hour: Self-discharge rate per hour (typically 0-0.1 range).
            Represents standby losses, leakage, or degradation. Default is 0.
        prevent_simultaneous_charge_and_discharge: If True, prevents charging and
            discharging simultaneously. Increases binary variables but improves model
            realism and solution interpretation. Default is True.
        meta_data: Used to store additional information about the Element. Not used
            internally, but saved in results. Only use Python native types.

    Examples:
        Battery energy storage system:

        ```python
        battery = Storage(
            label='lithium_battery',
            charging=battery_charge_flow,
            discharging=battery_discharge_flow,
            capacity_in_flow_hours=100,  # 100 kWh capacity
            eta_charge=0.95,  # 95% charging efficiency
            eta_discharge=0.95,  # 95% discharging efficiency
            relative_loss_per_hour=0.001,  # 0.1% loss per hour
            relative_minimum_charge_state=0.1,  # Never below 10% SOC
            relative_maximum_charge_state=0.9,  # Never above 90% SOC
        )
        ```

        Thermal storage with cycling constraints:

        ```python
        thermal_storage = Storage(
            label='hot_water_tank',
            charging=heat_input,
            discharging=heat_output,
            capacity_in_flow_hours=500,  # 500 kWh thermal capacity
            initial_charge_state=250,  # Start half full
            # Impact of temperature on energy capacity
            relative_maximum_charge_state=water_temperature_spread / rated_temeprature_spread,
            eta_charge=0.90,  # Heat exchanger losses
            eta_discharge=0.85,  # Distribution losses
            relative_loss_per_hour=0.02,  # 2% thermal loss per hour
            prevent_simultaneous_charge_and_discharge=True,
        )
        ```

        Pumped hydro storage with investment optimization:

        ```python
        pumped_hydro = Storage(
            label='pumped_hydro',
            charging=pump_flow,
            discharging=turbine_flow,
            capacity_in_flow_hours=InvestParameters(
                minimum_size=1000,  # Minimum economic scale
                maximum_size=10000,  # Site constraints
                specific_effects={'cost': 150},  # €150/MWh capacity
                fix_effects={'cost': 50_000_000},  # €50M fixed costs
            ),
            eta_charge=0.85,  # Pumping efficiency
            eta_discharge=0.90,  # Turbine efficiency
            initial_charge_state='lastValueOfSim',  # Ensuring no deficit compared to start
            relative_loss_per_hour=0.0001,  # Minimal evaporation
        )
        ```

        Material storage with inventory management:

        ```python
        fuel_storage = Storage(
            label='natural_gas_storage',
            charging=gas_injection,
            discharging=gas_withdrawal,
            capacity_in_flow_hours=10000,  # 10,000 m³ storage volume
            initial_charge_state=3000,  # Start with 3,000 m³
            minimal_final_charge_state=1000,  # Strategic reserve
            maximal_final_charge_state=9000,  # Prevent overflow
            eta_charge=0.98,  # Compression losses
            eta_discharge=0.95,  # Pressure reduction losses
            relative_loss_per_hour=0.0005,  # 0.05% leakage per hour
            prevent_simultaneous_charge_and_discharge=False,  # Allow flow-through
        )
        ```

    Note:
        Charge state evolution follows the equation:
        charge[t+1] = charge[t] × (1-loss_rate)^hours_per_step +
                      charge_flow[t] × eta_charge × hours_per_step -
                      discharge_flow[t] × hours_per_step / eta_discharge

        All efficiency parameters (eta_charge, eta_discharge) are dimensionless (0-1 range).
        The relative_loss_per_hour parameter represents exponential decay per hour.

        When prevent_simultaneous_charge_and_discharge is True, binary variables are
        created to enforce mutual exclusivity, which increases solution time but
        prevents unrealistic simultaneous charging and discharging.

        Initial and final charge state constraints use absolute values (not relative),
        matching the capacity_in_flow_hours units.
    """

    def __init__(
        self,
        label: str,
        charging: Flow,
        discharging: Flow,
        capacity_in_flow_hours: NonTemporalDataUser | InvestParameters,
        relative_minimum_charge_state: TemporalDataUser = 0,
        relative_maximum_charge_state: TemporalDataUser = 1,
        initial_charge_state: NonTemporalDataUser | Literal['lastValueOfSim'] = 0,
        minimal_final_charge_state: NonTemporalDataUser | None = None,
        maximal_final_charge_state: NonTemporalDataUser | None = None,
        relative_minimum_final_charge_state: NonTemporalDataUser | None = None,
        relative_maximum_final_charge_state: NonTemporalDataUser | None = None,
        eta_charge: TemporalDataUser = 1,
        eta_discharge: TemporalDataUser = 1,
        relative_loss_per_hour: TemporalDataUser = 0,
        prevent_simultaneous_charge_and_discharge: bool = True,
        balanced: bool = False,
        meta_data: dict | None = None,
    ):
        # TODO: fixed_relative_chargeState implementieren
        super().__init__(
            label,
            inputs=[charging],
            outputs=[discharging],
            prevent_simultaneous_flows=[charging, discharging] if prevent_simultaneous_charge_and_discharge else None,
            meta_data=meta_data,
        )

        self.charging = charging
        self.discharging = discharging
        self.capacity_in_flow_hours = capacity_in_flow_hours
        self.relative_minimum_charge_state: TemporalDataUser = relative_minimum_charge_state
        self.relative_maximum_charge_state: TemporalDataUser = relative_maximum_charge_state

        self.relative_minimum_final_charge_state = relative_minimum_final_charge_state
        self.relative_maximum_final_charge_state = relative_maximum_final_charge_state

        self.initial_charge_state = initial_charge_state
        self.minimal_final_charge_state = minimal_final_charge_state
        self.maximal_final_charge_state = maximal_final_charge_state

        self.eta_charge: TemporalDataUser = eta_charge
        self.eta_discharge: TemporalDataUser = eta_discharge
        self.relative_loss_per_hour: TemporalDataUser = relative_loss_per_hour
        self.prevent_simultaneous_charge_and_discharge = prevent_simultaneous_charge_and_discharge
        self.balanced = balanced

    def create_model(self, model: FlowSystemModel) -> StorageModel:
        self._plausibility_checks()
        self.submodel = StorageModel(model, self)
        return self.submodel

    def transform_data(self, flow_system: FlowSystem, name_prefix: str = '') -> None:
<<<<<<< HEAD
        super().transform_data(flow_system)
=======
        super().transform_data(flow_system, name_prefix)
        base = '|'.join(filter(None, [name_prefix, self.label_full]))
>>>>>>> c03e8880
        self.relative_minimum_charge_state = flow_system.fit_to_model_coords(
            f'{base}|relative_minimum_charge_state',
            self.relative_minimum_charge_state,
        )
        self.relative_maximum_charge_state = flow_system.fit_to_model_coords(
            f'{base}|relative_maximum_charge_state',
            self.relative_maximum_charge_state,
        )
        self.eta_charge = flow_system.fit_to_model_coords(f'{base}|eta_charge', self.eta_charge)
        self.eta_discharge = flow_system.fit_to_model_coords(f'{base}|eta_discharge', self.eta_discharge)
        self.relative_loss_per_hour = flow_system.fit_to_model_coords(
            f'{base}|relative_loss_per_hour', self.relative_loss_per_hour
        )
        if not isinstance(self.initial_charge_state, str):
            self.initial_charge_state = flow_system.fit_to_model_coords(
                f'{base}|initial_charge_state', self.initial_charge_state, dims=['year', 'scenario']
            )
        self.minimal_final_charge_state = flow_system.fit_to_model_coords(
            f'{base}|minimal_final_charge_state', self.minimal_final_charge_state, dims=['year', 'scenario']
        )
        self.maximal_final_charge_state = flow_system.fit_to_model_coords(
            f'{base}|maximal_final_charge_state', self.maximal_final_charge_state, dims=['year', 'scenario']
        )
        self.relative_minimum_final_charge_state = flow_system.fit_to_model_coords(
            f'{base}|relative_minimum_final_charge_state',
            self.relative_minimum_final_charge_state,
            dims=['year', 'scenario'],
        )
        self.relative_maximum_final_charge_state = flow_system.fit_to_model_coords(
            f'{base}|relative_maximum_final_charge_state',
            self.relative_maximum_final_charge_state,
            dims=['year', 'scenario'],
        )
        if isinstance(self.capacity_in_flow_hours, InvestParameters):
            self.capacity_in_flow_hours.transform_data(flow_system, f'{base}|InvestParameters')
        else:
            self.capacity_in_flow_hours = flow_system.fit_to_model_coords(
                f'{base}|capacity_in_flow_hours', self.capacity_in_flow_hours, dims=['year', 'scenario']
            )

    def _plausibility_checks(self) -> None:
        """
        Check for infeasible or uncommon combinations of parameters
        """
        super()._plausibility_checks()
        if isinstance(self.initial_charge_state, str):
            if self.initial_charge_state != 'lastValueOfSim':
                raise PlausibilityError(f'initial_charge_state has undefined value: {self.initial_charge_state}')
            return
        if isinstance(self.capacity_in_flow_hours, InvestParameters):
            if self.capacity_in_flow_hours.fixed_size is None:
                maximum_capacity = self.capacity_in_flow_hours.maximum_size
                minimum_capacity = self.capacity_in_flow_hours.minimum_size
            else:
                maximum_capacity = self.capacity_in_flow_hours.fixed_size
                minimum_capacity = self.capacity_in_flow_hours.fixed_size
        else:
            maximum_capacity = self.capacity_in_flow_hours
            minimum_capacity = self.capacity_in_flow_hours

        # initial capacity >= allowed min for maximum_size:
        minimum_initial_capacity = maximum_capacity * self.relative_minimum_charge_state.isel(time=0)
        # initial capacity <= allowed max for minimum_size:
        maximum_initial_capacity = minimum_capacity * self.relative_maximum_charge_state.isel(time=0)

        if (self.initial_charge_state > maximum_initial_capacity).any():
            raise ValueError(
                f'{self.label_full}: {self.initial_charge_state=} '
                f'is above allowed maximum charge_state {maximum_initial_capacity}'
            )
        if (self.initial_charge_state < minimum_initial_capacity).any():
            raise ValueError(
                f'{self.label_full}: {self.initial_charge_state=} '
                f'is below allowed minimum charge_state {minimum_initial_capacity}'
            )

        if self.balanced:
            if not isinstance(self.charging.size, InvestParameters) or not isinstance(
                self.discharging.size, InvestParameters
            ):
                raise PlausibilityError(
                    f'Balancing charging and discharging Flows in {self.label_full} is only possible with Investments.'
                )

            if (self.charging.size.minimum_size > self.discharging.size.maximum_size).any() or (
                self.charging.size.maximum_size < self.discharging.size.minimum_size
            ).any():
                raise PlausibilityError(
                    f'Balancing charging and discharging Flows in {self.label_full} need compatible minimum and maximum sizes.'
                    f'Got: {self.charging.size.minimum_size=}, {self.charging.size.maximum_size=} and '
                    f'{self.discharging.size.minimum_size=}, {self.discharging.size.maximum_size=}.'
                )


@register_class_for_io
class Transmission(Component):
    """
    Models transmission infrastructure that transports flows between two locations with losses.

    Transmission components represent physical infrastructure like pipes, cables,
    transmission lines, or conveyor systems that transport energy or materials between
    two points. They can model both unidirectional and bidirectional flow with
    configurable loss mechanisms and operational constraints.

    The component supports complex transmission scenarios including relative losses
    (proportional to flow), absolute losses (fixed when active), and bidirectional
    operation with flow direction constraints.

    Args:
        label: The label of the Element. Used to identify it in the FlowSystem.
        in1: The primary inflow (side A). Pass InvestParameters here for capacity optimization.
        out1: The primary outflow (side B).
        in2: Optional secondary inflow (side B) for bidirectional operation.
            If in1 has InvestParameters, in2 will automatically have matching capacity.
        out2: Optional secondary outflow (side A) for bidirectional operation.
        relative_losses: Proportional losses as fraction of throughput (e.g., 0.02 for 2% loss).
            Applied as: output = input × (1 - relative_losses)
        absolute_losses: Fixed losses that occur when transmission is active.
            Automatically creates binary variables for on/off states.
        on_off_parameters: Parameters defining binary operation constraints and costs.
        prevent_simultaneous_flows_in_both_directions: If True, prevents simultaneous
            flow in both directions. Increases binary variables but reflects physical
            reality for most transmission systems. Default is True.
        balanced: Whether to equate the size of the in1 and in2 Flow. Needs InvestParameters in both Flows.
        meta_data: Used to store additional information. Not used internally but saved
            in results. Only use Python native types.

    Examples:
        Simple electrical transmission line:

        ```python
        power_line = Transmission(
            label='110kv_line',
            in1=substation_a_out,
            out1=substation_b_in,
            relative_losses=0.03,  # 3% line losses
        )
        ```

        Bidirectional natural gas pipeline:

        ```python
        gas_pipeline = Transmission(
            label='interstate_pipeline',
            in1=compressor_station_a,
            out1=distribution_hub_b,
            in2=compressor_station_b,
            out2=distribution_hub_a,
            relative_losses=0.005,  # 0.5% friction losses
            absolute_losses=50,  # 50 kW compressor power when active
            prevent_simultaneous_flows_in_both_directions=True,
        )
        ```

        District heating network with investment optimization:

        ```python
        heating_network = Transmission(
            label='dh_main_line',
            in1=Flow(
                label='heat_supply',
                bus=central_plant_bus,
                size=InvestParameters(
                    minimum_size=1000,  # Minimum 1 MW capacity
                    maximum_size=10000,  # Maximum 10 MW capacity
                    specific_effects={'cost': 200},  # €200/kW capacity
                    fix_effects={'cost': 500000},  # €500k fixed installation
                ),
            ),
            out1=district_heat_demand,
            relative_losses=0.15,  # 15% thermal losses in distribution
        )
        ```

        Material conveyor with on/off operation:

        ```python
        conveyor_belt = Transmission(
            label='material_transport',
            in1=loading_station,
            out1=unloading_station,
            absolute_losses=25,  # 25 kW motor power when running
            on_off_parameters=OnOffParameters(
                effects_per_switch_on={'maintenance': 0.1},
                consecutive_on_hours_min=2,  # Minimum 2-hour operation
                switch_on_total_max=10,  # Maximum 10 starts per day
            ),
        )
        ```

    Note:
        The transmission equation balances flows with losses:
        output_flow = input_flow × (1 - relative_losses) - absolute_losses

        For bidirectional transmission, each direction has independent loss calculations.

        When using InvestParameters on in1, the capacity automatically applies to in2
        to maintain consistent bidirectional capacity without additional investment variables.

        Absolute losses force the creation of binary on/off variables, which increases
        computational complexity but enables realistic modeling of equipment with
        standby power consumption.

    """

    def __init__(
        self,
        label: str,
        in1: Flow,
        out1: Flow,
        in2: Flow | None = None,
        out2: Flow | None = None,
        relative_losses: TemporalDataUser | None = None,
        absolute_losses: TemporalDataUser | None = None,
        on_off_parameters: OnOffParameters = None,
        prevent_simultaneous_flows_in_both_directions: bool = True,
        balanced: bool = False,
        meta_data: dict | None = None,
    ):
        super().__init__(
            label,
            inputs=[flow for flow in (in1, in2) if flow is not None],
            outputs=[flow for flow in (out1, out2) if flow is not None],
            on_off_parameters=on_off_parameters,
            prevent_simultaneous_flows=None
            if in2 is None or prevent_simultaneous_flows_in_both_directions is False
            else [in1, in2],
            meta_data=meta_data,
        )
        self.in1 = in1
        self.out1 = out1
        self.in2 = in2
        self.out2 = out2

        self.relative_losses = relative_losses
        self.absolute_losses = absolute_losses
        self.balanced = balanced

    def _plausibility_checks(self):
        super()._plausibility_checks()
        # check buses:
        if self.in2 is not None:
            assert self.in2.bus == self.out1.bus, (
                f'Output 1 and Input 2 do not start/end at the same Bus: {self.out1.bus=}, {self.in2.bus=}'
            )
        if self.out2 is not None:
            assert self.out2.bus == self.in1.bus, (
                f'Input 1 and Output 2 do not start/end at the same Bus: {self.in1.bus=}, {self.out2.bus=}'
            )

        if self.balanced:
            if self.in2 is None:
                raise ValueError('Balanced Transmission needs InvestParameters in both in-Flows')
            if not isinstance(self.in1.size, InvestParameters) or not isinstance(self.in2.size, InvestParameters):
                raise ValueError('Balanced Transmission needs InvestParameters in both in-Flows')
            if (self.in1.size.minimum_or_fixed_size > self.in2.size.maximum_or_fixed_size).any() or (
                self.in1.size.maximum_or_fixed_size < self.in2.size.minimum_or_fixed_size
            ).any():
                raise ValueError(
                    f'Balanced Transmission needs compatible minimum and maximum sizes.'
                    f'Got: {self.in1.size.minimum_size=}, {self.in1.size.maximum_size=}, {self.in1.size.fixed_size=} and '
                    f'{self.in2.size.minimum_size=}, {self.in2.size.maximum_size=}, {self.in2.size.fixed_size=}.'
                )

    def create_model(self, model) -> TransmissionModel:
        self._plausibility_checks()
        self.submodel = TransmissionModel(model, self)
        return self.submodel

    def transform_data(self, flow_system: FlowSystem, name_prefix: str = '') -> None:
<<<<<<< HEAD
        super().transform_data(flow_system)
        self.relative_losses = flow_system.fit_to_model_coords(
            f'{self.label_full}|relative_losses', self.relative_losses
        )
        self.absolute_losses = flow_system.fit_to_model_coords(
            f'{self.label_full}|absolute_losses', self.absolute_losses
        )
=======
        super().transform_data(flow_system, name_prefix)
        base = '|'.join(filter(None, [name_prefix, self.label_full]))
        self.relative_losses = flow_system.fit_to_model_coords(f'{base}|relative_losses', self.relative_losses)
        self.absolute_losses = flow_system.fit_to_model_coords(f'{base}|absolute_losses', self.absolute_losses)
>>>>>>> c03e8880


class TransmissionModel(ComponentModel):
    element: Transmission

    def __init__(self, model: FlowSystemModel, element: Transmission):
        if (element.absolute_losses is not None) and np.any(element.absolute_losses != 0):
            for flow in element.inputs + element.outputs:
                if flow.on_off_parameters is None:
                    flow.on_off_parameters = OnOffParameters()

        super().__init__(model, element)

    def _do_modeling(self):
        """Initiates all FlowModels"""
        super()._do_modeling()

        # first direction
        self.create_transmission_equation('dir1', self.element.in1, self.element.out1)

        # second direction:
        if self.element.in2 is not None:
            self.create_transmission_equation('dir2', self.element.in2, self.element.out2)

        # equate size of both directions
        if self.element.balanced:
            # eq: in1.size = in2.size
            self.add_constraints(
                self.element.in1.submodel._investment.size == self.element.in2.submodel._investment.size,
                short_name='same_size',
            )

    def create_transmission_equation(self, name: str, in_flow: Flow, out_flow: Flow) -> linopy.Constraint:
        """Creates an Equation for the Transmission efficiency and adds it to the model"""
        # eq: out(t) + on(t)*loss_abs(t) = in(t)*(1 - loss_rel(t))
        con_transmission = self.add_constraints(
            out_flow.submodel.flow_rate == -in_flow.submodel.flow_rate * (self.element.relative_losses - 1),
            short_name=name,
        )

        if self.element.absolute_losses is not None:
            con_transmission.lhs += in_flow.submodel.on_off.on * self.element.absolute_losses

        return con_transmission


class LinearConverterModel(ComponentModel):
    element: LinearConverter

    def __init__(self, model: FlowSystemModel, element: LinearConverter):
        self.piecewise_conversion: PiecewiseConversion | None = None
        super().__init__(model, element)

    def _do_modeling(self):
        super()._do_modeling()
        # conversion_factors:
        if self.element.conversion_factors:
            all_input_flows = set(self.element.inputs)
            all_output_flows = set(self.element.outputs)

            # für alle linearen Gleichungen:
            for i, conv_factors in enumerate(self.element.conversion_factors):
                used_flows = set([self.element.flows[flow_label] for flow_label in conv_factors])
                used_inputs: set[Flow] = all_input_flows & used_flows
                used_outputs: set[Flow] = all_output_flows & used_flows

                self.add_constraints(
                    sum([flow.submodel.flow_rate * conv_factors[flow.label] for flow in used_inputs])
                    == sum([flow.submodel.flow_rate * conv_factors[flow.label] for flow in used_outputs]),
                    short_name=f'conversion_{i}',
                )

        else:
            # TODO: Improve Inclusion of OnOffParameters. Instead of creating a Binary in every flow, the binary could only be part of the Piece itself
            piecewise_conversion = {
                self.element.flows[flow].submodel.flow_rate.name: piecewise
                for flow, piecewise in self.element.piecewise_conversion.items()
            }

            self.piecewise_conversion = self.add_submodels(
                PiecewiseModel(
                    model=self._model,
                    label_of_element=self.label_of_element,
                    label_of_model=f'{self.label_of_element}',
                    piecewise_variables=piecewise_conversion,
                    zero_point=self.on_off.on if self.on_off is not None else False,
                    as_time_series=True,
                ),
                short_name='PiecewiseConversion',
            )


class StorageModel(ComponentModel):
    """Submodel of Storage"""

    element: Storage

    def __init__(self, model: FlowSystemModel, element: Storage):
        super().__init__(model, element)

    def _do_modeling(self):
        super()._do_modeling()

        lb, ub = self._absolute_charge_state_bounds
        self.add_variables(
            lower=lb,
            upper=ub,
            coords=self._model.get_coords(extra_timestep=True),
            short_name='charge_state',
        )

        self.add_variables(coords=self._model.get_coords(), short_name='netto_discharge')

        # netto_discharge:
        # eq: nettoFlow(t) - discharging(t) + charging(t) = 0
        self.add_constraints(
            self.netto_discharge
            == self.element.discharging.submodel.flow_rate - self.element.charging.submodel.flow_rate,
            short_name='netto_discharge',
        )

        charge_state = self.charge_state
        rel_loss = self.element.relative_loss_per_hour
        hours_per_step = self._model.hours_per_step
        charge_rate = self.element.charging.submodel.flow_rate
        discharge_rate = self.element.discharging.submodel.flow_rate
        eff_charge = self.element.eta_charge
        eff_discharge = self.element.eta_discharge

        self.add_constraints(
            charge_state.isel(time=slice(1, None))
            == charge_state.isel(time=slice(None, -1)) * ((1 - rel_loss) ** hours_per_step)
            + charge_rate * eff_charge * hours_per_step
            - discharge_rate * eff_discharge * hours_per_step,
            short_name='charge_state',
        )

        if isinstance(self.element.capacity_in_flow_hours, InvestParameters):
            self.add_submodels(
                InvestmentModel(
                    model=self._model,
                    label_of_element=self.label_of_element,
                    label_of_model=self.label_of_element,
                    parameters=self.element.capacity_in_flow_hours,
                ),
                short_name='investment',
            )

            BoundingPatterns.scaled_bounds(
                self,
                variable=self.charge_state,
                scaling_variable=self.investment.size,
                relative_bounds=self._relative_charge_state_bounds,
            )

        # Initial charge state
        self._initial_and_final_charge_state()

        if self.element.balanced:
            self.add_constraints(
                self.element.charging.submodel._investment.size * 1
                == self.element.discharging.submodel._investment.size * 1,
                short_name='balanced_sizes',
            )

    def _initial_and_final_charge_state(self):
        if self.element.initial_charge_state is not None:
            if isinstance(self.element.initial_charge_state, str):
                self.add_constraints(
                    self.charge_state.isel(time=0) == self.charge_state.isel(time=-1), short_name='initial_charge_state'
                )
            else:
                self.add_constraints(
                    self.charge_state.isel(time=0) == self.element.initial_charge_state,
                    short_name='initial_charge_state',
                )

        if self.element.maximal_final_charge_state is not None:
            self.add_constraints(
                self.charge_state.isel(time=-1) <= self.element.maximal_final_charge_state,
                short_name='final_charge_max',
            )

        if self.element.minimal_final_charge_state is not None:
            self.add_constraints(
                self.charge_state.isel(time=-1) >= self.element.minimal_final_charge_state,
                short_name='final_charge_min',
            )

    @property
    def _absolute_charge_state_bounds(self) -> tuple[TemporalData, TemporalData]:
        relative_lower_bound, relative_upper_bound = self._relative_charge_state_bounds
        if not isinstance(self.element.capacity_in_flow_hours, InvestParameters):
            return (
                relative_lower_bound * self.element.capacity_in_flow_hours,
                relative_upper_bound * self.element.capacity_in_flow_hours,
            )
        else:
            return (
                relative_lower_bound * self.element.capacity_in_flow_hours.minimum_size,
                relative_upper_bound * self.element.capacity_in_flow_hours.maximum_size,
            )

    @property
    def _relative_charge_state_bounds(self) -> tuple[xr.DataArray, xr.DataArray]:
        """
        Get relative charge state bounds with final timestep values.

        Returns:
            Tuple of (minimum_bounds, maximum_bounds) DataArrays extending to final timestep
        """
        final_coords = {'time': [self._model.flow_system.timesteps_extra[-1]]}

        # Get final minimum charge state
        if self.element.relative_minimum_final_charge_state is None:
            min_final = self.element.relative_minimum_charge_state.isel(time=-1, drop=True)
        else:
            min_final = self.element.relative_minimum_final_charge_state
        min_final = min_final.expand_dims('time').assign_coords(time=final_coords['time'])

        # Get final maximum charge state
        if self.element.relative_maximum_final_charge_state is None:
            max_final = self.element.relative_maximum_charge_state.isel(time=-1, drop=True)
        else:
            max_final = self.element.relative_maximum_final_charge_state
        max_final = max_final.expand_dims('time').assign_coords(time=final_coords['time'])
        # Concatenate with original bounds
        min_bounds = xr.concat([self.element.relative_minimum_charge_state, min_final], dim='time')
        max_bounds = xr.concat([self.element.relative_maximum_charge_state, max_final], dim='time')

        return min_bounds, max_bounds

    @property
    def _investment(self) -> InvestmentModel | None:
        """Deprecated alias for investment"""
        return self.investment

    @property
    def investment(self) -> InvestmentModel | None:
        """OnOff feature"""
        if 'investment' not in self.submodels:
            return None
        return self.submodels['investment']

    @property
    def charge_state(self) -> linopy.Variable:
        """Charge state variable"""
        return self['charge_state']

    @property
    def netto_discharge(self) -> linopy.Variable:
        """Netto discharge variable"""
        return self['netto_discharge']


@register_class_for_io
class SourceAndSink(Component):
    """
    A SourceAndSink combines both supply and demand capabilities in a single component.

    SourceAndSink components can both consume AND provide energy or material flows
    from and to the system, making them ideal for modeling markets, (simple) storage facilities,
    or bidirectional grid connections where buying and selling occur at the same location.

    Args:
        label: The label of the Element. Used to identify it in the FlowSystem.
        inputs: Input-flows into the SourceAndSink representing consumption/demand side.
        outputs: Output-flows from the SourceAndSink representing supply/generation side.
        prevent_simultaneous_flow_rates: If True, prevents simultaneous input and output
            flows. This enforces that the component operates either as a source OR sink
            at any given time, but not both simultaneously. Default is True.
        meta_data: Used to store additional information about the Element. Not used
            internally but saved in results. Only use Python native types.

    Examples:
        Electricity market connection (buy/sell to grid):

        ```python
        electricity_market = SourceAndSink(
            label='grid_connection',
            inputs=[electricity_purchase],  # Buy from grid
            outputs=[electricity_sale],  # Sell to grid
            prevent_simultaneous_flow_rates=True,  # Can't buy and sell simultaneously
        )
        ```

        Natural gas storage facility:

        ```python
        gas_storage_facility = SourceAndSink(
            label='underground_gas_storage',
            inputs=[gas_injection_flow],  # Inject gas into storage
            outputs=[gas_withdrawal_flow],  # Withdraw gas from storage
            prevent_simultaneous_flow_rates=True,  # Injection or withdrawal, not both
        )
        ```

        District heating network connection:

        ```python
        dh_connection = SourceAndSink(
            label='district_heating_tie',
            inputs=[heat_purchase_flow],  # Purchase heat from network
            outputs=[heat_sale_flow],  # Sell excess heat to network
            prevent_simultaneous_flow_rates=False,  # May allow simultaneous flows
        )
        ```

        Industrial waste heat exchange:

        ```python
        waste_heat_exchange = SourceAndSink(
            label='industrial_heat_hub',
            inputs=[
                waste_heat_input_a,  # Receive waste heat from process A
                waste_heat_input_b,  # Receive waste heat from process B
            ],
            outputs=[
                useful_heat_supply_c,  # Supply heat to process C
                useful_heat_supply_d,  # Supply heat to process D
            ],
            prevent_simultaneous_flow_rates=False,  # Multiple simultaneous flows allowed
        )
        ```

    Note:
        When prevent_simultaneous_flow_rates is True, binary variables are created to
        ensure mutually exclusive operation between input and output flows, which
        increases computational complexity but reflects realistic market or storage
        operation constraints.

        SourceAndSink is particularly useful for modeling:
        - Energy markets with bidirectional trading
        - Storage facilities with injection/withdrawal operations
        - Grid tie points with import/export capabilities
        - Waste exchange networks with multiple participants

    Deprecated:
        The deprecated `sink` and `source` kwargs are accepted for compatibility but will be removed in future releases.
    """

    def __init__(
        self,
        label: str,
        inputs: list[Flow] | None = None,
        outputs: list[Flow] | None = None,
        prevent_simultaneous_flow_rates: bool = True,
        meta_data: dict | None = None,
        **kwargs,
    ):
        source = kwargs.pop('source', None)
        sink = kwargs.pop('sink', None)
        prevent_simultaneous_sink_and_source = kwargs.pop('prevent_simultaneous_sink_and_source', None)
        if source is not None:
            warnings.warn(
                'The use of the source argument is deprecated. Use the outputs argument instead.',
                DeprecationWarning,
                stacklevel=2,
            )
            if outputs is not None:
                raise ValueError('Either source or outputs can be specified, but not both.')
            outputs = [source]

        if sink is not None:
            warnings.warn(
                'The use of the sink argument is deprecated. Use the inputs argument instead.',
                DeprecationWarning,
                stacklevel=2,
            )
            if inputs is not None:
                raise ValueError('Either sink or inputs can be specified, but not both.')
            inputs = [sink]

        if prevent_simultaneous_sink_and_source is not None:
            warnings.warn(
                'The use of the prevent_simultaneous_sink_and_source argument is deprecated. Use the prevent_simultaneous_flow_rates argument instead.',
                DeprecationWarning,
                stacklevel=2,
            )
            prevent_simultaneous_flow_rates = prevent_simultaneous_sink_and_source

        super().__init__(
            label,
            inputs=inputs,
            outputs=outputs,
            prevent_simultaneous_flows=(inputs or []) + (outputs or []) if prevent_simultaneous_flow_rates else None,
            meta_data=meta_data,
        )
        self.prevent_simultaneous_flow_rates = prevent_simultaneous_flow_rates

    @property
    def source(self) -> Flow:
        warnings.warn(
            'The source property is deprecated. Use the outputs property instead.',
            DeprecationWarning,
            stacklevel=2,
        )
        return self.outputs[0]

    @property
    def sink(self) -> Flow:
        warnings.warn(
            'The sink property is deprecated. Use the inputs property instead.',
            DeprecationWarning,
            stacklevel=2,
        )
        return self.inputs[0]

    @property
    def prevent_simultaneous_sink_and_source(self) -> bool:
        warnings.warn(
            'The prevent_simultaneous_sink_and_source property is deprecated. Use the prevent_simultaneous_flow_rates property instead.',
            DeprecationWarning,
            stacklevel=2,
        )
        return self.prevent_simultaneous_flow_rates


@register_class_for_io
class Source(Component):
    """
    A Source generates or provides energy or material flows into the system.

    Sources represent supply points like power plants, fuel suppliers, renewable
    energy sources, or any system boundary where flows originate. They provide
    unlimited supply capability subject to flow constraints, demand patterns and effects.

    Args:
        label: The label of the Element. Used to identify it in the FlowSystem.
        outputs: Output-flows from the source. Can be single flow or list of flows
            for sources providing multiple commodities or services.
        meta_data: Used to store additional information about the Element. Not used
            internally but saved in results. Only use Python native types.
        prevent_simultaneous_flow_rates: If True, only one output flow can be active
            at a time. Useful for modeling mutually exclusive supply options. Default is False.

    Examples:
        Simple electricity grid connection:

        ```python
        grid_source = Source(label='electrical_grid', outputs=[grid_electricity_flow])
        ```

        Natural gas supply with cost and capacity constraints:

        ```python
        gas_supply = Source(
            label='gas_network',
            outputs=[
                Flow(
                    label='natural_gas_flow',
                    bus=gas_bus,
                    size=1000,  # Maximum 1000 kW supply capacity
                    effects_per_flow_hour={'cost': 0.04},  # €0.04/kWh gas cost
                )
            ],
        )
        ```

        Multi-fuel power plant with switching constraints:

        ```python
        multi_fuel_plant = Source(
            label='flexible_generator',
            outputs=[coal_electricity, gas_electricity, biomass_electricity],
            prevent_simultaneous_flow_rates=True,  # Can only use one fuel at a time
        )
        ```

        Renewable energy source with investment optimization:

        ```python
        solar_farm = Source(
            label='solar_pv',
            outputs=[
                Flow(
                    label='solar_power',
                    bus=electricity_bus,
                    size=InvestParameters(
                        minimum_size=0,
                        maximum_size=50000,  # Up to 50 MW
                        specific_effects={'cost': 800},  # €800/kW installed
                        fix_effects={'cost': 100000},  # €100k development costs
                    ),
                    fixed_relative_profile=solar_profile,  # Hourly generation profile
                )
            ],
        )
        ```

    Deprecated:
        The deprecated `source` kwarg is accepted for compatibility but will be removed in future releases.
    """

    def __init__(
        self,
        label: str,
        outputs: list[Flow] | None = None,
        meta_data: dict | None = None,
        prevent_simultaneous_flow_rates: bool = False,
        **kwargs,
    ):
        source = kwargs.pop('source', None)
        if source is not None:
            warnings.warn(
                'The use of the source argument is deprecated. Use the outputs argument instead.',
                DeprecationWarning,
                stacklevel=2,
            )
            if outputs is not None:
                raise ValueError('Either source or outputs can be specified, but not both.')
            outputs = [source]

        self.prevent_simultaneous_flow_rates = prevent_simultaneous_flow_rates
        super().__init__(
            label,
            outputs=outputs,
            meta_data=meta_data,
            prevent_simultaneous_flows=outputs if prevent_simultaneous_flow_rates else None,
        )

    @property
    def source(self) -> Flow:
        warnings.warn(
            'The source property is deprecated. Use the outputs property instead.',
            DeprecationWarning,
            stacklevel=2,
        )
        return self.outputs[0]


@register_class_for_io
class Sink(Component):
    """
    A Sink consumes energy or material flows from the system.

    Sinks represent demand points like electrical loads, heat demands, material
    consumption, or any system boundary where flows terminate. They provide
    unlimited consumption capability subject to flow constraints, demand patterns and effects.

    Args:
        label: The label of the Element. Used to identify it in the FlowSystem.
        inputs: Input-flows into the sink. Can be single flow or list of flows
            for sinks consuming multiple commodities or services.
        meta_data: Used to store additional information about the Element. Not used
            internally but saved in results. Only use Python native types.
        prevent_simultaneous_flow_rates: If True, only one input flow can be active
            at a time. Useful for modeling mutually exclusive consumption options. Default is False.

    Examples:
        Simple electrical demand:

        ```python
        electrical_load = Sink(label='building_load', inputs=[electricity_demand_flow])
        ```

        Heat demand with time-varying profile:

        ```python
        heat_demand = Sink(
            label='district_heating_load',
            inputs=[
                Flow(
                    label='heat_consumption',
                    bus=heat_bus,
                    fixed_relative_profile=hourly_heat_profile,  # Demand profile
                    size=2000,  # Peak demand of 2000 kW
                )
            ],
        )
        ```

        Multi-energy building with switching capabilities:

        ```python
        flexible_building = Sink(
            label='smart_building',
            inputs=[electricity_heating, gas_heating, heat_pump_heating],
            prevent_simultaneous_flow_rates=True,  # Can only use one heating mode
        )
        ```

        Industrial process with variable demand:

        ```python
        factory_load = Sink(
            label='manufacturing_plant',
            inputs=[
                Flow(
                    label='electricity_process',
                    bus=electricity_bus,
                    size=5000,  # Base electrical load
                    effects_per_flow_hour={'cost': -0.1},  # Value of service (negative cost)
                ),
                Flow(
                    label='steam_process',
                    bus=steam_bus,
                    size=3000,  # Process steam demand
                    fixed_relative_profile=production_schedule,
                ),
            ],
        )
        ```

    Deprecated:
        The deprecated `sink` kwarg is accepted for compatibility but will be removed in future releases.
    """

    def __init__(
        self,
        label: str,
        inputs: list[Flow] | None = None,
        meta_data: dict | None = None,
        prevent_simultaneous_flow_rates: bool = False,
        **kwargs,
    ):
        """
        Initialize a Sink (consumes flow from the system).

        Supports legacy `sink=` keyword for backward compatibility (deprecated): if `sink` is provided it is used as the single input flow and a DeprecationWarning is issued; specifying both `inputs` and `sink` raises ValueError.

        Parameters:
            label (str): Unique element label.
            inputs (list[Flow], optional): Input flows for the sink.
            meta_data (dict, optional): Arbitrary metadata attached to the element.
            prevent_simultaneous_flow_rates (bool, optional): If True, prevents simultaneous nonzero flow rates across the element's inputs by wiring that restriction into the base Component setup.

        Note:
            The deprecated `sink` kwarg is accepted for compatibility but will be removed in future releases.
        """
        sink = kwargs.pop('sink', None)
        if sink is not None:
            warnings.warn(
                'The use of the sink argument is deprecated. Use the inputs argument instead.',
                DeprecationWarning,
                stacklevel=2,
            )
            if inputs is not None:
                raise ValueError('Either sink or inputs can be specified, but not both.')
            inputs = [sink]

        self.prevent_simultaneous_flow_rates = prevent_simultaneous_flow_rates
        super().__init__(
            label,
            inputs=inputs,
            meta_data=meta_data,
            prevent_simultaneous_flows=inputs if prevent_simultaneous_flow_rates else None,
        )

    @property
    def sink(self) -> Flow:
        warnings.warn(
            'The sink property is deprecated. Use the inputs property instead.',
            DeprecationWarning,
            stacklevel=2,
        )
        return self.inputs[0]<|MERGE_RESOLUTION|>--- conflicted
+++ resolved
@@ -206,11 +206,7 @@
                     )
 
     def transform_data(self, flow_system: FlowSystem, name_prefix: str = '') -> None:
-<<<<<<< HEAD
-        super().transform_data(flow_system)
-=======
         super().transform_data(flow_system, name_prefix)
->>>>>>> c03e8880
         if self.conversion_factors:
             self.conversion_factors = self._transform_conversion_factors(flow_system)
         if self.piecewise_conversion:
@@ -429,12 +425,8 @@
         return self.submodel
 
     def transform_data(self, flow_system: FlowSystem, name_prefix: str = '') -> None:
-<<<<<<< HEAD
-        super().transform_data(flow_system)
-=======
         super().transform_data(flow_system, name_prefix)
         base = '|'.join(filter(None, [name_prefix, self.label_full]))
->>>>>>> c03e8880
         self.relative_minimum_charge_state = flow_system.fit_to_model_coords(
             f'{base}|relative_minimum_charge_state',
             self.relative_minimum_charge_state,
@@ -705,20 +697,10 @@
         return self.submodel
 
     def transform_data(self, flow_system: FlowSystem, name_prefix: str = '') -> None:
-<<<<<<< HEAD
-        super().transform_data(flow_system)
-        self.relative_losses = flow_system.fit_to_model_coords(
-            f'{self.label_full}|relative_losses', self.relative_losses
-        )
-        self.absolute_losses = flow_system.fit_to_model_coords(
-            f'{self.label_full}|absolute_losses', self.absolute_losses
-        )
-=======
         super().transform_data(flow_system, name_prefix)
         base = '|'.join(filter(None, [name_prefix, self.label_full]))
         self.relative_losses = flow_system.fit_to_model_coords(f'{base}|relative_losses', self.relative_losses)
         self.absolute_losses = flow_system.fit_to_model_coords(f'{base}|absolute_losses', self.absolute_losses)
->>>>>>> c03e8880
 
 
 class TransmissionModel(ComponentModel):
