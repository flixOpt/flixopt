--- conflicted
+++ resolved
@@ -199,7 +199,6 @@
     ds: xr.Dataset,
     path: str | pathlib.Path,
     compression: int = 0,
-    engine: str = 'h5netcdf',
 ) -> None:
     """
     Save a dataset to a netcdf file. Store all attrs as JSON strings in 'attrs' attributes.
@@ -258,8 +257,7 @@
     Returns:
         Dataset: Loaded dataset with restored attrs.
     """
-<<<<<<< HEAD
-    ds = xr.load_dataset(path)
+    ds = xr.load_dataset(str(path), engine='h5netcdf')
 
     # Restore Dataset attrs
     if 'attrs' in ds.attrs:
@@ -275,10 +273,6 @@
         if hasattr(coord_var, 'attrs') and 'attrs' in coord_var.attrs:
             ds[coord_name].attrs = json.loads(coord_var.attrs['attrs'])
 
-=======
-    ds = xr.load_dataset(str(path), engine='h5netcdf')
-    ds.attrs = json.loads(ds.attrs['attrs'])
->>>>>>> 4b2b31f8
     return ds
 
 
