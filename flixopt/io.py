from __future__ import annotations

import inspect
import json
import logging
import pathlib
import re
from dataclasses import dataclass
from typing import TYPE_CHECKING, Any

import numpy as np
import pandas as pd
import xarray as xr
import yaml

if TYPE_CHECKING:
    import linopy

logger = logging.getLogger('flixopt')


def remove_none_and_empty(obj):
    """Recursively removes None and empty dicts and lists values from a dictionary or list."""

    if isinstance(obj, dict):
        return {
            k: remove_none_and_empty(v)
            for k, v in obj.items()
            if not (v is None or (isinstance(v, (list, dict)) and not v))
        }

    elif isinstance(obj, list):
        return [remove_none_and_empty(v) for v in obj if not (v is None or (isinstance(v, (list, dict)) and not v))]

    else:
        return obj


def round_nested_floats(obj: dict | list | float | int | Any, decimals: int = 2) -> dict | list | float | int | Any:
    """Recursively round floating point numbers in nested data structures and convert it to python native types.

    This function traverses nested data structures (dictionaries, lists) and rounds
    any floating point numbers to the specified number of decimal places. It handles
    various data types including NumPy arrays and xarray DataArrays by converting
    them to lists with rounded values.

    Args:
        obj: The object to process. Can be a dict, list, float, int, numpy.ndarray,
            xarray.DataArray, or any other type.
        decimals (int, optional): Number of decimal places to round to. Defaults to 2.

    Returns:
        The processed object with the same structure as the input, but with all floating point numbers rounded to the specified precision. NumPy arrays and xarray DataArrays are converted to lists.

    Examples:
        >>> data = {'a': 3.14159, 'b': [1.234, 2.678]}
        >>> round_nested_floats(data, decimals=2)
        {'a': 3.14, 'b': [1.23, 2.68]}

        >>> import numpy as np
        >>> arr = np.array([1.234, 5.678])
        >>> round_nested_floats(arr, decimals=1)
        [1.2, 5.7]
    """
    if isinstance(obj, dict):
        return {k: round_nested_floats(v, decimals) for k, v in obj.items()}
    elif isinstance(obj, list):
        return [round_nested_floats(v, decimals) for v in obj]
    elif isinstance(obj, np.floating):
        return round(float(obj), decimals)
    elif isinstance(obj, np.integer):
        return int(obj)
    elif isinstance(obj, np.bool_):
        return bool(obj)
    elif isinstance(obj, float):
        return round(obj, decimals)
    elif isinstance(obj, int):
        return obj
    elif isinstance(obj, np.ndarray):
        return np.round(obj, decimals).tolist()
    elif isinstance(obj, xr.DataArray):
        return obj.round(decimals).values.tolist()
    return obj


# ============================================================================
# Centralized JSON and YAML I/O Functions
# ============================================================================


def load_json(path: str | pathlib.Path) -> dict | list:
    """
    Load data from a JSON file.

    Args:
        path: Path to the JSON file.

    Returns:
        Loaded data (typically dict or list).

    Raises:
        FileNotFoundError: If the file does not exist.
        json.JSONDecodeError: If the file is not valid JSON.
    """
    path = pathlib.Path(path)
    with open(path, encoding='utf-8') as f:
        return json.load(f)


def save_json(
    data: dict | list,
    path: str | pathlib.Path,
    indent: int = 4,
    ensure_ascii: bool = False,
    **kwargs,
) -> None:
    """
    Save data to a JSON file with consistent formatting.

    Args:
        data: Data to save (dict or list).
        path: Path to save the JSON file.
        indent: Number of spaces for indentation (default: 4).
        ensure_ascii: If False, allow Unicode characters (default: False).
        **kwargs: Additional arguments to pass to json.dump().
    """
    path = pathlib.Path(path)
    with open(path, 'w', encoding='utf-8') as f:
        json.dump(data, f, indent=indent, ensure_ascii=ensure_ascii, **kwargs)


def load_yaml(path: str | pathlib.Path) -> dict | list:
    """
    Load data from a YAML file.

    Args:
        path: Path to the YAML file.

    Returns:
        Loaded data (typically dict or list), or empty dict if file is empty.

    Raises:
        FileNotFoundError: If the file does not exist.
        yaml.YAMLError: If the file is not valid YAML.
        Note: Returns {} for empty YAML files instead of None.
    """
    path = pathlib.Path(path)
    with open(path, encoding='utf-8') as f:
        return yaml.safe_load(f) or {}


def _load_yaml_unsafe(path: str | pathlib.Path) -> dict | list:
    """
    INTERNAL: Load YAML allowing arbitrary tags. Do not use on untrusted input.

    This function exists only for loading internally-generated files that may
    contain custom YAML tags. Never use this on user-provided files.

    Args:
        path: Path to the YAML file.

    Returns:
        Loaded data (typically dict or list), or empty dict if file is empty.
    """
    path = pathlib.Path(path)
    with open(path, encoding='utf-8') as f:
        return yaml.unsafe_load(f) or {}


def save_yaml(
    data: dict | list,
    path: str | pathlib.Path,
    indent: int = 4,
    width: int = 1000,
    allow_unicode: bool = True,
    sort_keys: bool = False,
    compact_numeric_lists: bool = False,
    **kwargs,
) -> None:
    """
    Save data to a YAML file with consistent formatting.

    Args:
        data: Data to save (dict or list).
        path: Path to save the YAML file.
        indent: Number of spaces for indentation (default: 4).
        width: Maximum line width (default: 1000).
        allow_unicode: If True, allow Unicode characters (default: True).
        sort_keys: If True, sort dictionary keys (default: False).
        compact_numeric_lists: If True, format numeric lists inline for better readability (default: False).
        **kwargs: Additional arguments to pass to yaml.dump().
    """
    path = pathlib.Path(path)

    if compact_numeric_lists:
        # Define custom representer for compact numeric lists
        def represent_list(dumper, data):
            """
            Custom representer for lists to format them inline (flow style)
            but only if they contain only numbers or nested numeric lists.
            """
            if data and all(
                isinstance(item, (int, float, np.integer, np.floating))
                or (isinstance(item, list) and all(isinstance(x, (int, float, np.integer, np.floating)) for x in item))
                for item in data
            ):
                return dumper.represent_sequence('tag:yaml.org,2002:seq', data, flow_style=True)
            return dumper.represent_sequence('tag:yaml.org,2002:seq', data, flow_style=False)

        # Create custom dumper with the representer
        class CompactDumper(yaml.SafeDumper):
            pass

        CompactDumper.add_representer(list, represent_list)

        with open(path, 'w', encoding='utf-8') as f:
            yaml.dump(
                data,
                f,
                Dumper=CompactDumper,
                indent=indent,
                width=width,
                allow_unicode=allow_unicode,
                sort_keys=sort_keys,
                default_flow_style=False,
                **kwargs,
            )
    else:
        with open(path, 'w', encoding='utf-8') as f:
            yaml.safe_dump(
                data,
                f,
                indent=indent,
                width=width,
                allow_unicode=allow_unicode,
                sort_keys=sort_keys,
                default_flow_style=False,
                **kwargs,
            )


def load_config_file(path: str | pathlib.Path) -> dict:
    """
    Load a configuration file, automatically detecting JSON or YAML format.

    This function intelligently tries to load the file based on its extension,
    with fallback support if the primary format fails.

    Supported extensions:
    - .json: Tries JSON first, falls back to YAML
    - .yaml, .yml: Tries YAML first, falls back to JSON
    - Others: Tries YAML, then JSON

    Args:
        path: Path to the configuration file.

    Returns:
        Loaded configuration as a dictionary.

    Raises:
        FileNotFoundError: If the file does not exist.
        ValueError: If neither JSON nor YAML parsing succeeds.
    """
    path = pathlib.Path(path)

    if not path.exists():
        raise FileNotFoundError(f'Configuration file not found: {path}')

    # Try based on file extension
    # Normalize extension to lowercase for case-insensitive matching
    suffix = path.suffix.lower()

    if suffix == '.json':
        try:
            return load_json(path)
        except json.JSONDecodeError:
            logger.warning(f'Failed to parse {path} as JSON, trying YAML')
            try:
                return load_yaml(path)
            except yaml.YAMLError as e:
                raise ValueError(f'Failed to parse {path} as JSON or YAML') from e

    elif suffix in ['.yaml', '.yml']:
        try:
            return load_yaml(path)
        except yaml.YAMLError:
            logger.warning(f'Failed to parse {path} as YAML, trying JSON')
            try:
                return load_json(path)
            except json.JSONDecodeError as e:
                raise ValueError(f'Failed to parse {path} as YAML or JSON') from e

    else:
        # Unknown extension, try YAML first (more common for config)
        try:
            return load_yaml(path)
        except yaml.YAMLError:
            try:
                return load_json(path)
            except json.JSONDecodeError as e:
                raise ValueError(f'Failed to parse {path} as YAML or JSON') from e


def _save_yaml_multiline(data, output_file='formatted_output.yaml'):
    """
    Save dictionary data to YAML with proper multi-line string formatting.
    Handles complex string patterns including backticks, special characters,
    and various newline formats.

    Args:
        data (dict): Dictionary containing string data
        output_file (str): Path to output YAML file
    """
    # Process strings to normalize all newlines and handle special patterns
    processed_data = _normalize_complex_data(data)

    # Define a custom representer for strings
    def represent_str(dumper, data):
        # Use literal block style (|) for multi-line strings
        if '\n' in data:
            # Clean up formatting for literal block style
            data = data.strip()  # Remove leading/trailing whitespace
            return dumper.represent_scalar('tag:yaml.org,2002:str', data, style='|')

        # Use quoted style for strings with special characters
        elif any(char in data for char in ':`{}[]#,&*!|>%@'):
            return dumper.represent_scalar('tag:yaml.org,2002:str', data, style='"')

        # Use plain style for simple strings
        return dumper.represent_scalar('tag:yaml.org,2002:str', data)

    # Configure dumper options for better formatting
    class CustomDumper(yaml.SafeDumper):
        def increase_indent(self, flow=False, indentless=False):
            return super().increase_indent(flow, False)

    # Bind representer locally to CustomDumper to avoid global side effects
    CustomDumper.add_representer(str, represent_str)

    # Configure dumper options for better formatting
    class CustomDumper(yaml.SafeDumper):
        def increase_indent(self, flow=False, indentless=False):
            return super().increase_indent(flow, False)

    # Write to file with settings that ensure proper formatting
    with open(output_file, 'w', encoding='utf-8') as file:
        yaml.dump(
            processed_data,
            file,
            Dumper=CustomDumper,
            sort_keys=False,  # Preserve dictionary order
            default_flow_style=False,  # Use block style for mappings
            width=1000,  # Set a reasonable line width
            allow_unicode=True,  # Support Unicode characters
<<<<<<< HEAD
            indent=2,  # Set consistent indentation
=======
            indent=4,  # Set consistent indentation
>>>>>>> 28f0472d
        )


def _normalize_complex_data(data):
    """
    Recursively normalize strings in complex data structures.

    Handles dictionaries, lists, and strings, applying various text normalization
    rules while preserving important formatting elements.

    Args:
        data: Any data type (dict, list, str, or primitive)

    Returns:
        Data with all strings normalized according to defined rules
    """
    if isinstance(data, dict):
        return {key: _normalize_complex_data(value) for key, value in data.items()}

    elif isinstance(data, list):
        return [_normalize_complex_data(item) for item in data]

    elif isinstance(data, str):
        return _normalize_string_content(data)
<<<<<<< HEAD

    else:
        return data


def _normalize_string_content(text):
    """
    Apply comprehensive string normalization rules.

    Args:
        text: The string to normalize

    Returns:
        Normalized string with standardized formatting
    """
    # Standardize line endings
    text = text.replace('\r\n', '\n').replace('\r', '\n')

    # Convert escaped newlines to actual newlines (avoiding double-backslashes)
    text = re.sub(r'(?<!\\)\\n', '\n', text)

    # Normalize double backslashes before specific escape sequences
    text = re.sub(r'\\\\([rtn])', r'\\\1', text)

    # Standardize constraint headers format
    text = re.sub(r'Constraint\s*`([^`]+)`\s*(?:\\n|[\s\n]*)', r'Constraint `\1`\n', text)

=======

    else:
        return data


def _normalize_string_content(text):
    """
    Apply comprehensive string normalization rules.

    Args:
        text: The string to normalize

    Returns:
        Normalized string with standardized formatting
    """
    # Standardize line endings
    text = text.replace('\r\n', '\n').replace('\r', '\n')

    # Convert escaped newlines to actual newlines (avoiding double-backslashes)
    text = re.sub(r'(?<!\\)\\n', '\n', text)

    # Normalize double backslashes before specific escape sequences
    text = re.sub(r'\\\\([rtn])', r'\\\1', text)

    # Standardize constraint headers format
    text = re.sub(r'Constraint\s*`([^`]+)`\s*(?:\\n|[\s\n]*)', r'Constraint `\1`\n', text)

>>>>>>> 28f0472d
    # Clean up ellipsis patterns
    text = re.sub(r'[\t ]*(\.\.\.)', r'\1', text)

    # Limit consecutive newlines (max 2)
    text = re.sub(r'\n{3,}', '\n\n', text)

    return text.strip()


def document_linopy_model(model: linopy.Model, path: pathlib.Path | None = None) -> dict[str, str]:
    """
    Convert all model variables and constraints to a structured string representation.
    This can take multiple seconds for large models.
    The output can be saved to a yaml file with readable formating applied.

    Args:
        path (pathlib.Path, optional): Path to save the document. Defaults to None.
    """
    documentation = {
        'objective': model.objective.__repr__(),
        'termination_condition': model.termination_condition,
        'status': model.status,
        'nvars': model.nvars,
        'nvarsbin': model.binaries.nvars if len(model.binaries) > 0 else 0,  # Temporary, waiting for linopy to fix
        'nvarscont': model.continuous.nvars if len(model.continuous) > 0 else 0,  # Temporary, waiting for linopy to fix
        'ncons': model.ncons,
        'variables': {variable_name: variable.__repr__() for variable_name, variable in model.variables.items()},
        'constraints': {
            constraint_name: constraint.__repr__() for constraint_name, constraint in model.constraints.items()
        },
        'binaries': list(model.binaries),
        'integers': list(model.integers),
        'continuous': list(model.continuous),
        'infeasible_constraints': '',
    }

    if model.status == 'warning':
        logger.critical(f'The model has a warning status {model.status=}. Trying to extract infeasibilities')
        try:
            import io
            from contextlib import redirect_stdout

            f = io.StringIO()

            # Redirect stdout to our buffer
            with redirect_stdout(f):
                model.print_infeasibilities()

            documentation['infeasible_constraints'] = f.getvalue()
        except NotImplementedError:
            logger.critical(
                'Infeasible constraints could not get retrieved. This functionality is only availlable with gurobi'
            )
            documentation['infeasible_constraints'] = 'Not possible to retrieve infeasible constraints'

    if path is not None:
        if path.suffix not in ['.yaml', '.yml']:
            raise ValueError(f'Invalid file extension for path {path}. Only .yaml and .yml are supported')
        _save_yaml_multiline(documentation, str(path))

    return documentation


def save_dataset_to_netcdf(
    ds: xr.Dataset,
    path: str | pathlib.Path,
    compression: int = 0,
) -> None:
    """
    Save a dataset to a netcdf file. Store all attrs as JSON strings in 'attrs' attributes.

    Args:
        ds: Dataset to save.
        path: Path to save the dataset to.
        compression: Compression level for the dataset (0-9). 0 means no compression. 5 is a good default.

    Raises:
        ValueError: If the path has an invalid file extension.
    """
    path = pathlib.Path(path)
    if path.suffix not in ['.nc', '.nc4']:
        raise ValueError(f'Invalid file extension for path {path}. Only .nc and .nc4 are supported')

<<<<<<< HEAD
    apply_encoding = False
    if compression != 0:
        if importlib.util.find_spec('netCDF4') is not None:
            apply_encoding = True
        else:
            logger.warning(
                'Dataset was exported without compression due to missing dependency "netcdf4".'
                'Install netcdf4 via `pip install netcdf4`.'
            )

=======
>>>>>>> 28f0472d
    ds = ds.copy(deep=True)
    ds.attrs = {'attrs': json.dumps(ds.attrs)}

    # Convert all DataArray attrs to JSON strings
    for var_name, data_var in ds.data_vars.items():
        if data_var.attrs:  # Only if there are attrs
            ds[var_name].attrs = {'attrs': json.dumps(data_var.attrs)}

    # Also handle coordinate attrs if they exist
    for coord_name, coord_var in ds.coords.items():
        if hasattr(coord_var, 'attrs') and coord_var.attrs:
            ds[coord_name].attrs = {'attrs': json.dumps(coord_var.attrs)}

    ds.to_netcdf(
        path,
        encoding=None
        if compression == 0
        else {data_var: {'zlib': True, 'complevel': compression} for data_var in ds.data_vars},
        engine='netcdf4',
    )


def load_dataset_from_netcdf(path: str | pathlib.Path) -> xr.Dataset:
    """
    Load a dataset from a netcdf file. Load all attrs from 'attrs' attributes.

    Args:
        path: Path to load the dataset from.

    Returns:
        Dataset: Loaded dataset with restored attrs.
    """
<<<<<<< HEAD
    ds = xr.load_dataset(path)
=======
    ds = xr.load_dataset(str(path), engine='netcdf4')
>>>>>>> 28f0472d

    # Restore Dataset attrs
    if 'attrs' in ds.attrs:
        ds.attrs = json.loads(ds.attrs['attrs'])

    # Restore DataArray attrs
    for var_name, data_var in ds.data_vars.items():
        if 'attrs' in data_var.attrs:
            ds[var_name].attrs = json.loads(data_var.attrs['attrs'])

    # Restore coordinate attrs
    for coord_name, coord_var in ds.coords.items():
        if hasattr(coord_var, 'attrs') and 'attrs' in coord_var.attrs:
            ds[coord_name].attrs = json.loads(coord_var.attrs['attrs'])

    return ds


@dataclass
class CalculationResultsPaths:
    """Container for all paths related to saving CalculationResults."""

    folder: pathlib.Path
    name: str

    def __post_init__(self):
        """Initialize all path attributes."""
        self._update_paths()

    def _update_paths(self):
        """Update all path attributes based on current folder and name."""
        self.linopy_model = self.folder / f'{self.name}--linopy_model.nc4'
        self.solution = self.folder / f'{self.name}--solution.nc4'
        self.summary = self.folder / f'{self.name}--summary.yaml'
        self.network = self.folder / f'{self.name}--network.json'
        self.flow_system = self.folder / f'{self.name}--flow_system.nc4'
        self.model_documentation = self.folder / f'{self.name}--model_documentation.yaml'

    def all_paths(self) -> dict[str, pathlib.Path]:
        """Return a dictionary of all paths."""
        return {
            'linopy_model': self.linopy_model,
            'solution': self.solution,
            'summary': self.summary,
            'network': self.network,
            'flow_system': self.flow_system,
            'model_documentation': self.model_documentation,
        }

    def create_folders(self, parents: bool = False) -> None:
        """Ensure the folder exists.
        Args:
            parents: Whether to create the parent folders if they do not exist.
        """
        if not self.folder.exists():
            try:
                self.folder.mkdir(parents=parents)
            except FileNotFoundError as e:
                raise FileNotFoundError(
                    f'Folder {self.folder} and its parent do not exist. Please create them first.'
                ) from e

    def update(self, new_name: str | None = None, new_folder: pathlib.Path | None = None) -> None:
        """Update name and/or folder and refresh all paths."""
        if new_name is not None:
            self.name = new_name
        if new_folder is not None:
            if not new_folder.is_dir() or not new_folder.exists():
                raise FileNotFoundError(f'Folder {new_folder} does not exist or is not a directory.')
            self.folder = new_folder
        self._update_paths()


def numeric_to_str_for_repr(
    value: int | float | np.integer | np.floating | np.ndarray | pd.Series | pd.DataFrame | xr.DataArray,
    precision: int = 1,
    atol: float = 1e-10,
) -> str:
    """Format value for display in repr methods.

    For single values or uniform arrays, returns the formatted value.
    For arrays with variation, returns a range showing min-max.

    Args:
        value: Numeric value or container (DataArray, array, Series, DataFrame)
        precision: Number of decimal places (default: 1)
        atol: Absolute tolerance for considering values equal (default: 1e-10)

    Returns:
        Formatted string representation:
        - Single/uniform values: "100.0"
        - Nearly uniform values: "~100.0" (values differ slightly but display similarly)
        - Varying values: "50.0-150.0" (shows range from min to max)

    Raises:
        TypeError: If value cannot be converted to numeric format
    """
    # Handle simple scalar types
    if isinstance(value, (int, float, np.integer, np.floating)):
        return f'{float(value):.{precision}f}'

    # Extract array data for variation checking
    arr = None
    if isinstance(value, xr.DataArray):
        arr = value.values.flatten()
    elif isinstance(value, (np.ndarray, pd.Series)):
        arr = np.asarray(value).flatten()
    elif isinstance(value, pd.DataFrame):
        arr = value.values.flatten()
    else:
        # Fallback for unknown types
        try:
            return f'{float(value):.{precision}f}'
        except (TypeError, ValueError) as e:
            raise TypeError(f'Cannot format value of type {type(value).__name__} for repr') from e

    # Normalize dtype and handle empties
    arr = arr.astype(float, copy=False)
    if arr.size == 0:
        return '?'

    # Filter non-finite values
    finite = arr[np.isfinite(arr)]
    if finite.size == 0:
        return 'nan'

    # Check for single value
    if finite.size == 1:
        return f'{float(finite[0]):.{precision}f}'

    # Check if all values are the same or very close
    min_val = float(np.nanmin(finite))
    max_val = float(np.nanmax(finite))

    # First check: values are essentially identical
    if np.allclose(min_val, max_val, atol=atol):
        return f'{float(np.mean(finite)):.{precision}f}'

    # Second check: display values are the same but actual values differ slightly
    min_str = f'{min_val:.{precision}f}'
    max_str = f'{max_val:.{precision}f}'
    if min_str == max_str:
        return f'~{min_str}'

    # Values vary significantly - show range
    return f'{min_str}-{max_str}'


def _format_value_for_repr(value) -> str:
    """Format a single value for display in repr.

    Args:
        value: The value to format

    Returns:
        Formatted string representation of the value
    """
    # Format numeric types using specialized formatter
    if isinstance(value, (int, float, np.integer, np.floating, np.ndarray, pd.Series, pd.DataFrame, xr.DataArray)):
        try:
            return numeric_to_str_for_repr(value)
        except Exception:
            value_repr = repr(value)
            if len(value_repr) > 50:
                value_repr = value_repr[:47] + '...'
            return value_repr

    # Format dicts with numeric/array values nicely
    elif isinstance(value, dict):
        try:
            formatted_items = []
            for k, v in value.items():
                if isinstance(
                    v, (int, float, np.integer, np.floating, np.ndarray, pd.Series, pd.DataFrame, xr.DataArray)
                ):
                    v_str = numeric_to_str_for_repr(v)
                else:
                    v_str = repr(v)
                    if len(v_str) > 30:
                        v_str = v_str[:27] + '...'
                formatted_items.append(f'{repr(k)}: {v_str}')
            value_repr = '{' + ', '.join(formatted_items) + '}'
            if len(value_repr) > 50:
                value_repr = value_repr[:47] + '...'
            return value_repr
        except Exception:
            value_repr = repr(value)
            if len(value_repr) > 50:
                value_repr = value_repr[:47] + '...'
            return value_repr

    # Default repr with truncation
    else:
        value_repr = repr(value)
        if len(value_repr) > 50:
            value_repr = value_repr[:47] + '...'
        return value_repr


def build_repr_from_init(
    obj: object,
    excluded_params: set[str] | None = None,
    label_as_positional: bool = True,
    skip_default_size: bool = False,
) -> str:
    """Build a repr string from __init__ signature, showing non-default parameter values.

    This utility function extracts common repr logic used across flixopt classes.
    It introspects the __init__ method to build a constructor-style repr showing
    only parameters that differ from their defaults.

    Args:
        obj: The object to create repr for
        excluded_params: Set of parameter names to exclude (e.g., {'self', 'inputs', 'outputs'})
                        Default excludes 'self', 'label', and 'kwargs'
        label_as_positional: If True and 'label' param exists, show it as first positional arg
        skip_default_size: If True, skip 'size' parameter when it equals CONFIG.Modeling.big

    Returns:
        Formatted repr string like: ClassName("label", param=value)
    """
    if excluded_params is None:
        excluded_params = {'self', 'label', 'kwargs'}
    else:
        # Always exclude 'self'
        excluded_params = excluded_params | {'self'}

    try:
        # Get the constructor arguments and their current values
        init_signature = inspect.signature(obj.__init__)
        init_params = init_signature.parameters

        # Check if this has a 'label' parameter - if so, show it first as positional
        has_label = 'label' in init_params and label_as_positional

        # Build kwargs for non-default parameters
        kwargs_parts = []
        label_value = None

        for param_name, param in init_params.items():
            # Skip *args and **kwargs
            if param.kind in (inspect.Parameter.VAR_POSITIONAL, inspect.Parameter.VAR_KEYWORD):
                continue

            # Handle label separately if showing as positional (check BEFORE excluded_params)
            if param_name == 'label' and has_label:
                label_value = getattr(obj, param_name, None)
                continue

            # Now check if parameter should be excluded
            if param_name in excluded_params:
                continue

            # Get current value
            value = getattr(obj, param_name, None)

            # Skip if value matches default
            if param.default != inspect.Parameter.empty:
                # Special handling for empty containers (even if default was None)
                if isinstance(value, (dict, list, tuple, set)) and len(value) == 0:
                    if param.default is None or (
                        isinstance(param.default, (dict, list, tuple, set)) and len(param.default) == 0
                    ):
                        continue

                # Handle array comparisons (xarray, numpy)
                elif isinstance(value, (xr.DataArray, np.ndarray)):
                    try:
                        if isinstance(param.default, (xr.DataArray, np.ndarray)):
                            # Compare arrays element-wise
                            if isinstance(value, xr.DataArray) and isinstance(param.default, xr.DataArray):
                                if value.equals(param.default):
                                    continue
                            elif np.array_equal(value, param.default):
                                continue
                        elif isinstance(param.default, (int, float, np.integer, np.floating)):
                            # Compare array to scalar (e.g., after transform_data converts scalar to DataArray)
                            if isinstance(value, xr.DataArray):
                                if np.all(value.values == float(param.default)):
                                    continue
                            elif isinstance(value, np.ndarray):
                                if np.all(value == float(param.default)):
                                    continue
                    except Exception:
                        pass  # If comparison fails, include in repr

                # Handle numeric comparisons (deals with 0 vs 0.0, int vs float)
                elif isinstance(value, (int, float, np.integer, np.floating)) and isinstance(
                    param.default, (int, float, np.integer, np.floating)
                ):
                    try:
                        if float(value) == float(param.default):
                            continue
                    except (ValueError, TypeError):
                        pass

                elif value == param.default:
                    continue

            # Skip None values if default is None
            if value is None and param.default is None:
                continue

            # Special case: hide CONFIG.Modeling.big for size parameter
            if skip_default_size and param_name == 'size':
                from .config import CONFIG

                try:
                    if isinstance(value, (int, float, np.integer, np.floating)):
                        if float(value) == CONFIG.Modeling.big:
                            continue
                except Exception:
                    pass

            # Format value using helper function
            value_repr = _format_value_for_repr(value)
            kwargs_parts.append(f'{param_name}={value_repr}')

        # Build args string with label first as positional if present
        if has_label and label_value is not None:
            # Use label_full if available, otherwise label
            if hasattr(obj, 'label_full'):
                label_repr = repr(obj.label_full)
            else:
                label_repr = repr(label_value)

            if len(label_repr) > 50:
                label_repr = label_repr[:47] + '...'
            args_str = label_repr
            if kwargs_parts:
                args_str += ', ' + ', '.join(kwargs_parts)
        else:
            args_str = ', '.join(kwargs_parts)

        # Build final repr
        class_name = obj.__class__.__name__

        return f'{class_name}({args_str})'

    except Exception:
        # Fallback if introspection fails
        return f'{obj.__class__.__name__}(<repr_failed>)'


def format_flow_details(obj, has_inputs: bool = True, has_outputs: bool = True) -> str:
    """Format inputs and outputs as indented bullet list.

    Args:
        obj: Object with 'inputs' and/or 'outputs' attributes
        has_inputs: Whether to check for inputs
        has_outputs: Whether to check for outputs

    Returns:
        Formatted string with flow details (including leading newline), or empty string if no flows
    """
    flow_lines = []

    if has_inputs and hasattr(obj, 'inputs') and obj.inputs:
        flow_lines.append('  inputs:')
        for flow in obj.inputs:
            flow_lines.append(f'    * {repr(flow)}')

    if has_outputs and hasattr(obj, 'outputs') and obj.outputs:
        flow_lines.append('  outputs:')
        for flow in obj.outputs:
            flow_lines.append(f'    * {repr(flow)}')

    return '\n' + '\n'.join(flow_lines) if flow_lines else ''


def format_title_with_underline(title: str, underline_char: str = '-') -> str:
    """Format a title with underline of matching length.

    Args:
        title: The title text
        underline_char: Character to use for underline (default: '-')

    Returns:
        Formatted string: "Title\\n-----\\n"
    """
    return f'{title}\n{underline_char * len(title)}\n'


def format_sections_with_headers(sections: dict[str, str], underline_char: str = '-') -> list[str]:
    """Format sections with underlined headers.

    Args:
        sections: Dict mapping section headers to content
        underline_char: Character for underlining headers

    Returns:
        List of formatted section strings
    """
    formatted_sections = []
    for section_header, section_content in sections.items():
        underline = underline_char * len(section_header)
        formatted_sections.append(f'{section_header}\n{underline}\n{section_content}')
    return formatted_sections


def build_metadata_info(parts: list[str], prefix: str = ' | ') -> str:
    """Build metadata info string from parts.

    Args:
        parts: List of metadata strings (empty strings are filtered out)
        prefix: Prefix to add if parts is non-empty

    Returns:
        Formatted info string or empty string
    """
    # Filter out empty strings
    parts = [p for p in parts if p]
    if not parts:
        return ''
    info = ' | '.join(parts)
    return prefix + info if prefix else info<|MERGE_RESOLUTION|>--- conflicted
+++ resolved
@@ -352,11 +352,7 @@
             default_flow_style=False,  # Use block style for mappings
             width=1000,  # Set a reasonable line width
             allow_unicode=True,  # Support Unicode characters
-<<<<<<< HEAD
-            indent=2,  # Set consistent indentation
-=======
             indent=4,  # Set consistent indentation
->>>>>>> 28f0472d
         )
 
 
@@ -381,7 +377,6 @@
 
     elif isinstance(data, str):
         return _normalize_string_content(data)
-<<<<<<< HEAD
 
     else:
         return data
@@ -409,35 +404,6 @@
     # Standardize constraint headers format
     text = re.sub(r'Constraint\s*`([^`]+)`\s*(?:\\n|[\s\n]*)', r'Constraint `\1`\n', text)
 
-=======
-
-    else:
-        return data
-
-
-def _normalize_string_content(text):
-    """
-    Apply comprehensive string normalization rules.
-
-    Args:
-        text: The string to normalize
-
-    Returns:
-        Normalized string with standardized formatting
-    """
-    # Standardize line endings
-    text = text.replace('\r\n', '\n').replace('\r', '\n')
-
-    # Convert escaped newlines to actual newlines (avoiding double-backslashes)
-    text = re.sub(r'(?<!\\)\\n', '\n', text)
-
-    # Normalize double backslashes before specific escape sequences
-    text = re.sub(r'\\\\([rtn])', r'\\\1', text)
-
-    # Standardize constraint headers format
-    text = re.sub(r'Constraint\s*`([^`]+)`\s*(?:\\n|[\s\n]*)', r'Constraint `\1`\n', text)
-
->>>>>>> 28f0472d
     # Clean up ellipsis patterns
     text = re.sub(r'[\t ]*(\.\.\.)', r'\1', text)
 
@@ -521,19 +487,6 @@
     if path.suffix not in ['.nc', '.nc4']:
         raise ValueError(f'Invalid file extension for path {path}. Only .nc and .nc4 are supported')
 
-<<<<<<< HEAD
-    apply_encoding = False
-    if compression != 0:
-        if importlib.util.find_spec('netCDF4') is not None:
-            apply_encoding = True
-        else:
-            logger.warning(
-                'Dataset was exported without compression due to missing dependency "netcdf4".'
-                'Install netcdf4 via `pip install netcdf4`.'
-            )
-
-=======
->>>>>>> 28f0472d
     ds = ds.copy(deep=True)
     ds.attrs = {'attrs': json.dumps(ds.attrs)}
 
@@ -566,11 +519,7 @@
     Returns:
         Dataset: Loaded dataset with restored attrs.
     """
-<<<<<<< HEAD
-    ds = xr.load_dataset(path)
-=======
     ds = xr.load_dataset(str(path), engine='netcdf4')
->>>>>>> 28f0472d
 
     # Restore Dataset attrs
     if 'attrs' in ds.attrs:
