--- conflicted
+++ resolved
@@ -6,22 +6,14 @@
 import pathlib
 import re
 from dataclasses import dataclass
-<<<<<<< HEAD
-=======
 from typing import TYPE_CHECKING, Literal
->>>>>>> 23d5e2e1
 
 import xarray as xr
 import yaml
 
-<<<<<<< HEAD
-=======
-from .core import TimeSeries
-
 if TYPE_CHECKING:
     import linopy
 
->>>>>>> 23d5e2e1
 logger = logging.getLogger('flixopt')
 
 
@@ -146,14 +138,10 @@
     # Limit consecutive newlines (max 2)
     text = re.sub(r'\n{3,}', '\n\n', text)
 
-<<<<<<< HEAD
     return text.strip()
 
 
-def document_linopy_model(model: linopy.Model, path: pathlib.Path = None) -> dict[str, str]:
-=======
 def document_linopy_model(model: linopy.Model, path: pathlib.Path | None = None) -> dict[str, str]:
->>>>>>> 23d5e2e1
     """
     Convert all model variables and constraints to a structured string representation.
     This can take multiple seconds for large models.
@@ -268,7 +256,6 @@
     Returns:
         Dataset: Loaded dataset with restored attrs.
     """
-<<<<<<< HEAD
     ds = xr.load_dataset(path)
 
     # Restore Dataset attrs
@@ -285,10 +272,6 @@
         if hasattr(coord_var, 'attrs') and 'attrs' in coord_var.attrs:
             ds[coord_name].attrs = json.loads(coord_var.attrs['attrs'])
 
-=======
-    ds = xr.load_dataset(str(path))
-    ds.attrs = json.loads(ds.attrs['attrs'])
->>>>>>> 23d5e2e1
     return ds
 
 
