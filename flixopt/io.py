from __future__ import annotations

import inspect
import json
import os
import pathlib
import re
import sys
from contextlib import contextmanager
from dataclasses import dataclass
from typing import TYPE_CHECKING, Any

import numpy as np
import pandas as pd
import xarray as xr
import yaml
from loguru import logger

if TYPE_CHECKING:
    import linopy

<<<<<<< HEAD
=======
    from .types import Numeric_TPS

logger = logging.getLogger('flixopt')

>>>>>>> 598b17a1

def remove_none_and_empty(obj):
    """Recursively removes None and empty dicts and lists values from a dictionary or list."""

    if isinstance(obj, dict):
        return {
            k: remove_none_and_empty(v)
            for k, v in obj.items()
            if not (v is None or (isinstance(v, (list, dict)) and not v))
        }

    elif isinstance(obj, list):
        return [remove_none_and_empty(v) for v in obj if not (v is None or (isinstance(v, (list, dict)) and not v))]

    else:
        return obj


def round_nested_floats(obj: dict | list | float | int | Any, decimals: int = 2) -> dict | list | float | int | Any:
    """Recursively round floating point numbers in nested data structures and convert it to python native types.

    This function traverses nested data structures (dictionaries, lists) and rounds
    any floating point numbers to the specified number of decimal places. It handles
    various data types including NumPy arrays and xarray DataArrays by converting
    them to lists with rounded values.

    Args:
        obj: The object to process. Can be a dict, list, float, int, numpy.ndarray,
            xarray.DataArray, or any other type.
        decimals (int, optional): Number of decimal places to round to. Defaults to 2.

    Returns:
        The processed object with the same structure as the input, but with all floating point numbers rounded to the specified precision. NumPy arrays and xarray DataArrays are converted to lists.

    Examples:
        >>> data = {'a': 3.14159, 'b': [1.234, 2.678]}
        >>> round_nested_floats(data, decimals=2)
        {'a': 3.14, 'b': [1.23, 2.68]}

        >>> import numpy as np
        >>> arr = np.array([1.234, 5.678])
        >>> round_nested_floats(arr, decimals=1)
        [1.2, 5.7]
    """
    if isinstance(obj, dict):
        return {k: round_nested_floats(v, decimals) for k, v in obj.items()}
    elif isinstance(obj, list):
        return [round_nested_floats(v, decimals) for v in obj]
    elif isinstance(obj, np.floating):
        return round(float(obj), decimals)
    elif isinstance(obj, np.integer):
        return int(obj)
    elif isinstance(obj, np.bool_):
        return bool(obj)
    elif isinstance(obj, float):
        return round(obj, decimals)
    elif isinstance(obj, int):
        return obj
    elif isinstance(obj, np.ndarray):
        return np.round(obj, decimals).tolist()
    elif isinstance(obj, xr.DataArray):
        return obj.round(decimals).values.tolist()
    return obj


# ============================================================================
# Centralized JSON and YAML I/O Functions
# ============================================================================


def load_json(path: str | pathlib.Path) -> dict | list:
    """
    Load data from a JSON file.

    Args:
        path: Path to the JSON file.

    Returns:
        Loaded data (typically dict or list).

    Raises:
        FileNotFoundError: If the file does not exist.
        json.JSONDecodeError: If the file is not valid JSON.
    """
    path = pathlib.Path(path)
    with open(path, encoding='utf-8') as f:
        return json.load(f)


def save_json(
    data: dict | list,
    path: str | pathlib.Path,
    indent: int = 4,
    ensure_ascii: bool = False,
    **kwargs,
) -> None:
    """
    Save data to a JSON file with consistent formatting.

    Args:
        data: Data to save (dict or list).
        path: Path to save the JSON file.
        indent: Number of spaces for indentation (default: 4).
        ensure_ascii: If False, allow Unicode characters (default: False).
        **kwargs: Additional arguments to pass to json.dump().
    """
    path = pathlib.Path(path)
    with open(path, 'w', encoding='utf-8') as f:
        json.dump(data, f, indent=indent, ensure_ascii=ensure_ascii, **kwargs)


def load_yaml(path: str | pathlib.Path) -> dict | list:
    """
    Load data from a YAML file.

    Args:
        path: Path to the YAML file.

    Returns:
        Loaded data (typically dict or list), or empty dict if file is empty.

    Raises:
        FileNotFoundError: If the file does not exist.
        yaml.YAMLError: If the file is not valid YAML.
        Note: Returns {} for empty YAML files instead of None.
    """
    path = pathlib.Path(path)
    with open(path, encoding='utf-8') as f:
        return yaml.safe_load(f) or {}


def _load_yaml_unsafe(path: str | pathlib.Path) -> dict | list:
    """
    INTERNAL: Load YAML allowing arbitrary tags. Do not use on untrusted input.

    This function exists only for loading internally-generated files that may
    contain custom YAML tags. Never use this on user-provided files.

    Args:
        path: Path to the YAML file.

    Returns:
        Loaded data (typically dict or list), or empty dict if file is empty.
    """
    path = pathlib.Path(path)
    with open(path, encoding='utf-8') as f:
        return yaml.unsafe_load(f) or {}


def _create_compact_dumper():
    """
    Create a YAML dumper class with custom representer for compact numeric lists.

    Returns:
        A yaml.SafeDumper subclass configured to format numeric lists inline.
    """

    def represent_list(dumper, data):
        """
        Custom representer for lists to format them inline (flow style)
        but only if they contain only numbers or nested numeric lists.
        """
        if data and all(
            isinstance(item, (int, float, np.integer, np.floating))
            or (isinstance(item, list) and all(isinstance(x, (int, float, np.integer, np.floating)) for x in item))
            for item in data
        ):
            return dumper.represent_sequence('tag:yaml.org,2002:seq', data, flow_style=True)
        return dumper.represent_sequence('tag:yaml.org,2002:seq', data, flow_style=False)

    # Create custom dumper with the representer
    class CompactDumper(yaml.SafeDumper):
        pass

    CompactDumper.add_representer(list, represent_list)
    return CompactDumper


def save_yaml(
    data: dict | list,
    path: str | pathlib.Path,
    indent: int = 4,
    width: int = 1000,
    allow_unicode: bool = True,
    sort_keys: bool = False,
    compact_numeric_lists: bool = False,
    **kwargs,
) -> None:
    """
    Save data to a YAML file with consistent formatting.

    Args:
        data: Data to save (dict or list).
        path: Path to save the YAML file.
        indent: Number of spaces for indentation (default: 4).
        width: Maximum line width (default: 1000).
        allow_unicode: If True, allow Unicode characters (default: True).
        sort_keys: If True, sort dictionary keys (default: False).
        compact_numeric_lists: If True, format numeric lists inline for better readability (default: False).
        **kwargs: Additional arguments to pass to yaml.dump().
    """
    path = pathlib.Path(path)

    if compact_numeric_lists:
        with open(path, 'w', encoding='utf-8') as f:
            yaml.dump(
                data,
                f,
                Dumper=_create_compact_dumper(),
                indent=indent,
                width=width,
                allow_unicode=allow_unicode,
                sort_keys=sort_keys,
                default_flow_style=False,
                **kwargs,
            )
    else:
        with open(path, 'w', encoding='utf-8') as f:
            yaml.safe_dump(
                data,
                f,
                indent=indent,
                width=width,
                allow_unicode=allow_unicode,
                sort_keys=sort_keys,
                default_flow_style=False,
                **kwargs,
            )


def format_yaml_string(
    data: dict | list,
    indent: int = 4,
    width: int = 1000,
    allow_unicode: bool = True,
    sort_keys: bool = False,
    compact_numeric_lists: bool = False,
    **kwargs,
) -> str:
    """
    Format data as a YAML string with consistent formatting.

    This function provides the same formatting as save_yaml() but returns a string
    instead of writing to a file. Useful for logging or displaying YAML data.

    Args:
        data: Data to format (dict or list).
        indent: Number of spaces for indentation (default: 4).
        width: Maximum line width (default: 1000).
        allow_unicode: If True, allow Unicode characters (default: True).
        sort_keys: If True, sort dictionary keys (default: False).
        compact_numeric_lists: If True, format numeric lists inline for better readability (default: False).
        **kwargs: Additional arguments to pass to yaml.dump().

    Returns:
        Formatted YAML string.
    """
    if compact_numeric_lists:
        return yaml.dump(
            data,
            Dumper=_create_compact_dumper(),
            indent=indent,
            width=width,
            allow_unicode=allow_unicode,
            sort_keys=sort_keys,
            default_flow_style=False,
            **kwargs,
        )
    else:
        return yaml.safe_dump(
            data,
            indent=indent,
            width=width,
            allow_unicode=allow_unicode,
            sort_keys=sort_keys,
            default_flow_style=False,
            **kwargs,
        )


def load_config_file(path: str | pathlib.Path) -> dict:
    """
    Load a configuration file, automatically detecting JSON or YAML format.

    This function intelligently tries to load the file based on its extension,
    with fallback support if the primary format fails.

    Supported extensions:
    - .json: Tries JSON first, falls back to YAML
    - .yaml, .yml: Tries YAML first, falls back to JSON
    - Others: Tries YAML, then JSON

    Args:
        path: Path to the configuration file.

    Returns:
        Loaded configuration as a dictionary.

    Raises:
        FileNotFoundError: If the file does not exist.
        ValueError: If neither JSON nor YAML parsing succeeds.
    """
    path = pathlib.Path(path)

    if not path.exists():
        raise FileNotFoundError(f'Configuration file not found: {path}')

    # Try based on file extension
    # Normalize extension to lowercase for case-insensitive matching
    suffix = path.suffix.lower()

    if suffix == '.json':
        try:
            return load_json(path)
        except json.JSONDecodeError:
            logger.warning(f'Failed to parse {path} as JSON, trying YAML')
            try:
                return load_yaml(path)
            except yaml.YAMLError as e:
                raise ValueError(f'Failed to parse {path} as JSON or YAML') from e

    elif suffix in ['.yaml', '.yml']:
        try:
            return load_yaml(path)
        except yaml.YAMLError:
            logger.warning(f'Failed to parse {path} as YAML, trying JSON')
            try:
                return load_json(path)
            except json.JSONDecodeError as e:
                raise ValueError(f'Failed to parse {path} as YAML or JSON') from e

    else:
        # Unknown extension, try YAML first (more common for config)
        try:
            return load_yaml(path)
        except yaml.YAMLError:
            try:
                return load_json(path)
            except json.JSONDecodeError as e:
                raise ValueError(f'Failed to parse {path} as YAML or JSON') from e


def _save_yaml_multiline(data, output_file='formatted_output.yaml'):
    """
    Save dictionary data to YAML with proper multi-line string formatting.
    Handles complex string patterns including backticks, special characters,
    and various newline formats.

    Args:
        data (dict): Dictionary containing string data
        output_file (str): Path to output YAML file
    """
    # Process strings to normalize all newlines and handle special patterns
    processed_data = _normalize_complex_data(data)

    # Define a custom representer for strings
    def represent_str(dumper, data):
        # Use literal block style (|) for multi-line strings
        if '\n' in data:
            # Clean up formatting for literal block style
            data = data.strip()  # Remove leading/trailing whitespace
            return dumper.represent_scalar('tag:yaml.org,2002:str', data, style='|')

        # Use quoted style for strings with special characters
        elif any(char in data for char in ':`{}[]#,&*!|>%@'):
            return dumper.represent_scalar('tag:yaml.org,2002:str', data, style='"')

        # Use plain style for simple strings
        return dumper.represent_scalar('tag:yaml.org,2002:str', data)

    # Configure dumper options for better formatting
    class CustomDumper(yaml.SafeDumper):
        def increase_indent(self, flow=False, indentless=False):
            return super().increase_indent(flow, False)

    # Bind representer locally to CustomDumper to avoid global side effects
    CustomDumper.add_representer(str, represent_str)

    # Write to file with settings that ensure proper formatting
    with open(output_file, 'w', encoding='utf-8') as file:
        yaml.dump(
            processed_data,
            file,
            Dumper=CustomDumper,
            sort_keys=False,  # Preserve dictionary order
            default_flow_style=False,  # Use block style for mappings
            width=1000,  # Set a reasonable line width
            allow_unicode=True,  # Support Unicode characters
            indent=4,  # Set consistent indentation
        )


def _normalize_complex_data(data):
    """
    Recursively normalize strings in complex data structures.

    Handles dictionaries, lists, and strings, applying various text normalization
    rules while preserving important formatting elements.

    Args:
        data: Any data type (dict, list, str, or primitive)

    Returns:
        Data with all strings normalized according to defined rules
    """
    if isinstance(data, dict):
        return {key: _normalize_complex_data(value) for key, value in data.items()}

    elif isinstance(data, list):
        return [_normalize_complex_data(item) for item in data]

    elif isinstance(data, str):
        return _normalize_string_content(data)

    else:
        return data


def _normalize_string_content(text):
    """
    Apply comprehensive string normalization rules.

    Args:
        text: The string to normalize

    Returns:
        Normalized string with standardized formatting
    """
    # Standardize line endings
    text = text.replace('\r\n', '\n').replace('\r', '\n')

    # Convert escaped newlines to actual newlines (avoiding double-backslashes)
    text = re.sub(r'(?<!\\)\\n', '\n', text)

    # Normalize double backslashes before specific escape sequences
    text = re.sub(r'\\\\([rtn])', r'\\\1', text)

    # Standardize constraint headers format
    text = re.sub(r'Constraint\s*`([^`]+)`\s*(?:\\n|[\s\n]*)', r'Constraint `\1`\n', text)

    # Clean up ellipsis patterns
    text = re.sub(r'[\t ]*(\.\.\.)', r'\1', text)

    # Limit consecutive newlines (max 2)
    text = re.sub(r'\n{3,}', '\n\n', text)

    return text.strip()


def document_linopy_model(model: linopy.Model, path: pathlib.Path | None = None) -> dict[str, str]:
    """
    Convert all model variables and constraints to a structured string representation.
    This can take multiple seconds for large models.
    The output can be saved to a yaml file with readable formating applied.

    Args:
        path (pathlib.Path, optional): Path to save the document. Defaults to None.
    """
    documentation = {
        'objective': model.objective.__repr__(),
        'termination_condition': model.termination_condition,
        'status': model.status,
        'nvars': model.nvars,
        'nvarsbin': model.binaries.nvars if len(model.binaries) > 0 else 0,  # Temporary, waiting for linopy to fix
        'nvarscont': model.continuous.nvars if len(model.continuous) > 0 else 0,  # Temporary, waiting for linopy to fix
        'ncons': model.ncons,
        'variables': {variable_name: variable.__repr__() for variable_name, variable in model.variables.items()},
        'constraints': {
            constraint_name: constraint.__repr__() for constraint_name, constraint in model.constraints.items()
        },
        'binaries': list(model.binaries),
        'integers': list(model.integers),
        'continuous': list(model.continuous),
        'infeasible_constraints': '',
    }

    if model.status == 'warning':
        logger.warning(f'The model has a warning status {model.status=}. Trying to extract infeasibilities')
        try:
            import io
            from contextlib import redirect_stdout

            f = io.StringIO()

            # Redirect stdout to our buffer
            with redirect_stdout(f):
                model.print_infeasibilities()

            documentation['infeasible_constraints'] = f.getvalue()
        except NotImplementedError:
            logger.warning(
                'Infeasible constraints could not get retrieved. This functionality is only availlable with gurobi'
            )
            documentation['infeasible_constraints'] = 'Not possible to retrieve infeasible constraints'

    if path is not None:
        if path.suffix not in ['.yaml', '.yml']:
            raise ValueError(f'Invalid file extension for path {path}. Only .yaml and .yml are supported')
        _save_yaml_multiline(documentation, str(path))

    return documentation


def save_dataset_to_netcdf(
    ds: xr.Dataset,
    path: str | pathlib.Path,
    compression: int = 0,
) -> None:
    """
    Save a dataset to a netcdf file. Store all attrs as JSON strings in 'attrs' attributes.

    Args:
        ds: Dataset to save.
        path: Path to save the dataset to.
        compression: Compression level for the dataset (0-9). 0 means no compression. 5 is a good default.

    Raises:
        ValueError: If the path has an invalid file extension.
    """
    path = pathlib.Path(path)
    if path.suffix not in ['.nc', '.nc4']:
        raise ValueError(f'Invalid file extension for path {path}. Only .nc and .nc4 are supported')

    ds = ds.copy(deep=True)
    ds.attrs = {'attrs': json.dumps(ds.attrs)}

    # Convert all DataArray attrs to JSON strings
    for var_name, data_var in ds.data_vars.items():
        if data_var.attrs:  # Only if there are attrs
            ds[var_name].attrs = {'attrs': json.dumps(data_var.attrs)}

    # Also handle coordinate attrs if they exist
    for coord_name, coord_var in ds.coords.items():
        if hasattr(coord_var, 'attrs') and coord_var.attrs:
            ds[coord_name].attrs = {'attrs': json.dumps(coord_var.attrs)}

    ds.to_netcdf(
        path,
        encoding=None
        if compression == 0
        else {data_var: {'zlib': True, 'complevel': compression} for data_var in ds.data_vars},
        engine='netcdf4',
    )


def load_dataset_from_netcdf(path: str | pathlib.Path) -> xr.Dataset:
    """
    Load a dataset from a netcdf file. Load all attrs from 'attrs' attributes.

    Args:
        path: Path to load the dataset from.

    Returns:
        Dataset: Loaded dataset with restored attrs.
    """
    ds = xr.load_dataset(str(path), engine='netcdf4')

    # Restore Dataset attrs
    if 'attrs' in ds.attrs:
        ds.attrs = json.loads(ds.attrs['attrs'])

    # Restore DataArray attrs
    for var_name, data_var in ds.data_vars.items():
        if 'attrs' in data_var.attrs:
            ds[var_name].attrs = json.loads(data_var.attrs['attrs'])

    # Restore coordinate attrs
    for coord_name, coord_var in ds.coords.items():
        if hasattr(coord_var, 'attrs') and 'attrs' in coord_var.attrs:
            ds[coord_name].attrs = json.loads(coord_var.attrs['attrs'])

    return ds


@dataclass
class CalculationResultsPaths:
    """Container for all paths related to saving CalculationResults."""

    folder: pathlib.Path
    name: str

    def __post_init__(self):
        """Initialize all path attributes."""
        self._update_paths()

    def _update_paths(self):
        """Update all path attributes based on current folder and name."""
        self.linopy_model = self.folder / f'{self.name}--linopy_model.nc4'
        self.solution = self.folder / f'{self.name}--solution.nc4'
        self.summary = self.folder / f'{self.name}--summary.yaml'
        self.network = self.folder / f'{self.name}--network.json'
        self.flow_system = self.folder / f'{self.name}--flow_system.nc4'
        self.model_documentation = self.folder / f'{self.name}--model_documentation.yaml'

    def all_paths(self) -> dict[str, pathlib.Path]:
        """Return a dictionary of all paths."""
        return {
            'linopy_model': self.linopy_model,
            'solution': self.solution,
            'summary': self.summary,
            'network': self.network,
            'flow_system': self.flow_system,
            'model_documentation': self.model_documentation,
        }

    def create_folders(self, parents: bool = False) -> None:
        """Ensure the folder exists.
        Args:
            parents: Whether to create the parent folders if they do not exist.
        """
        if not self.folder.exists():
            try:
                self.folder.mkdir(parents=parents)
            except FileNotFoundError as e:
                raise FileNotFoundError(
                    f'Folder {self.folder} and its parent do not exist. Please create them first.'
                ) from e

    def update(self, new_name: str | None = None, new_folder: pathlib.Path | None = None) -> None:
        """Update name and/or folder and refresh all paths."""
        if new_name is not None:
            self.name = new_name
        if new_folder is not None:
            if not new_folder.is_dir() or not new_folder.exists():
                raise FileNotFoundError(f'Folder {new_folder} does not exist or is not a directory.')
            self.folder = new_folder
        self._update_paths()


def numeric_to_str_for_repr(
    value: Numeric_TPS,
    precision: int = 1,
    atol: float = 1e-10,
) -> str:
    """Format value for display in repr methods.

    For single values or uniform arrays, returns the formatted value.
    For arrays with variation, returns a range showing min-max.

    Args:
        value: Numeric value or container (DataArray, array, Series, DataFrame)
        precision: Number of decimal places (default: 1)
        atol: Absolute tolerance for considering values equal (default: 1e-10)

    Returns:
        Formatted string representation:
        - Single/uniform values: "100.0"
        - Nearly uniform values: "~100.0" (values differ slightly but display similarly)
        - Varying values: "50.0-150.0" (shows range from min to max)

    Raises:
        TypeError: If value cannot be converted to numeric format
    """
    # Handle simple scalar types
    if isinstance(value, (int, float, np.integer, np.floating)):
        return f'{float(value):.{precision}f}'

    # Extract array data for variation checking
    arr = None
    if isinstance(value, xr.DataArray):
        arr = value.values.flatten()
    elif isinstance(value, (np.ndarray, pd.Series)):
        arr = np.asarray(value).flatten()
    elif isinstance(value, pd.DataFrame):
        arr = value.values.flatten()
    else:
        # Fallback for unknown types
        try:
            return f'{float(value):.{precision}f}'
        except (TypeError, ValueError) as e:
            raise TypeError(f'Cannot format value of type {type(value).__name__} for repr') from e

    # Normalize dtype and handle empties
    arr = arr.astype(float, copy=False)
    if arr.size == 0:
        return '?'

    # Filter non-finite values
    finite = arr[np.isfinite(arr)]
    if finite.size == 0:
        return 'nan'

    # Check for single value
    if finite.size == 1:
        return f'{float(finite[0]):.{precision}f}'

    # Check if all values are the same or very close
    min_val = float(np.nanmin(finite))
    max_val = float(np.nanmax(finite))

    # First check: values are essentially identical
    if np.allclose(min_val, max_val, atol=atol):
        return f'{float(np.mean(finite)):.{precision}f}'

    # Second check: display values are the same but actual values differ slightly
    min_str = f'{min_val:.{precision}f}'
    max_str = f'{max_val:.{precision}f}'
    if min_str == max_str:
        return f'~{min_str}'

    # Values vary significantly - show range
    return f'{min_str}-{max_str}'


def _format_value_for_repr(value) -> str:
    """Format a single value for display in repr.

    Args:
        value: The value to format

    Returns:
        Formatted string representation of the value
    """
    # Format numeric types using specialized formatter
    if isinstance(value, (int, float, np.integer, np.floating, np.ndarray, pd.Series, pd.DataFrame, xr.DataArray)):
        try:
            return numeric_to_str_for_repr(value)
        except Exception:
            value_repr = repr(value)
            if len(value_repr) > 50:
                value_repr = value_repr[:47] + '...'
            return value_repr

    # Format dicts with numeric/array values nicely
    elif isinstance(value, dict):
        try:
            formatted_items = []
            for k, v in value.items():
                if isinstance(
                    v, (int, float, np.integer, np.floating, np.ndarray, pd.Series, pd.DataFrame, xr.DataArray)
                ):
                    v_str = numeric_to_str_for_repr(v)
                else:
                    v_str = repr(v)
                    if len(v_str) > 30:
                        v_str = v_str[:27] + '...'
                formatted_items.append(f'{repr(k)}: {v_str}')
            value_repr = '{' + ', '.join(formatted_items) + '}'
            if len(value_repr) > 50:
                value_repr = value_repr[:47] + '...'
            return value_repr
        except Exception:
            value_repr = repr(value)
            if len(value_repr) > 50:
                value_repr = value_repr[:47] + '...'
            return value_repr

    # Default repr with truncation
    else:
        value_repr = repr(value)
        if len(value_repr) > 50:
            value_repr = value_repr[:47] + '...'
        return value_repr


def build_repr_from_init(
    obj: object,
    excluded_params: set[str] | None = None,
    label_as_positional: bool = True,
    skip_default_size: bool = False,
) -> str:
    """Build a repr string from __init__ signature, showing non-default parameter values.

    This utility function extracts common repr logic used across flixopt classes.
    It introspects the __init__ method to build a constructor-style repr showing
    only parameters that differ from their defaults.

    Args:
        obj: The object to create repr for
        excluded_params: Set of parameter names to exclude (e.g., {'self', 'inputs', 'outputs'})
                        Default excludes 'self', 'label', and 'kwargs'
        label_as_positional: If True and 'label' param exists, show it as first positional arg
        skip_default_size: If True, skip 'size' parameter when it equals CONFIG.Modeling.big

    Returns:
        Formatted repr string like: ClassName("label", param=value)
    """
    if excluded_params is None:
        excluded_params = {'self', 'label', 'kwargs'}
    else:
        # Always exclude 'self'
        excluded_params = excluded_params | {'self'}

    try:
        # Get the constructor arguments and their current values
        init_signature = inspect.signature(obj.__init__)
        init_params = init_signature.parameters

        # Check if this has a 'label' parameter - if so, show it first as positional
        has_label = 'label' in init_params and label_as_positional

        # Build kwargs for non-default parameters
        kwargs_parts = []
        label_value = None

        for param_name, param in init_params.items():
            # Skip *args and **kwargs
            if param.kind in (inspect.Parameter.VAR_POSITIONAL, inspect.Parameter.VAR_KEYWORD):
                continue

            # Handle label separately if showing as positional (check BEFORE excluded_params)
            if param_name == 'label' and has_label:
                label_value = getattr(obj, param_name, None)
                continue

            # Now check if parameter should be excluded
            if param_name in excluded_params:
                continue

            # Get current value
            value = getattr(obj, param_name, None)

            # Skip if value matches default
            if param.default != inspect.Parameter.empty:
                # Special handling for empty containers (even if default was None)
                if isinstance(value, (dict, list, tuple, set)) and len(value) == 0:
                    if param.default is None or (
                        isinstance(param.default, (dict, list, tuple, set)) and len(param.default) == 0
                    ):
                        continue

                # Handle array comparisons (xarray, numpy)
                elif isinstance(value, (xr.DataArray, np.ndarray)):
                    try:
                        if isinstance(param.default, (xr.DataArray, np.ndarray)):
                            # Compare arrays element-wise
                            if isinstance(value, xr.DataArray) and isinstance(param.default, xr.DataArray):
                                if value.equals(param.default):
                                    continue
                            elif np.array_equal(value, param.default):
                                continue
                        elif isinstance(param.default, (int, float, np.integer, np.floating)):
                            # Compare array to scalar (e.g., after transform_data converts scalar to DataArray)
                            if isinstance(value, xr.DataArray):
                                if np.all(value.values == float(param.default)):
                                    continue
                            elif isinstance(value, np.ndarray):
                                if np.all(value == float(param.default)):
                                    continue
                    except Exception:
                        pass  # If comparison fails, include in repr

                # Handle numeric comparisons (deals with 0 vs 0.0, int vs float)
                elif isinstance(value, (int, float, np.integer, np.floating)) and isinstance(
                    param.default, (int, float, np.integer, np.floating)
                ):
                    try:
                        if float(value) == float(param.default):
                            continue
                    except (ValueError, TypeError):
                        pass

                elif value == param.default:
                    continue

            # Skip None values if default is None
            if value is None and param.default is None:
                continue

            # Special case: hide CONFIG.Modeling.big for size parameter
            if skip_default_size and param_name == 'size':
                from .config import CONFIG

                try:
                    if isinstance(value, (int, float, np.integer, np.floating)):
                        if float(value) == CONFIG.Modeling.big:
                            continue
                except Exception:
                    pass

            # Format value using helper function
            value_repr = _format_value_for_repr(value)
            kwargs_parts.append(f'{param_name}={value_repr}')

        # Build args string with label first as positional if present
        if has_label and label_value is not None:
            # Use label_full if available, otherwise label
            if hasattr(obj, 'label_full'):
                label_repr = repr(obj.label_full)
            else:
                label_repr = repr(label_value)

            if len(label_repr) > 50:
                label_repr = label_repr[:47] + '...'
            args_str = label_repr
            if kwargs_parts:
                args_str += ', ' + ', '.join(kwargs_parts)
        else:
            args_str = ', '.join(kwargs_parts)

        # Build final repr
        class_name = obj.__class__.__name__

        return f'{class_name}({args_str})'

    except Exception:
        # Fallback if introspection fails
        return f'{obj.__class__.__name__}(<repr_failed>)'


def format_flow_details(obj, has_inputs: bool = True, has_outputs: bool = True) -> str:
    """Format inputs and outputs as indented bullet list.

    Args:
        obj: Object with 'inputs' and/or 'outputs' attributes
        has_inputs: Whether to check for inputs
        has_outputs: Whether to check for outputs

    Returns:
        Formatted string with flow details (including leading newline), or empty string if no flows
    """
    flow_lines = []

    if has_inputs and hasattr(obj, 'inputs') and obj.inputs:
        flow_lines.append('  inputs:')
        for flow in obj.inputs:
            flow_lines.append(f'    * {repr(flow)}')

    if has_outputs and hasattr(obj, 'outputs') and obj.outputs:
        flow_lines.append('  outputs:')
        for flow in obj.outputs:
            flow_lines.append(f'    * {repr(flow)}')

    return '\n' + '\n'.join(flow_lines) if flow_lines else ''


def format_title_with_underline(title: str, underline_char: str = '-') -> str:
    """Format a title with underline of matching length.

    Args:
        title: The title text
        underline_char: Character to use for underline (default: '-')

    Returns:
        Formatted string: "Title\\n-----\\n"
    """
    return f'{title}\n{underline_char * len(title)}\n'


def format_sections_with_headers(sections: dict[str, str], underline_char: str = '-') -> list[str]:
    """Format sections with underlined headers.

    Args:
        sections: Dict mapping section headers to content
        underline_char: Character for underlining headers

    Returns:
        List of formatted section strings
    """
    formatted_sections = []
    for section_header, section_content in sections.items():
        underline = underline_char * len(section_header)
        formatted_sections.append(f'{section_header}\n{underline}\n{section_content}')
    return formatted_sections


def build_metadata_info(parts: list[str], prefix: str = ' | ') -> str:
    """Build metadata info string from parts.

    Args:
        parts: List of metadata strings (empty strings are filtered out)
        prefix: Prefix to add if parts is non-empty

    Returns:
        Formatted info string or empty string
    """
    # Filter out empty strings
    parts = [p for p in parts if p]
    if not parts:
        return ''
    info = ' | '.join(parts)
    return prefix + info if prefix else info


@contextmanager
def suppress_output():
    """
    Suppress all console output including C-level output from solvers.

    WARNING: Not thread-safe. Modifies global file descriptors.
    Use only with sequential execution or multiprocessing.
    """
    # Save original file descriptors
    old_stdout_fd = os.dup(1)
    old_stderr_fd = os.dup(2)
    devnull_fd = None

    try:
        # Open devnull
        devnull_fd = os.open(os.devnull, os.O_WRONLY)

        # Flush Python buffers before redirecting
        sys.stdout.flush()
        sys.stderr.flush()

        # Redirect file descriptors to devnull
        os.dup2(devnull_fd, 1)
        os.dup2(devnull_fd, 2)

        yield

    finally:
        # Restore original file descriptors with nested try blocks
        # to ensure all cleanup happens even if one step fails
        try:
            # Flush any buffered output in the redirected streams
            sys.stdout.flush()
            sys.stderr.flush()
        except (OSError, ValueError):
            pass  # Stream might be closed or invalid

        try:
            os.dup2(old_stdout_fd, 1)
        except OSError:
            pass  # Failed to restore stdout, continue cleanup

        try:
            os.dup2(old_stderr_fd, 2)
        except OSError:
            pass  # Failed to restore stderr, continue cleanup

        # Close all file descriptors
        for fd in [devnull_fd, old_stdout_fd, old_stderr_fd]:
            if fd is not None:
                try:
                    os.close(fd)
                except OSError:
                    pass  # FD already closed or invalid<|MERGE_RESOLUTION|>--- conflicted
+++ resolved
@@ -19,13 +19,8 @@
 if TYPE_CHECKING:
     import linopy
 
-<<<<<<< HEAD
-=======
     from .types import Numeric_TPS
 
-logger = logging.getLogger('flixopt')
-
->>>>>>> 598b17a1
 
 def remove_none_and_empty(obj):
     """Recursively removes None and empty dicts and lists values from a dictionary or list."""
