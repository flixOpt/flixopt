"""Comprehensive visualization toolkit for flixopt optimization results and data analysis.

This module provides a unified plotting interface supporting both Plotly (interactive)
and Matplotlib (static) backends for visualizing energy system optimization results.
It offers specialized plotting functions for time series, heatmaps, network diagrams,
and statistical analyses commonly needed in energy system modeling.

Key Features:
    **Dual Backend Support**: Seamless switching between Plotly and Matplotlib
    **Energy System Focus**: Specialized plots for power flows, storage states, emissions
    **Color Management**: Intelligent color processing and palette management
    **Export Capabilities**: High-quality export for reports and publications
    **Integration Ready**: Designed for use with CalculationResults and standalone analysis

Main Plot Types:
    - **Time Series**: Flow rates, power profiles, storage states over time
    - **Heatmaps**: High-resolution temporal data visualization with customizable aggregation
    - **Network Diagrams**: System topology with flow visualization
    - **Statistical Plots**: Distribution analysis, correlation studies, performance metrics
    - **Comparative Analysis**: Multi-scenario and sensitivity study visualizations

The module integrates seamlessly with flixopt's result classes while remaining
accessible for standalone data visualization tasks.
"""

from __future__ import annotations

import itertools
import logging
import pathlib
from typing import TYPE_CHECKING, Any, Literal

import matplotlib.colors as mcolors
import matplotlib.pyplot as plt
import numpy as np
import pandas as pd
import plotly.express as px
import plotly.graph_objects as go
import plotly.offline
from plotly.exceptions import PlotlyError

if TYPE_CHECKING:
    import pyvis

logger = logging.getLogger('flixopt')

# Define the colors for the 'portland' colormap in matplotlib
_portland_colors = [
    [12 / 255, 51 / 255, 131 / 255],  # Dark blue
    [10 / 255, 136 / 255, 186 / 255],  # Light blue
    [242 / 255, 211 / 255, 56 / 255],  # Yellow
    [242 / 255, 143 / 255, 56 / 255],  # Orange
    [217 / 255, 30 / 255, 30 / 255],  # Red
]

# Check if the colormap already exists before registering it
if hasattr(plt, 'colormaps'):  # Matplotlib >= 3.7
    registry = plt.colormaps
    if 'portland' not in registry:
        registry.register(mcolors.LinearSegmentedColormap.from_list('portland', _portland_colors))
else:  # Matplotlib < 3.7
    if 'portland' not in [c for c in plt.colormaps()]:
        plt.register_cmap(name='portland', cmap=mcolors.LinearSegmentedColormap.from_list('portland', _portland_colors))


ColorType = str | list[str] | dict[str, str]
"""Flexible color specification type supporting multiple input formats for visualization.

Color specifications can take several forms to accommodate different use cases:

**Named Colormaps** (str):
    - Standard colormaps: 'viridis', 'plasma', 'cividis', 'tab10', 'Set1'
    - Energy-focused: 'portland' (custom flixopt colormap for energy systems)
    - Backend-specific maps available in Plotly and Matplotlib

**Color Lists** (list[str]):
    - Explicit color sequences: ['red', 'blue', 'green', 'orange']
    - HEX codes: ['#FF0000', '#0000FF', '#00FF00', '#FFA500']
    - Mixed formats: ['red', '#0000FF', 'green', 'orange']

**Label-to-Color Mapping** (dict[str, str]):
    - Explicit associations: {'Wind': 'skyblue', 'Solar': 'gold', 'Gas': 'brown'}
    - Ensures consistent colors across different plots and datasets
    - Ideal for energy system components with semantic meaning

Examples:
    ```python
    # Named colormap
    colors = 'viridis'  # Automatic color generation

    # Explicit color list
    colors = ['red', 'blue', 'green', '#FFD700']

    # Component-specific mapping
    colors = {
        'Wind_Turbine': 'skyblue',
        'Solar_Panel': 'gold',
        'Natural_Gas': 'brown',
        'Battery': 'green',
        'Electric_Load': 'darkred'
    }
    ```

Color Format Support:
    - **Named Colors**: 'red', 'blue', 'forestgreen', 'darkorange'
    - **HEX Codes**: '#FF0000', '#0000FF', '#228B22', '#FF8C00'
    - **RGB Tuples**: (255, 0, 0), (0, 0, 255) [Matplotlib only]
    - **RGBA**: 'rgba(255,0,0,0.8)' [Plotly only]

References:
    - HTML Color Names: https://htmlcolorcodes.com/color-names/
    - Matplotlib Colormaps: https://matplotlib.org/stable/tutorials/colors/colormaps.html
    - Plotly Built-in Colorscales: https://plotly.com/python/builtin-colorscales/
"""

PlottingEngine = Literal['plotly', 'matplotlib']
"""Identifier for the plotting engine to use."""


class ColorProcessor:
    """Intelligent color management system for consistent multi-backend visualization.

    This class provides unified color processing across Plotly and Matplotlib backends,
    ensuring consistent visual appearance regardless of the plotting engine used.
    It handles color palette generation, named colormap translation, and intelligent
    color cycling for complex datasets with many categories.

    Key Features:
        **Backend Agnostic**: Automatic color format conversion between engines
        **Palette Management**: Support for named colormaps, custom palettes, and color lists
        **Intelligent Cycling**: Smart color assignment for datasets with many categories
        **Fallback Handling**: Graceful degradation when requested colormaps are unavailable
        **Energy System Colors**: Built-in palettes optimized for energy system visualization

    Color Input Types:
        - **Named Colormaps**: 'viridis', 'plasma', 'portland', 'tab10', etc.
        - **Color Lists**: ['red', 'blue', 'green'] or ['#FF0000', '#0000FF', '#00FF00']
        - **Label Dictionaries**: {'Generator': 'red', 'Storage': 'blue', 'Load': 'green'}

    Examples:
        Basic color processing:

        ```python
        # Initialize for Plotly backend
        processor = ColorProcessor(engine='plotly', default_colormap='viridis')

        # Process different color specifications
        colors = processor.process_colors('plasma', ['Gen1', 'Gen2', 'Storage'])
        colors = processor.process_colors(['red', 'blue', 'green'], ['A', 'B', 'C'])
        colors = processor.process_colors({'Wind': 'skyblue', 'Solar': 'gold'}, ['Wind', 'Solar', 'Gas'])

        # Switch to Matplotlib
        processor = ColorProcessor(engine='matplotlib')
        mpl_colors = processor.process_colors('tab10', component_labels)
        ```

        Energy system visualization:

        ```python
        # Specialized energy system palette
        energy_colors = {
            'Natural_Gas': '#8B4513',  # Brown
            'Electricity': '#FFD700',  # Gold
            'Heat': '#FF4500',  # Red-orange
            'Cooling': '#87CEEB',  # Sky blue
            'Hydrogen': '#E6E6FA',  # Lavender
            'Battery': '#32CD32',  # Lime green
        }

        processor = ColorProcessor('plotly')
        flow_colors = processor.process_colors(energy_colors, flow_labels)
        ```

    Args:
        engine: Plotting backend ('plotly' or 'matplotlib'). Determines output color format.
        default_colormap: Fallback colormap when requested palettes are unavailable.
            Common options: 'viridis', 'plasma', 'tab10', 'portland'.

    """

    def __init__(self, engine: PlottingEngine = 'plotly', default_colormap: str = 'viridis'):
        """Initialize the color processor with specified backend and defaults."""
        if engine not in ['plotly', 'matplotlib']:
            raise TypeError(f'engine must be "plotly" or "matplotlib", but is {engine}')
        self.engine = engine
        self.default_colormap = default_colormap

    def _generate_colors_from_colormap(self, colormap_name: str, num_colors: int) -> list[Any]:
        """
        Generate colors from a named colormap.

        Args:
            colormap_name: Name of the colormap
            num_colors: Number of colors to generate

        Returns:
            list of colors in the format appropriate for the engine
        """
        if self.engine == 'plotly':
            try:
                colorscale = px.colors.get_colorscale(colormap_name)
            except PlotlyError as e:
                logger.warning(f"Colorscale '{colormap_name}' not found in Plotly. Using {self.default_colormap}: {e}")
                colorscale = px.colors.get_colorscale(self.default_colormap)

            # Generate evenly spaced points
            color_points = [i / (num_colors - 1) for i in range(num_colors)] if num_colors > 1 else [0]
            return px.colors.sample_colorscale(colorscale, color_points)

        else:  # matplotlib
            try:
                cmap = plt.get_cmap(colormap_name, num_colors)
            except ValueError as e:
                logger.warning(
                    f"Colormap '{colormap_name}' not found in Matplotlib. Using {self.default_colormap}: {e}"
                )
                cmap = plt.get_cmap(self.default_colormap, num_colors)

            return [cmap(i) for i in range(num_colors)]

    def _handle_color_list(self, colors: list[str], num_labels: int) -> list[str]:
        """
        Handle a list of colors, cycling if necessary.

        Args:
            colors: list of color strings
            num_labels: Number of labels that need colors

        Returns:
            list of colors matching the number of labels
        """
        if len(colors) == 0:
            logger.warning(f'Empty color list provided. Using {self.default_colormap} instead.')
            return self._generate_colors_from_colormap(self.default_colormap, num_labels)

        if len(colors) < num_labels:
            logger.warning(
                f'Not enough colors provided ({len(colors)}) for all labels ({num_labels}). Colors will cycle.'
            )
            # Cycle through the colors
            color_iter = itertools.cycle(colors)
            return [next(color_iter) for _ in range(num_labels)]
        else:
            # Trim if necessary
            if len(colors) > num_labels:
                logger.warning(
                    f'More colors provided ({len(colors)}) than labels ({num_labels}). Extra colors will be ignored.'
                )
            return colors[:num_labels]

    def _handle_color_dict(self, colors: dict[str, str], labels: list[str]) -> list[str]:
        """
        Handle a dictionary mapping labels to colors.

        Args:
            colors: Dictionary mapping labels to colors
            labels: list of labels that need colors

        Returns:
            list of colors in the same order as labels
        """
        if len(colors) == 0:
            logger.warning(f'Empty color dictionary provided. Using {self.default_colormap} instead.')
            return self._generate_colors_from_colormap(self.default_colormap, len(labels))

        # Find missing labels
        missing_labels = sorted(set(labels) - set(colors.keys()))
        if missing_labels:
            logger.warning(
                f'Some labels have no color specified: {missing_labels}. Using {self.default_colormap} for these.'
            )

            # Generate colors for missing labels
            missing_colors = self._generate_colors_from_colormap(self.default_colormap, len(missing_labels))

            # Create a copy to avoid modifying the original
            colors_copy = colors.copy()
            for i, label in enumerate(missing_labels):
                colors_copy[label] = missing_colors[i]
        else:
            colors_copy = colors

        # Create color list in the same order as labels
        return [colors_copy[label] for label in labels]

    def process_colors(
        self,
        colors: ColorType,
        labels: list[str],
        return_mapping: bool = False,
    ) -> list[Any] | dict[str, Any]:
        """
        Process colors for the specified labels.

        Args:
            colors: Color specification (colormap name, list of colors, or label-to-color mapping)
            labels: list of data labels that need colors assigned
            return_mapping: If True, returns a dictionary mapping labels to colors;
                           if False, returns a list of colors in the same order as labels

        Returns:
            Either a list of colors or a dictionary mapping labels to colors
        """
        if len(labels) == 0:
            logger.warning('No labels provided for color assignment.')
            return {} if return_mapping else []

        # Process based on type of colors input
        if isinstance(colors, str):
            color_list = self._generate_colors_from_colormap(colors, len(labels))
        elif isinstance(colors, list):
            color_list = self._handle_color_list(colors, len(labels))
        elif isinstance(colors, dict):
            color_list = self._handle_color_dict(colors, labels)
        else:
            logger.warning(
                f'Unsupported color specification type: {type(colors)}. Using {self.default_colormap} instead.'
            )
            color_list = self._generate_colors_from_colormap(self.default_colormap, len(labels))

        # Return either a list or a mapping
        if return_mapping:
            return {label: color_list[i] for i, label in enumerate(labels)}
        else:
            return color_list


def with_plotly(
    data: pd.DataFrame,
    mode: Literal['bar', 'line', 'area'] = 'area',
    colors: ColorType = 'viridis',
    title: str = '',
    ylabel: str = '',
    xlabel: str = 'Time in h',
    fig: go.Figure | None = None,
) -> go.Figure:
    """
    Plot a DataFrame with Plotly, using either stacked bars or stepped lines.

    Args:
        data: A DataFrame containing the data to plot, where the index represents time (e.g., hours),
              and each column represents a separate data series.
        mode: The plotting mode. Use 'bar' for stacked bar charts, 'line' for stepped lines,
              or 'area' for stacked area charts.
        colors: Color specification, can be:
            - A string with a colorscale name (e.g., 'viridis', 'plasma')
            - A list of color strings (e.g., ['#ff0000', '#00ff00'])
            - A dictionary mapping column names to colors (e.g., {'Column1': '#ff0000'})
        title: The title of the plot.
        ylabel: The label for the y-axis.
        xlabel: The label for the x-axis.
        fig: A Plotly figure object to plot on. If not provided, a new figure will be created.

    Returns:
        A Plotly figure object containing the generated plot.
    """
    if mode not in ('bar', 'line', 'area'):
        raise ValueError(f"'mode' must be one of {{'bar','line','area'}}, got {mode!r}")
    if data.empty:
        return go.Figure()

    processed_colors = ColorProcessor(engine='plotly').process_colors(colors, list(data.columns))

    fig = fig if fig is not None else go.Figure()

    if mode == 'bar':
        for i, column in enumerate(data.columns):
            fig.add_trace(
                go.Bar(
                    x=data.index,
                    y=data[column],
                    name=column,
                    marker=dict(color=processed_colors[i]),
                )
            )

        fig.update_layout(
            barmode='relative' if mode == 'bar' else None,
            bargap=0,  # No space between bars
            bargroupgap=0,  # No space between groups of bars
        )
    elif mode == 'line':
        for i, column in enumerate(data.columns):
            fig.add_trace(
                go.Scatter(
                    x=data.index,
                    y=data[column],
                    mode='lines',
                    name=column,
                    line=dict(shape='hv', color=processed_colors[i]),
                )
            )
    elif mode == 'area':
        data = data.copy()
        data[(data > -1e-5) & (data < 1e-5)] = 0  # Preventing issues with plotting
        # Split columns into positive, negative, and mixed categories
        positive_columns = list(data.columns[(data >= 0).where(~np.isnan(data), True).all()])
        negative_columns = list(data.columns[(data <= 0).where(~np.isnan(data), True).all()])
        negative_columns = [column for column in negative_columns if column not in positive_columns]
        mixed_columns = list(set(data.columns) - set(positive_columns + negative_columns))

        if mixed_columns:
            logger.warning(
                f'Data for plotting stacked lines contains columns with both positive and negative values:'
                f' {mixed_columns}. These can not be stacked, and are printed as simple lines'
            )

        # Get color mapping for all columns
        colors_stacked = {column: processed_colors[i] for i, column in enumerate(data.columns)}

        for column in positive_columns + negative_columns:
            fig.add_trace(
                go.Scatter(
                    x=data.index,
                    y=data[column],
                    mode='lines',
                    name=column,
                    line=dict(shape='hv', color=colors_stacked[column]),
                    fill='tonexty',
                    stackgroup='pos' if column in positive_columns else 'neg',
                )
            )

        for column in mixed_columns:
            fig.add_trace(
                go.Scatter(
                    x=data.index,
                    y=data[column],
                    mode='lines',
                    name=column,
                    line=dict(shape='hv', color=colors_stacked[column], dash='dash'),
                )
            )

    # Update layout for better aesthetics
    fig.update_layout(
        title=title,
        yaxis=dict(
            title=ylabel,
            showgrid=True,  # Enable grid lines on the y-axis
            gridcolor='lightgrey',  # Customize grid line color
            gridwidth=0.5,  # Customize grid line width
        ),
        xaxis=dict(
            title=xlabel,
            showgrid=True,  # Enable grid lines on the x-axis
            gridcolor='lightgrey',  # Customize grid line color
            gridwidth=0.5,  # Customize grid line width
        ),
        plot_bgcolor='rgba(0,0,0,0)',  # Transparent background
        paper_bgcolor='rgba(0,0,0,0)',  # Transparent paper background
        font=dict(size=14),  # Increase font size for better readability
        legend=dict(
            orientation='h',  # Horizontal legend
            yanchor='bottom',
            y=-0.3,  # Adjusts how far below the plot it appears
            xanchor='center',
            x=0.5,
            title_text=None,  # Removes legend title for a cleaner look
        ),
    )

    return fig


def with_matplotlib(
    data: pd.DataFrame,
    mode: Literal['bar', 'line'] = 'bar',
    colors: ColorType = 'viridis',
    title: str = '',
    ylabel: str = '',
    xlabel: str = 'Time in h',
    figsize: tuple[int, int] = (12, 6),
    fig: plt.Figure | None = None,
    ax: plt.Axes | None = None,
) -> tuple[plt.Figure, plt.Axes]:
    """
    Plot a DataFrame with Matplotlib using stacked bars or stepped lines.

    Args:
        data: A DataFrame containing the data to plot. The index should represent time (e.g., hours),
              and each column represents a separate data series.
        mode: Plotting mode. Use 'bar' for stacked bar charts or 'line' for stepped lines.
        colors: Color specification, can be:
            - A string with a colormap name (e.g., 'viridis', 'plasma')
            - A list of color strings (e.g., ['#ff0000', '#00ff00'])
            - A dictionary mapping column names to colors (e.g., {'Column1': '#ff0000'})
        title: The title of the plot.
        ylabel: The ylabel of the plot.
        xlabel: The xlabel of the plot.
        figsize: Specify the size of the figure
        fig: A Matplotlib figure object to plot on. If not provided, a new figure will be created.
        ax: A Matplotlib axes object to plot on. If not provided, a new axes will be created.

    Returns:
        A tuple containing the Matplotlib figure and axes objects used for the plot.

    Notes:
        - If `mode` is 'bar', bars are stacked for both positive and negative values.
          Negative values are stacked separately without extra labels in the legend.
        - If `mode` is 'line', stepped lines are drawn for each data series.
        - The legend is placed below the plot to accommodate multiple data series.
    """
    if mode not in ('bar', 'line'):
        raise ValueError(f"'mode' must be one of {{'bar','line'}} for matplotlib, got {mode!r}")

    if fig is None or ax is None:
        fig, ax = plt.subplots(figsize=figsize)

    processed_colors = ColorProcessor(engine='matplotlib').process_colors(colors, list(data.columns))

    if mode == 'bar':
        cumulative_positive = np.zeros(len(data))
        cumulative_negative = np.zeros(len(data))
        width = data.index.to_series().diff().dropna().min()  # Minimum time difference

        for i, column in enumerate(data.columns):
            positive_values = np.clip(data[column], 0, None)  # Keep only positive values
            negative_values = np.clip(data[column], None, 0)  # Keep only negative values
            # Plot positive bars
            ax.bar(
                data.index,
                positive_values,
                bottom=cumulative_positive,
                color=processed_colors[i],
                label=column,
                width=width,
                align='center',
            )
            cumulative_positive += positive_values.values
            # Plot negative bars
            ax.bar(
                data.index,
                negative_values,
                bottom=cumulative_negative,
                color=processed_colors[i],
                label='',  # No label for negative bars
                width=width,
                align='center',
            )
            cumulative_negative += negative_values.values

    elif mode == 'line':
        for i, column in enumerate(data.columns):
            ax.step(data.index, data[column], where='post', color=processed_colors[i], label=column)

    # Aesthetics
    ax.set_xlabel(xlabel, ha='center')
    ax.set_ylabel(ylabel, va='center')
    ax.set_title(title)
    ax.grid(color='lightgrey', linestyle='-', linewidth=0.5)
    ax.legend(
        loc='upper center',  # Place legend at the bottom center
        bbox_to_anchor=(0.5, -0.15),  # Adjust the position to fit below plot
        ncol=5,
        frameon=False,  # Remove box around legend
    )
    fig.tight_layout()

    return fig, ax


def heat_map_matplotlib(
    data: pd.DataFrame,
    color_map: str = 'viridis',
    title: str = '',
    xlabel: str = 'Period',
    ylabel: str = 'Step',
    figsize: tuple[float, float] = (12, 6),
) -> tuple[plt.Figure, plt.Axes]:
    """
    Plots a DataFrame as a heatmap using Matplotlib. The columns of the DataFrame will be displayed on the x-axis,
    the index will be displayed on the y-axis, and the values will represent the 'heat' intensity in the plot.

    Args:
        data: A DataFrame containing the data to be visualized. The index will be used for the y-axis, and columns will be used for the x-axis.
            The values in the DataFrame will be represented as colors in the heatmap.
        color_map: The colormap to use for the heatmap. Default is 'viridis'. Matplotlib supports various colormaps like 'plasma', 'inferno', 'cividis', etc.
        title: The title of the plot.
        xlabel: The label for the x-axis.
        ylabel: The label for the y-axis.
        figsize: The size of the figure to create. Default is (12, 6), which results in a width of 12 inches and a height of 6 inches.

    Returns:
        A tuple containing the Matplotlib `Figure` and `Axes` objects. The `Figure` contains the overall plot, while the `Axes` is the area
        where the heatmap is drawn. These can be used for further customization or saving the plot to a file.

    Notes:
        - The y-axis is flipped so that the first row of the DataFrame is displayed at the top of the plot.
        - The color scale is normalized based on the minimum and maximum values in the DataFrame.
        - The x-axis labels (periods) are placed at the top of the plot.
        - The colorbar is added horizontally at the bottom of the plot, with a label.
    """

    # Get the min and max values for color normalization
    color_bar_min, color_bar_max = data.min().min(), data.max().max()

    # Create the heatmap plot
    fig, ax = plt.subplots(figsize=figsize)
    ax.pcolormesh(data.values, cmap=color_map, shading='auto')
    ax.invert_yaxis()  # Flip the y-axis to start at the top

    # Adjust ticks and labels for x and y axes
    ax.set_xticks(np.arange(len(data.columns)) + 0.5)
    ax.set_xticklabels(data.columns, ha='center')
    ax.set_yticks(np.arange(len(data.index)) + 0.5)
    ax.set_yticklabels(data.index, va='center')

    # Add labels to the axes
    ax.set_xlabel(xlabel, ha='center')
    ax.set_ylabel(ylabel, va='center')
    ax.set_title(title)

    # Position x-axis labels at the top
    ax.xaxis.set_label_position('top')
    ax.xaxis.set_ticks_position('top')

    # Add the colorbar
    sm1 = plt.cm.ScalarMappable(cmap=color_map, norm=plt.Normalize(vmin=color_bar_min, vmax=color_bar_max))
    sm1.set_array([])
    fig.colorbar(sm1, ax=ax, pad=0.12, aspect=15, fraction=0.2, orientation='horizontal')

    fig.tight_layout()

    return fig, ax


def heat_map_plotly(
    data: pd.DataFrame,
    color_map: str = 'viridis',
    title: str = '',
    xlabel: str = 'Period',
    ylabel: str = 'Step',
    categorical_labels: bool = True,
) -> go.Figure:
    """
    Plots a DataFrame as a heatmap using Plotly. The columns of the DataFrame will be mapped to the x-axis,
    and the index will be displayed on the y-axis. The values in the DataFrame will represent the 'heat' in the plot.

    Args:
        data: A DataFrame with the data to be visualized. The index will be used for the y-axis, and columns will be used for the x-axis.
            The values in the DataFrame will be represented as colors in the heatmap.
        color_map: The color scale to use for the heatmap. Default is 'viridis'. Plotly supports various color scales like 'Cividis', 'Inferno', etc.
        title: The title of the heatmap. Default is an empty string.
        xlabel: The label for the x-axis. Default is 'Period'.
        ylabel: The label for the y-axis. Default is 'Step'.
        categorical_labels: If True, the x and y axes are treated as categorical data (i.e., the index and columns will not be interpreted as continuous data).
            Default is True. If False, the axes are treated as continuous, which may be useful for time series or numeric data.

    Returns:
        A Plotly figure object containing the heatmap. This can be further customized and saved
        or displayed using `fig.show()`.

    Notes:
        The color bar is automatically scaled to the minimum and maximum values in the data.
        The y-axis is reversed to display the first row at the top.
    """

    color_bar_min, color_bar_max = data.min().min(), data.max().max()  # Min and max values for color scaling
    # Define the figure
    fig = go.Figure(
        data=go.Heatmap(
            z=data.values,
            x=data.columns,
            y=data.index,
            colorscale=color_map,
            zmin=color_bar_min,
            zmax=color_bar_max,
            colorbar=dict(
                title=dict(text='Color Bar Label', side='right'),
                orientation='h',
                xref='container',
                yref='container',
                len=0.8,  # Color bar length relative to plot
                x=0.5,
                y=0.1,
            ),
        )
    )

    # Set axis labels and style
    fig.update_layout(
        title=title,
        xaxis=dict(title=xlabel, side='top', type='category' if categorical_labels else None),
        yaxis=dict(title=ylabel, autorange='reversed', type='category' if categorical_labels else None),
    )

    return fig


def reshape_to_2d(data_1d: np.ndarray, nr_of_steps_per_column: int) -> np.ndarray:
    """
    Reshapes a 1D numpy array into a 2D array suitable for plotting as a colormap.

    The reshaped array will have the number of rows corresponding to the steps per column
    (e.g., 24 hours per day) and columns representing time periods (e.g., days or months).

    Args:
        data_1d: A 1D numpy array with the data to reshape.
        nr_of_steps_per_column: The number of steps (rows) per column in the resulting 2D array. For example,
            this could be 24 (for hours) or 31 (for days in a month).

    Returns:
        The reshaped 2D array. Each internal array corresponds to one column, with the specified number of steps.
        Each column might represents a time period (e.g., day, month, etc.).
    """

    # Step 1: Ensure the input is a 1D array.
    if data_1d.ndim != 1:
        raise ValueError('Input must be a 1D array')

    # Step 2: Convert data to float type to allow NaN padding
    if data_1d.dtype != np.float64:
        data_1d = data_1d.astype(np.float64)

    # Step 3: Calculate the number of columns required
    total_steps = len(data_1d)
    cols = len(data_1d) // nr_of_steps_per_column  # Base number of columns

    # If there's a remainder, add an extra column to hold the remaining values
    if total_steps % nr_of_steps_per_column != 0:
        cols += 1

    # Step 4: Pad the 1D data to match the required number of rows and columns
    padded_data = np.pad(
        data_1d, (0, cols * nr_of_steps_per_column - total_steps), mode='constant', constant_values=np.nan
    )

    # Step 5: Reshape the padded data into a 2D array
    data_2d = padded_data.reshape(cols, nr_of_steps_per_column)

    return data_2d.T


def heat_map_data_from_df(
    df: pd.DataFrame,
    periods: Literal['YS', 'MS', 'W', 'D', 'h', '15min', 'min'],
    steps_per_period: Literal['W', 'D', 'h', '15min', 'min'],
    fill: Literal['ffill', 'bfill'] | None = None,
) -> pd.DataFrame:
    """
    Reshapes a DataFrame with a DateTime index into a 2D array for heatmap plotting,
    based on a specified sample rate.
    Only specific combinations of `periods` and `steps_per_period` are supported; invalid combinations raise an assertion.

    Args:
        df: A DataFrame with a DateTime index containing the data to reshape.
        periods: The time interval of each period (columns of the heatmap),
            such as 'YS' (year start), 'W' (weekly), 'D' (daily), 'h' (hourly) etc.
        steps_per_period: The time interval within each period (rows in the heatmap),
            such as 'YS' (year start), 'W' (weekly), 'D' (daily), 'h' (hourly) etc.
        fill: Method to fill missing values: 'ffill' for forward fill or 'bfill' for backward fill.

    Returns:
        A DataFrame suitable for heatmap plotting, with rows representing steps within each period
        and columns representing each period.
    """
    assert pd.api.types.is_datetime64_any_dtype(df.index), (
        'The index of the DataFrame must be datetime to transform it properly for a heatmap plot'
    )

    # Define formats for different combinations of `periods` and `steps_per_period`
    formats = {
        ('YS', 'W'): ('%Y', '%W'),
        ('YS', 'D'): ('%Y', '%j'),  # day of year
        ('YS', 'h'): ('%Y', '%j %H:00'),
        ('MS', 'D'): ('%Y-%m', '%d'),  # day of month
        ('MS', 'h'): ('%Y-%m', '%d %H:00'),
        ('W', 'D'): ('%Y-w%W', '%w_%A'),  # week and day of week (with prefix for proper sorting)
        ('W', 'h'): ('%Y-w%W', '%w_%A %H:00'),
        ('D', 'h'): ('%Y-%m-%d', '%H:00'),  # Day and hour
        ('D', '15min'): ('%Y-%m-%d', '%H:%M'),  # Day and minute
        ('h', '15min'): ('%Y-%m-%d %H:00', '%M'),  # minute of hour
        ('h', 'min'): ('%Y-%m-%d %H:00', '%M'),  # minute of hour
    }

    if df.empty:
        raise ValueError('DataFrame is empty.')
    diffs = df.index.to_series().diff().dropna()
    minimum_time_diff_in_min = diffs.min().total_seconds() / 60
    time_intervals = {'min': 1, '15min': 15, 'h': 60, 'D': 24 * 60, 'W': 7 * 24 * 60}
    if time_intervals[steps_per_period] > minimum_time_diff_in_min:
        logger.warning(
            f'To compute the heatmap, the data was aggregated from {minimum_time_diff_in_min:.2f} min to '
            f'{time_intervals[steps_per_period]:.2f} min. Mean values are displayed.'
        )

    # Select the format based on the `periods` and `steps_per_period` combination
    format_pair = (periods, steps_per_period)
    if format_pair not in formats:
        raise ValueError(f'{format_pair} is not a valid format. Choose from {list(formats.keys())}')
    period_format, step_format = formats[format_pair]

    df = df.sort_index()  # Ensure DataFrame is sorted by time index

    resampled_data = df.resample(steps_per_period).mean()  # Resample and fill any gaps with NaN

    if fill == 'ffill':  # Apply fill method if specified
        resampled_data = resampled_data.ffill()
    elif fill == 'bfill':
        resampled_data = resampled_data.bfill()

    resampled_data['period'] = resampled_data.index.strftime(period_format)
    resampled_data['step'] = resampled_data.index.strftime(step_format)
    if '%w_%A' in step_format:  # Shift index of strings to ensure proper sorting
        resampled_data['step'] = resampled_data['step'].apply(
            lambda x: x.replace('0_Sunday', '7_Sunday') if '0_Sunday' in x else x
        )

    # Pivot the table so periods are columns and steps are indices
    df_pivoted = resampled_data.pivot(columns='period', index='step', values=df.columns[0])

    return df_pivoted


def plot_network(
    node_infos: dict,
    edge_infos: dict,
    path: str | pathlib.Path | None = None,
    controls: bool
    | list[
        Literal['nodes', 'edges', 'layout', 'interaction', 'manipulation', 'physics', 'selection', 'renderer']
    ] = True,
    show: bool = False,
) -> pyvis.network.Network | None:
    """
    Visualizes the network structure of a FlowSystem using PyVis, using info-dictionaries.

    Args:
        path: Path to save the HTML visualization. `False`: Visualization is created but not saved. `str` or `Path`: Specifies file path (default: 'results/network.html').
        controls: UI controls to add to the visualization. `True`: Enables all available controls. `list`: Specify controls, e.g., ['nodes', 'layout'].
            Options: 'nodes', 'edges', 'layout', 'interaction', 'manipulation', 'physics', 'selection', 'renderer'.
            You can play with these and generate a Dictionary from it that can be applied to the network returned by this function.
            network.set_options()
            https://pyvis.readthedocs.io/en/latest/tutorial.html
        show: Whether to open the visualization in the web browser.
            The calculation must be saved to show it. If no path is given, it defaults to 'network.html'.
    Returns:
        The `Network` instance representing the visualization, or `None` if `pyvis` is not installed.

    Notes:
    - This function requires `pyvis`. If not installed, the function prints a warning and returns `None`.
    - Nodes are styled based on type (e.g., circles for buses, boxes for components) and annotated with node information.
    """
    try:
        from pyvis.network import Network
    except ImportError:
        logger.critical("Plotting the flow system network was not possible. Please install pyvis: 'pip install pyvis'")
        return None

    net = Network(directed=True, height='100%' if controls is False else '800px', font_color='white')

    for node_id, node in node_infos.items():
        net.add_node(
            node_id,
            label=node['label'],
            shape={'Bus': 'circle', 'Component': 'box'}[node['class']],
            color={'Bus': '#393E46', 'Component': '#00ADB5'}[node['class']],
            title=node['infos'].replace(')', '\n)'),
            font={'size': 14},
        )

    for edge in edge_infos.values():
        net.add_edge(
            edge['start'],
            edge['end'],
            label=edge['label'],
            title=edge['infos'].replace(')', '\n)'),
            font={'color': '#4D4D4D', 'size': 14},
            color='#222831',
        )

    # Enhanced physics settings
    net.barnes_hut(central_gravity=0.8, spring_length=50, spring_strength=0.05, gravity=-10000)

    if controls:
        net.show_buttons(filter_=controls)  # Adds UI buttons to control physics settings
    if not show and not path:
        return net
    elif path:
        path = pathlib.Path(path) if isinstance(path, str) else path
        net.write_html(path.as_posix())
    elif show:
        path = pathlib.Path('network.html')
        net.write_html(path.as_posix())

    if show:
        try:
            import webbrowser

            worked = webbrowser.open(f'file://{path.resolve()}', 2)
            if not worked:
                logger.warning(
                    f'Showing the network in the Browser went wrong. Open it manually. Its saved under {path}'
                )
        except Exception as e:
            logger.warning(
                f'Showing the network in the Browser went wrong. Open it manually. Its saved under {path}: {e}'
            )


def pie_with_plotly(
    data: pd.DataFrame,
    colors: ColorType = 'viridis',
    title: str = '',
    legend_title: str = '',
    hole: float = 0.0,
    fig: go.Figure | None = None,
) -> go.Figure:
    """
    Create a pie chart with Plotly to visualize the proportion of values in a DataFrame.

    Args:
        data: A DataFrame containing the data to plot. If multiple rows exist,
              they will be summed unless a specific index value is passed.
        colors: Color specification, can be:
            - A string with a colorscale name (e.g., 'viridis', 'plasma')
            - A list of color strings (e.g., ['#ff0000', '#00ff00'])
            - A dictionary mapping column names to colors (e.g., {'Column1': '#ff0000'})
        title: The title of the plot.
        legend_title: The title for the legend.
        hole: Size of the hole in the center for creating a donut chart (0.0 to 1.0).
        fig: A Plotly figure object to plot on. If not provided, a new figure will be created.

    Returns:
        A Plotly figure object containing the generated pie chart.

    Notes:
        - Negative values are not appropriate for pie charts and will be converted to absolute values with a warning.
        - If the data contains very small values (less than 1% of the total), they can be grouped into an "Other" category
          for better readability.
        - By default, the sum of all columns is used for the pie chart. For time series data, consider preprocessing.

    """
    if data.empty:
        logger.warning('Empty DataFrame provided for pie chart. Returning empty figure.')
        return go.Figure()

    # Create a copy to avoid modifying the original DataFrame
    data_copy = data.copy()

    # Check if any negative values and warn
    if (data_copy < 0).any().any():
        logger.warning('Negative values detected in data. Using absolute values for pie chart.')
        data_copy = data_copy.abs()

    # If data has multiple rows, sum them to get total for each column
    if len(data_copy) > 1:
        data_sum = data_copy.sum()
    else:
        data_sum = data_copy.iloc[0]

    # Get labels (column names) and values
    labels = data_sum.index.tolist()
    values = data_sum.values.tolist()

    # Apply color mapping using the unified color processor
    processed_colors = ColorProcessor(engine='plotly').process_colors(colors, labels)

    # Create figure if not provided
    fig = fig if fig is not None else go.Figure()

    # Add pie trace
    fig.add_trace(
        go.Pie(
            labels=labels,
            values=values,
            hole=hole,
            marker=dict(colors=processed_colors),
            textinfo='percent+label+value',
            textposition='inside',
            insidetextorientation='radial',
        )
    )

    # Update layout for better aesthetics
    fig.update_layout(
        title=title,
        legend_title=legend_title,
        plot_bgcolor='rgba(0,0,0,0)',  # Transparent background
        paper_bgcolor='rgba(0,0,0,0)',  # Transparent paper background
        font=dict(size=14),  # Increase font size for better readability
    )

    return fig


def pie_with_matplotlib(
    data: pd.DataFrame,
    colors: ColorType = 'viridis',
    title: str = '',
    legend_title: str = 'Categories',
    hole: float = 0.0,
    figsize: tuple[int, int] = (10, 8),
    fig: plt.Figure | None = None,
    ax: plt.Axes | None = None,
) -> tuple[plt.Figure, plt.Axes]:
    """
    Create a pie chart with Matplotlib to visualize the proportion of values in a DataFrame.

    Args:
        data: A DataFrame containing the data to plot. If multiple rows exist,
              they will be summed unless a specific index value is passed.
        colors: Color specification, can be:
            - A string with a colormap name (e.g., 'viridis', 'plasma')
            - A list of color strings (e.g., ['#ff0000', '#00ff00'])
            - A dictionary mapping column names to colors (e.g., {'Column1': '#ff0000'})
        title: The title of the plot.
        legend_title: The title for the legend.
        hole: Size of the hole in the center for creating a donut chart (0.0 to 1.0).
        figsize: The size of the figure (width, height) in inches.
        fig: A Matplotlib figure object to plot on. If not provided, a new figure will be created.
        ax: A Matplotlib axes object to plot on. If not provided, a new axes will be created.

    Returns:
        A tuple containing the Matplotlib figure and axes objects used for the plot.

    Notes:
        - Negative values are not appropriate for pie charts and will be converted to absolute values with a warning.
        - If the data contains very small values (less than 1% of the total), they can be grouped into an "Other" category
          for better readability.
        - By default, the sum of all columns is used for the pie chart. For time series data, consider preprocessing.

    """
    if data.empty:
        logger.warning('Empty DataFrame provided for pie chart. Returning empty figure.')
        if fig is None or ax is None:
            fig, ax = plt.subplots(figsize=figsize)
        return fig, ax

    # Create a copy to avoid modifying the original DataFrame
    data_copy = data.copy()

    # Check if any negative values and warn
    if (data_copy < 0).any().any():
        logger.warning('Negative values detected in data. Using absolute values for pie chart.')
        data_copy = data_copy.abs()

    # If data has multiple rows, sum them to get total for each column
    if len(data_copy) > 1:
        data_sum = data_copy.sum()
    else:
        data_sum = data_copy.iloc[0]

    # Get labels (column names) and values
    labels = data_sum.index.tolist()
    values = data_sum.values.tolist()

    # Apply color mapping using the unified color processor
    processed_colors = ColorProcessor(engine='matplotlib').process_colors(colors, labels)

    # Create figure and axis if not provided
    if fig is None or ax is None:
        fig, ax = plt.subplots(figsize=figsize)

    # Draw the pie chart
    wedges, texts, autotexts = ax.pie(
        values,
        labels=labels,
        colors=processed_colors,
        autopct='%1.1f%%',
        startangle=90,
        shadow=False,
        wedgeprops=dict(width=0.5) if hole > 0 else None,  # Set width for donut
    )

    # Adjust the wedgeprops to make donut hole size consistent with plotly
    # For matplotlib, the hole size is determined by the wedge width
    # Convert hole parameter to wedge width
    if hole > 0:
        # Adjust hole size to match plotly's hole parameter
        # In matplotlib, wedge width is relative to the radius (which is 1)
        # For plotly, hole is a fraction of the radius
        wedge_width = 1 - hole
        for wedge in wedges:
            wedge.set_width(wedge_width)

    # Customize the appearance
    # Make autopct text more visible
    for autotext in autotexts:
        autotext.set_fontsize(10)
        autotext.set_color('white')

    # Set aspect ratio to be equal to ensure a circular pie
    ax.set_aspect('equal')

    # Add title
    if title:
        ax.set_title(title, fontsize=16)

    # Create a legend if there are many segments
    if len(labels) > 6:
        ax.legend(wedges, labels, title=legend_title, loc='center left', bbox_to_anchor=(1, 0, 0.5, 1))

    # Apply tight layout
    fig.tight_layout()

    return fig, ax


def dual_pie_with_plotly(
    data_left: pd.Series,
    data_right: pd.Series,
    colors: ColorType = 'viridis',
    title: str = '',
    subtitles: tuple[str, str] = ('Left Chart', 'Right Chart'),
    legend_title: str = '',
    hole: float = 0.2,
    lower_percentage_group: float = 5.0,
    hover_template: str = '%{label}: %{value} (%{percent})',
    text_info: str = 'percent+label',
    text_position: str = 'inside',
) -> go.Figure:
    """
    Create two pie charts side by side with Plotly, with consistent coloring across both charts.

    Args:
        data_left: Series for the left pie chart.
        data_right: Series for the right pie chart.
        colors: Color specification, can be:
            - A string with a colorscale name (e.g., 'viridis', 'plasma')
            - A list of color strings (e.g., ['#ff0000', '#00ff00'])
            - A dictionary mapping category names to colors (e.g., {'Category1': '#ff0000'})
        title: The main title of the plot.
        subtitles: Tuple containing the subtitles for (left, right) charts.
        legend_title: The title for the legend.
<<<<<<< HEAD
        hole: Size of the hole as a fraction of the radius (0.0–1.0).
=======
        hole: Size of the hole in the center for creating donut charts (0.0 to 1.0).
>>>>>>> d6d170f7
        lower_percentage_group: Group segments whose cumulative share is below this percentage (0–100) into "Other".
        hover_template: Template for hover text. Use %{label}, %{value}, %{percent}.
        text_info: What to show on pie segments: 'label', 'percent', 'value', 'label+percent',
                  'label+value', 'percent+value', 'label+percent+value', or 'none'.
        text_position: Position of text: 'inside', 'outside', 'auto', or 'none'.

    Returns:
        A Plotly figure object containing the generated dual pie chart.
    """
    from plotly.subplots import make_subplots

    # Check for empty data
    if data_left.empty and data_right.empty:
        logger.warning('Both datasets are empty. Returning empty figure.')
        return go.Figure()

    # Create a subplot figure
    fig = make_subplots(
        rows=1, cols=2, specs=[[{'type': 'pie'}, {'type': 'pie'}]], subplot_titles=subtitles, horizontal_spacing=0.05
    )

    # Process series to handle negative values and apply minimum percentage threshold
    def preprocess_series(series: pd.Series):
        """
        Preprocess a series for pie chart display by handling negative values
        and grouping the smallest parts together if they collectively represent
        less than the specified percentage threshold.

        Args:
            series: The series to preprocess

        Returns:
            A preprocessed pandas Series
        """
        # Handle negative values
        if (series < 0).any():
            logger.warning('Negative values detected in data. Using absolute values for pie chart.')
            series = series.abs()

        # Remove zeros
        series = series[series > 0]

        # Apply minimum percentage threshold if needed
        if lower_percentage_group and not series.empty:
            total = series.sum()
            if total > 0:
                # Sort series by value (ascending)
                sorted_series = series.sort_values()

                # Calculate cumulative percentage contribution
                cumulative_percent = (sorted_series.cumsum() / total) * 100

                # Find entries that collectively make up less than lower_percentage_group
                to_group = cumulative_percent <= lower_percentage_group

                if to_group.sum() > 1:
                    # Create "Other" category for the smallest values that together are < threshold
                    other_sum = sorted_series[to_group].sum()

                    # Keep only values that aren't in the "Other" group
                    result_series = series[~series.index.isin(sorted_series[to_group].index)]

                    # Add the "Other" category if it has a value
                    if other_sum > 0:
                        result_series['Other'] = other_sum

                    return result_series

        return series

    data_left_processed = preprocess_series(data_left)
    data_right_processed = preprocess_series(data_right)

    # Get unique set of all labels for consistent coloring
    all_labels = sorted(set(data_left_processed.index) | set(data_right_processed.index))

    # Get consistent color mapping for both charts using our unified function
    color_map = ColorProcessor(engine='plotly').process_colors(colors, all_labels, return_mapping=True)

    # Function to create a pie trace with consistently mapped colors
    def create_pie_trace(data_series, side):
        if data_series.empty:
            return None

        labels = data_series.index.tolist()
        values = data_series.values.tolist()
        trace_colors = [color_map[label] for label in labels]

        return go.Pie(
            labels=labels,
            values=values,
            name=side,
            marker=dict(colors=trace_colors),
            hole=hole,
            textinfo=text_info,
            textposition=text_position,
            insidetextorientation='radial',
            hovertemplate=hover_template,
            sort=True,  # Sort values by default (largest first)
        )

    # Add left pie if data exists
    left_trace = create_pie_trace(data_left_processed, subtitles[0])
    if left_trace:
        left_trace.domain = dict(x=[0, 0.48])
        fig.add_trace(left_trace, row=1, col=1)

    # Add right pie if data exists
    right_trace = create_pie_trace(data_right_processed, subtitles[1])
    if right_trace:
        right_trace.domain = dict(x=[0.52, 1])
        fig.add_trace(right_trace, row=1, col=2)

    # Update layout
    fig.update_layout(
        title=title,
        legend_title=legend_title,
        plot_bgcolor='rgba(0,0,0,0)',  # Transparent background
        paper_bgcolor='rgba(0,0,0,0)',  # Transparent paper background
        font=dict(size=14),
        margin=dict(t=80, b=50, l=30, r=30),
        legend=dict(orientation='h', yanchor='bottom', y=-0.2, xanchor='center', x=0.5, font=dict(size=12)),
    )

    return fig


def dual_pie_with_matplotlib(
    data_left: pd.Series,
    data_right: pd.Series,
    colors: ColorType = 'viridis',
    title: str = '',
    subtitles: tuple[str, str] = ('Left Chart', 'Right Chart'),
    legend_title: str = '',
    hole: float = 0.2,
    lower_percentage_group: float = 5.0,
    figsize: tuple[int, int] = (14, 7),
    fig: plt.Figure | None = None,
    axes: list[plt.Axes] | None = None,
) -> tuple[plt.Figure, list[plt.Axes]]:
    """
    Create two pie charts side by side with Matplotlib, with consistent coloring across both charts.
    Leverages the existing pie_with_matplotlib function.

    Args:
        data_left: Series for the left pie chart.
        data_right: Series for the right pie chart.
        colors: Color specification, can be:
            - A string with a colormap name (e.g., 'viridis', 'plasma')
            - A list of color strings (e.g., ['#ff0000', '#00ff00'])
            - A dictionary mapping category names to colors (e.g., {'Category1': '#ff0000'})
        title: The main title of the plot.
        subtitles: Tuple containing the subtitles for (left, right) charts.
        legend_title: The title for the legend.
        hole: Size of the hole in the center for creating donut charts (0.0 to 1.0).
        lower_percentage_group: Whether to group small segments (below percentage) into an "Other" category.
        figsize: The size of the figure (width, height) in inches.
        fig: A Matplotlib figure object to plot on. If not provided, a new figure will be created.
        axes: A list of Matplotlib axes objects to plot on. If not provided, new axes will be created.

    Returns:
        A tuple containing the Matplotlib figure and list of axes objects used for the plot.
    """
    # Check for empty data
    if data_left.empty and data_right.empty:
        logger.warning('Both datasets are empty. Returning empty figure.')
        if fig is None:
            fig, axes = plt.subplots(1, 2, figsize=figsize)
        return fig, axes

    # Create figure and axes if not provided
    if fig is None or axes is None:
        fig, axes = plt.subplots(1, 2, figsize=figsize)

    # Process series to handle negative values and apply minimum percentage threshold
    def preprocess_series(series: pd.Series):
        """
        Preprocess a series for pie chart display by handling negative values
        and grouping the smallest parts together if they collectively represent
        less than the specified percentage threshold.
        """
        # Handle negative values
        if (series < 0).any():
            logger.warning('Negative values detected in data. Using absolute values for pie chart.')
            series = series.abs()

        # Remove zeros
        series = series[series > 0]

        # Apply minimum percentage threshold if needed
        if lower_percentage_group and not series.empty:
            total = series.sum()
            if total > 0:
                # Sort series by value (ascending)
                sorted_series = series.sort_values()

                # Calculate cumulative percentage contribution
                cumulative_percent = (sorted_series.cumsum() / total) * 100

                # Find entries that collectively make up less than lower_percentage_group
                to_group = cumulative_percent <= lower_percentage_group

                if to_group.sum() > 1:
                    # Create "Other" category for the smallest values that together are < threshold
                    other_sum = sorted_series[to_group].sum()

                    # Keep only values that aren't in the "Other" group
                    result_series = series[~series.index.isin(sorted_series[to_group].index)]

                    # Add the "Other" category if it has a value
                    if other_sum > 0:
                        result_series['Other'] = other_sum

                    return result_series

        return series

    # Preprocess data
    data_left_processed = preprocess_series(data_left)
    data_right_processed = preprocess_series(data_right)

    # Convert Series to DataFrames for pie_with_matplotlib
    df_left = pd.DataFrame(data_left_processed).T if not data_left_processed.empty else pd.DataFrame()
    df_right = pd.DataFrame(data_right_processed).T if not data_right_processed.empty else pd.DataFrame()

    # Get unique set of all labels for consistent coloring
    all_labels = sorted(set(data_left_processed.index) | set(data_right_processed.index))

    # Get consistent color mapping for both charts using our unified function
    color_map = ColorProcessor(engine='matplotlib').process_colors(colors, all_labels, return_mapping=True)

    # Configure colors for each DataFrame based on the consistent mapping
    left_colors = [color_map[col] for col in df_left.columns] if not df_left.empty else []
    right_colors = [color_map[col] for col in df_right.columns] if not df_right.empty else []

    # Create left pie chart
    if not df_left.empty:
        pie_with_matplotlib(data=df_left, colors=left_colors, title=subtitles[0], hole=hole, fig=fig, ax=axes[0])
    else:
        axes[0].set_title(subtitles[0])
        axes[0].axis('off')

    # Create right pie chart
    if not df_right.empty:
        pie_with_matplotlib(data=df_right, colors=right_colors, title=subtitles[1], hole=hole, fig=fig, ax=axes[1])
    else:
        axes[1].set_title(subtitles[1])
        axes[1].axis('off')

    # Add main title
    if title:
        fig.suptitle(title, fontsize=16, y=0.98)

    # Adjust layout
    fig.tight_layout()

    # Create a unified legend if both charts have data
    if not df_left.empty and not df_right.empty:
        # Remove individual legends
        for ax in axes:
            if ax.get_legend():
                ax.get_legend().remove()

        # Create handles for the unified legend
        handles = []
        labels_for_legend = []

        for label in all_labels:
            color = color_map[label]
            patch = plt.Line2D([0], [0], marker='o', color='w', markerfacecolor=color, markersize=10, label=label)
            handles.append(patch)
            labels_for_legend.append(label)

        # Add unified legend
        fig.legend(
            handles=handles,
            labels=labels_for_legend,
            title=legend_title,
            loc='lower center',
            bbox_to_anchor=(0.5, 0),
            ncol=min(len(all_labels), 5),  # Limit columns to 5 for readability
        )

        # Add padding at the bottom for the legend
        fig.subplots_adjust(bottom=0.2)

    return fig, axes


def export_figure(
    figure_like: go.Figure | tuple[plt.Figure, plt.Axes],
    default_path: pathlib.Path,
    default_filetype: str | None = None,
    user_path: pathlib.Path | None = None,
    show: bool = True,
    save: bool = False,
) -> go.Figure | tuple[plt.Figure, plt.Axes]:
    """
    Export a figure to a file and or show it.

    Args:
        figure_like: The figure to export. Can be a Plotly figure or a tuple of Matplotlib figure and axes.
        default_path: The default file path if no user filename is provided.
        default_filetype: The default filetype if the path doesnt end with a filetype.
        user_path: An optional user-specified file path.
        show: Whether to display the figure (default: True).
        save: Whether to save the figure (default: False).

    Raises:
        ValueError: If no default filetype is provided and the path doesn't specify a filetype.
        TypeError: If the figure type is not supported.
    """
    filename = user_path or default_path
    filename = filename.with_name(filename.name.replace('|', '__'))
    if filename.suffix == '':
        if default_filetype is None:
            raise ValueError('No default filetype provided')
        filename = filename.with_suffix(default_filetype)

    if isinstance(figure_like, plotly.graph_objs.Figure):
        fig = figure_like
        if filename.suffix != '.html':
            logger.warning(f'To save a Plotly figure, using .html. Adjusting suffix for {filename}')
            filename = filename.with_suffix('.html')
        if show and not save:
            fig.show()
        elif save and show:
            plotly.offline.plot(fig, filename=str(filename))
        elif save and not show:
            fig.write_html(str(filename))
        return figure_like

    elif isinstance(figure_like, tuple):
        fig, ax = figure_like
        if show:
            fig.show()
        if save:
            fig.savefig(str(filename), dpi=300)
        return fig, ax

    raise TypeError(f'Figure type not supported: {type(figure_like)}')<|MERGE_RESOLUTION|>--- conflicted
+++ resolved
@@ -1124,11 +1124,7 @@
         title: The main title of the plot.
         subtitles: Tuple containing the subtitles for (left, right) charts.
         legend_title: The title for the legend.
-<<<<<<< HEAD
-        hole: Size of the hole as a fraction of the radius (0.0–1.0).
-=======
         hole: Size of the hole in the center for creating donut charts (0.0 to 1.0).
->>>>>>> d6d170f7
         lower_percentage_group: Group segments whose cumulative share is below this percentage (0–100) into "Other".
         hover_template: Template for hover text. Use %{label}, %{value}, %{percent}.
         text_info: What to show on pie segments: 'label', 'percent', 'value', 'label+percent',
