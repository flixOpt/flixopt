"""Comprehensive visualization toolkit for flixopt optimization results and data analysis.

This module provides a unified plotting interface supporting both Plotly (interactive)
and Matplotlib (static) backends for visualizing energy system optimization results.
It offers specialized plotting functions for time series, heatmaps, network diagrams,
and statistical analyses commonly needed in energy system modeling.

Key Features:
    **Dual Backend Support**: Seamless switching between Plotly and Matplotlib
    **Energy System Focus**: Specialized plots for power flows, storage states, emissions
    **Color Management**: Intelligent color processing and palette management
    **Export Capabilities**: High-quality export for reports and publications
    **Integration Ready**: Designed for use with CalculationResults and standalone analysis

Main Plot Types:
    - **Time Series**: Flow rates, power profiles, storage states over time
    - **Heatmaps**: High-resolution temporal data visualization with customizable aggregation
    - **Network Diagrams**: System topology with flow visualization
    - **Statistical Plots**: Distribution analysis, correlation studies, performance metrics
    - **Comparative Analysis**: Multi-scenario and sensitivity study visualizations

The module integrates seamlessly with flixopt's result classes while remaining
accessible for standalone data visualization tasks.
"""

from __future__ import annotations

import itertools
import logging
import pathlib
<<<<<<< HEAD
from typing import TYPE_CHECKING, Any, Literal, Optional, Union
=======
from typing import TYPE_CHECKING, Any, Literal
>>>>>>> 23d5e2e1

import matplotlib.colors as mcolors
import matplotlib.pyplot as plt
import numpy as np
import pandas as pd
import plotly.express as px
import plotly.graph_objects as go
import plotly.offline
from plotly.exceptions import PlotlyError

if TYPE_CHECKING:
    import pyvis

logger = logging.getLogger('flixopt')

# Define the colors for the 'portland' colormap in matplotlib
_portland_colors = [
    [12 / 255, 51 / 255, 131 / 255],  # Dark blue
    [10 / 255, 136 / 255, 186 / 255],  # Light blue
    [242 / 255, 211 / 255, 56 / 255],  # Yellow
    [242 / 255, 143 / 255, 56 / 255],  # Orange
    [217 / 255, 30 / 255, 30 / 255],  # Red
]

# Check if the colormap already exists before registering it
<<<<<<< HEAD
if 'portland' not in plt.colormaps:
    plt.colormaps.register(mcolors.LinearSegmentedColormap.from_list('portland', _portland_colors))


ColorType = str | list[str] | dict[str, str]
"""Identifier for the colors to use.
Use the name of a colorscale, a list of colors or a dictionary of labels to colors.
The colors must be valid color strings (HEX or names). Depending on the Engine used, other formats are possible.
See also:
- https://htmlcolorcodes.com/color-names/
- https://matplotlib.org/stable/tutorials/colors/colormaps.html
- https://plotly.com/python/builtin-colorscales/
=======
if hasattr(plt, 'colormaps'):  # Matplotlib >= 3.7
    registry = plt.colormaps
    if 'portland' not in registry:
        registry.register(mcolors.LinearSegmentedColormap.from_list('portland', _portland_colors))
else:  # Matplotlib < 3.7
    if 'portland' not in [c for c in plt.colormaps()]:
        plt.register_cmap(name='portland', cmap=mcolors.LinearSegmentedColormap.from_list('portland', _portland_colors))


ColorType = str | list[str] | dict[str, str]
"""Flexible color specification type supporting multiple input formats for visualization.

Color specifications can take several forms to accommodate different use cases:

**Named Colormaps** (str):
    - Standard colormaps: 'viridis', 'plasma', 'cividis', 'tab10', 'Set1'
    - Energy-focused: 'portland' (custom flixopt colormap for energy systems)
    - Backend-specific maps available in Plotly and Matplotlib

**Color Lists** (list[str]):
    - Explicit color sequences: ['red', 'blue', 'green', 'orange']
    - HEX codes: ['#FF0000', '#0000FF', '#00FF00', '#FFA500']
    - Mixed formats: ['red', '#0000FF', 'green', 'orange']

**Label-to-Color Mapping** (dict[str, str]):
    - Explicit associations: {'Wind': 'skyblue', 'Solar': 'gold', 'Gas': 'brown'}
    - Ensures consistent colors across different plots and datasets
    - Ideal for energy system components with semantic meaning

Examples:
    ```python
    # Named colormap
    colors = 'viridis'  # Automatic color generation

    # Explicit color list
    colors = ['red', 'blue', 'green', '#FFD700']

    # Component-specific mapping
    colors = {
        'Wind_Turbine': 'skyblue',
        'Solar_Panel': 'gold',
        'Natural_Gas': 'brown',
        'Battery': 'green',
        'Electric_Load': 'darkred'
    }
    ```

Color Format Support:
    - **Named Colors**: 'red', 'blue', 'forestgreen', 'darkorange'
    - **HEX Codes**: '#FF0000', '#0000FF', '#228B22', '#FF8C00'
    - **RGB Tuples**: (255, 0, 0), (0, 0, 255) [Matplotlib only]
    - **RGBA**: 'rgba(255,0,0,0.8)' [Plotly only]

References:
    - HTML Color Names: https://htmlcolorcodes.com/color-names/
    - Matplotlib Colormaps: https://matplotlib.org/stable/tutorials/colors/colormaps.html
    - Plotly Built-in Colorscales: https://plotly.com/python/builtin-colorscales/
>>>>>>> 23d5e2e1
"""

PlottingEngine = Literal['plotly', 'matplotlib']
"""Identifier for the plotting engine to use."""


class ColorProcessor:
    """Intelligent color management system for consistent multi-backend visualization.

    This class provides unified color processing across Plotly and Matplotlib backends,
    ensuring consistent visual appearance regardless of the plotting engine used.
    It handles color palette generation, named colormap translation, and intelligent
    color cycling for complex datasets with many categories.

    Key Features:
        **Backend Agnostic**: Automatic color format conversion between engines
        **Palette Management**: Support for named colormaps, custom palettes, and color lists
        **Intelligent Cycling**: Smart color assignment for datasets with many categories
        **Fallback Handling**: Graceful degradation when requested colormaps are unavailable
        **Energy System Colors**: Built-in palettes optimized for energy system visualization

    Color Input Types:
        - **Named Colormaps**: 'viridis', 'plasma', 'portland', 'tab10', etc.
        - **Color Lists**: ['red', 'blue', 'green'] or ['#FF0000', '#0000FF', '#00FF00']
        - **Label Dictionaries**: {'Generator': 'red', 'Storage': 'blue', 'Load': 'green'}

    Examples:
        Basic color processing:

        ```python
        # Initialize for Plotly backend
        processor = ColorProcessor(engine='plotly', default_colormap='viridis')

        # Process different color specifications
        colors = processor.process_colors('plasma', ['Gen1', 'Gen2', 'Storage'])
        colors = processor.process_colors(['red', 'blue', 'green'], ['A', 'B', 'C'])
        colors = processor.process_colors({'Wind': 'skyblue', 'Solar': 'gold'}, ['Wind', 'Solar', 'Gas'])

        # Switch to Matplotlib
        processor = ColorProcessor(engine='matplotlib')
        mpl_colors = processor.process_colors('tab10', component_labels)
        ```

        Energy system visualization:

        ```python
        # Specialized energy system palette
        energy_colors = {
            'Natural_Gas': '#8B4513',  # Brown
            'Electricity': '#FFD700',  # Gold
            'Heat': '#FF4500',  # Red-orange
            'Cooling': '#87CEEB',  # Sky blue
            'Hydrogen': '#E6E6FA',  # Lavender
            'Battery': '#32CD32',  # Lime green
        }

        processor = ColorProcessor('plotly')
        flow_colors = processor.process_colors(energy_colors, flow_labels)
        ```

    Args:
        engine: Plotting backend ('plotly' or 'matplotlib'). Determines output color format.
        default_colormap: Fallback colormap when requested palettes are unavailable.
            Common options: 'viridis', 'plasma', 'tab10', 'portland'.

    """

    def __init__(self, engine: PlottingEngine = 'plotly', default_colormap: str = 'viridis'):
        """Initialize the color processor with specified backend and defaults."""
        if engine not in ['plotly', 'matplotlib']:
            raise TypeError(f'engine must be "plotly" or "matplotlib", but is {engine}')
        self.engine = engine
        self.default_colormap = default_colormap

    def _generate_colors_from_colormap(self, colormap_name: str, num_colors: int) -> list[Any]:
        """
        Generate colors from a named colormap.

        Args:
            colormap_name: Name of the colormap
            num_colors: Number of colors to generate

        Returns:
            list of colors in the format appropriate for the engine
        """
        if self.engine == 'plotly':
            try:
                colorscale = px.colors.get_colorscale(colormap_name)
            except PlotlyError as e:
                logger.warning(f"Colorscale '{colormap_name}' not found in Plotly. Using {self.default_colormap}: {e}")
                colorscale = px.colors.get_colorscale(self.default_colormap)

            # Generate evenly spaced points
            color_points = [i / (num_colors - 1) for i in range(num_colors)] if num_colors > 1 else [0]
            return px.colors.sample_colorscale(colorscale, color_points)

        else:  # matplotlib
            try:
                cmap = plt.get_cmap(colormap_name, num_colors)
            except ValueError as e:
                logger.warning(
                    f"Colormap '{colormap_name}' not found in Matplotlib. Using {self.default_colormap}: {e}"
                )
                cmap = plt.get_cmap(self.default_colormap, num_colors)

            return [cmap(i) for i in range(num_colors)]

    def _handle_color_list(self, colors: list[str], num_labels: int) -> list[str]:
        """
        Handle a list of colors, cycling if necessary.

        Args:
            colors: list of color strings
            num_labels: Number of labels that need colors

        Returns:
            list of colors matching the number of labels
        """
        if len(colors) == 0:
            logger.warning(f'Empty color list provided. Using {self.default_colormap} instead.')
            return self._generate_colors_from_colormap(self.default_colormap, num_labels)

        if len(colors) < num_labels:
            logger.warning(
                f'Not enough colors provided ({len(colors)}) for all labels ({num_labels}). Colors will cycle.'
            )
            # Cycle through the colors
            color_iter = itertools.cycle(colors)
            return [next(color_iter) for _ in range(num_labels)]
        else:
            # Trim if necessary
            if len(colors) > num_labels:
                logger.warning(
                    f'More colors provided ({len(colors)}) than labels ({num_labels}). Extra colors will be ignored.'
                )
            return colors[:num_labels]

    def _handle_color_dict(self, colors: dict[str, str], labels: list[str]) -> list[str]:
        """
        Handle a dictionary mapping labels to colors.

        Args:
            colors: Dictionary mapping labels to colors
            labels: list of labels that need colors

        Returns:
            list of colors in the same order as labels
        """
        if len(colors) == 0:
            logger.warning(f'Empty color dictionary provided. Using {self.default_colormap} instead.')
            return self._generate_colors_from_colormap(self.default_colormap, len(labels))

        # Find missing labels
        missing_labels = sorted(set(labels) - set(colors.keys()))
        if missing_labels:
            logger.warning(
                f'Some labels have no color specified: {missing_labels}. Using {self.default_colormap} for these.'
            )

            # Generate colors for missing labels
            missing_colors = self._generate_colors_from_colormap(self.default_colormap, len(missing_labels))

            # Create a copy to avoid modifying the original
            colors_copy = colors.copy()
            for i, label in enumerate(missing_labels):
                colors_copy[label] = missing_colors[i]
        else:
            colors_copy = colors

        # Create color list in the same order as labels
        return [colors_copy[label] for label in labels]

    def process_colors(
        self,
        colors: ColorType,
        labels: list[str],
        return_mapping: bool = False,
    ) -> list[Any] | dict[str, Any]:
        """
        Process colors for the specified labels.

        Args:
            colors: Color specification (colormap name, list of colors, or label-to-color mapping)
            labels: list of data labels that need colors assigned
            return_mapping: If True, returns a dictionary mapping labels to colors;
                           if False, returns a list of colors in the same order as labels

        Returns:
            Either a list of colors or a dictionary mapping labels to colors
        """
        if len(labels) == 0:
            logger.warning('No labels provided for color assignment.')
            return {} if return_mapping else []

        # Process based on type of colors input
        if isinstance(colors, str):
            color_list = self._generate_colors_from_colormap(colors, len(labels))
        elif isinstance(colors, list):
            color_list = self._handle_color_list(colors, len(labels))
        elif isinstance(colors, dict):
            color_list = self._handle_color_dict(colors, labels)
        else:
            logger.warning(
                f'Unsupported color specification type: {type(colors)}. Using {self.default_colormap} instead.'
            )
            color_list = self._generate_colors_from_colormap(self.default_colormap, len(labels))

        # Return either a list or a mapping
        if return_mapping:
            return {label: color_list[i] for i, label in enumerate(labels)}
        else:
            return color_list


def with_plotly(
    data: pd.DataFrame,
    style: Literal['stacked_bar', 'line', 'area', 'grouped_bar'] = 'stacked_bar',
    colors: ColorType = 'viridis',
    title: str = '',
    ylabel: str = '',
    xlabel: str = 'Time in h',
    fig: go.Figure | None = None,
) -> go.Figure:
    """
    Plot a DataFrame with Plotly, using either stacked bars or stepped lines.

    Args:
        data: A DataFrame containing the data to plot, where the index represents time (e.g., hours),
              and each column represents a separate data series.
        style: The plotting style. Use 'stacked_bar' for stacked bar charts, 'line' for stepped lines,
              or 'area' for stacked area charts.
        colors: Color specification, can be:
            - A string with a colorscale name (e.g., 'viridis', 'plasma')
            - A list of color strings (e.g., ['#ff0000', '#00ff00'])
            - A dictionary mapping column names to colors (e.g., {'Column1': '#ff0000'})
        title: The title of the plot.
        ylabel: The label for the y-axis.
        xlabel: The label for the x-axis.
        fig: A Plotly figure object to plot on. If not provided, a new figure will be created.

    Returns:
        A Plotly figure object containing the generated plot.
    """
<<<<<<< HEAD
    if style not in ['stacked_bar', 'line', 'area', 'grouped_bar']:
        raise ValueError(f"'style' must be one of {['stacked_bar', 'line', 'area', 'grouped_bar']}")
=======
    if mode not in ('bar', 'line', 'area'):
        raise ValueError(f"'mode' must be one of {{'bar','line','area'}}, got {mode!r}")
>>>>>>> 23d5e2e1
    if data.empty:
        return go.Figure()

    processed_colors = ColorProcessor(engine='plotly').process_colors(colors, list(data.columns))

    fig = fig if fig is not None else go.Figure()

    if style == 'stacked_bar':
        for i, column in enumerate(data.columns):
            fig.add_trace(
                go.Bar(
                    x=data.index,
                    y=data[column],
                    name=column,
                    marker=dict(
                        color=processed_colors[i], line=dict(width=0, color='rgba(0,0,0,0)')
                    ),  # Transparent line with 0 width
                )
            )

        fig.update_layout(
            barmode='relative',
            bargap=0,  # No space between bars
            bargroupgap=0,  # No space between grouped bars
        )
    if style == 'grouped_bar':
        for i, column in enumerate(data.columns):
            fig.add_trace(go.Bar(x=data.index, y=data[column], name=column, marker=dict(color=processed_colors[i])))

        fig.update_layout(
            barmode='group',
            bargap=0.2,  # No space between bars
            bargroupgap=0,  # space between grouped bars
        )
    elif style == 'line':
        for i, column in enumerate(data.columns):
            fig.add_trace(
                go.Scatter(
                    x=data.index,
                    y=data[column],
                    mode='lines',
                    name=column,
                    line=dict(shape='hv', color=processed_colors[i]),
                )
            )
    elif style == 'area':
        data = data.copy()
        data[(data > -1e-5) & (data < 1e-5)] = 0  # Preventing issues with plotting
        # Split columns into positive, negative, and mixed categories
        positive_columns = list(data.columns[(data >= 0).where(~np.isnan(data), True).all()])
        negative_columns = list(data.columns[(data <= 0).where(~np.isnan(data), True).all()])
        negative_columns = [column for column in negative_columns if column not in positive_columns]
        mixed_columns = list(set(data.columns) - set(positive_columns + negative_columns))

        if mixed_columns:
            logger.warning(
                f'Data for plotting stacked lines contains columns with both positive and negative values:'
                f' {mixed_columns}. These can not be stacked, and are printed as simple lines'
            )

        # Get color mapping for all columns
        colors_stacked = {column: processed_colors[i] for i, column in enumerate(data.columns)}

        for column in positive_columns + negative_columns:
            fig.add_trace(
                go.Scatter(
                    x=data.index,
                    y=data[column],
                    mode='lines',
                    name=column,
                    line=dict(shape='hv', color=colors_stacked[column]),
                    fill='tonexty',
                    stackgroup='pos' if column in positive_columns else 'neg',
                )
            )

        for column in mixed_columns:
            fig.add_trace(
                go.Scatter(
                    x=data.index,
                    y=data[column],
                    mode='lines',
                    name=column,
                    line=dict(shape='hv', color=colors_stacked[column], dash='dash'),
                )
            )

    # Update layout for better aesthetics
    fig.update_layout(
        title=title,
        yaxis=dict(
            title=ylabel,
            showgrid=True,  # Enable grid lines on the y-axis
            gridcolor='lightgrey',  # Customize grid line color
            gridwidth=0.5,  # Customize grid line width
        ),
        xaxis=dict(
            title=xlabel,
            showgrid=True,  # Enable grid lines on the x-axis
            gridcolor='lightgrey',  # Customize grid line color
            gridwidth=0.5,  # Customize grid line width
        ),
        plot_bgcolor='rgba(0,0,0,0)',  # Transparent background
        paper_bgcolor='rgba(0,0,0,0)',  # Transparent paper background
        font=dict(size=14),  # Increase font size for better readability
    )

    return fig


def with_matplotlib(
    data: pd.DataFrame,
    style: Literal['stacked_bar', 'line'] = 'stacked_bar',
    colors: ColorType = 'viridis',
    title: str = '',
    ylabel: str = '',
    xlabel: str = 'Time in h',
    figsize: tuple[int, int] = (12, 6),
    fig: plt.Figure | None = None,
    ax: plt.Axes | None = None,
) -> tuple[plt.Figure, plt.Axes]:
    """
    Plot a DataFrame with Matplotlib using stacked bars or stepped lines.

    Args:
        data: A DataFrame containing the data to plot. The index should represent time (e.g., hours),
              and each column represents a separate data series.
        style: Plotting style. Use 'stacked_bar' for stacked bar charts or 'line' for stepped lines.
        colors: Color specification, can be:
            - A string with a colormap name (e.g., 'viridis', 'plasma')
            - A list of color strings (e.g., ['#ff0000', '#00ff00'])
            - A dictionary mapping column names to colors (e.g., {'Column1': '#ff0000'})
        title: The title of the plot.
        ylabel: The ylabel of the plot.
        xlabel: The xlabel of the plot.
        figsize: Specify the size of the figure
        fig: A Matplotlib figure object to plot on. If not provided, a new figure will be created.
        ax: A Matplotlib axes object to plot on. If not provided, a new axes will be created.

    Returns:
        A tuple containing the Matplotlib figure and axes objects used for the plot.

    Notes:
        - If `style` is 'stacked_bar', bars are stacked for both positive and negative values.
          Negative values are stacked separately without extra labels in the legend.
        - If `style` is 'line', stepped lines are drawn for each data series.
    """
<<<<<<< HEAD
    assert style in ['stacked_bar', 'line'], f"'style' must be one of {['stacked_bar', 'line']} for matplotlib"
=======
    if mode not in ('bar', 'line'):
        raise ValueError(f"'mode' must be one of {{'bar','line'}} for matplotlib, got {mode!r}")
>>>>>>> 23d5e2e1

    if fig is None or ax is None:
        fig, ax = plt.subplots(figsize=figsize)

    processed_colors = ColorProcessor(engine='matplotlib').process_colors(colors, list(data.columns))

    if style == 'stacked_bar':
        cumulative_positive = np.zeros(len(data))
        cumulative_negative = np.zeros(len(data))
        width = data.index.to_series().diff().dropna().min()  # Minimum time difference

        for i, column in enumerate(data.columns):
            positive_values = np.clip(data[column], 0, None)  # Keep only positive values
            negative_values = np.clip(data[column], None, 0)  # Keep only negative values
            # Plot positive bars
            ax.bar(
                data.index,
                positive_values,
                bottom=cumulative_positive,
                color=processed_colors[i],
                label=column,
                width=width,
                align='center',
            )
            cumulative_positive += positive_values.values
            # Plot negative bars
            ax.bar(
                data.index,
                negative_values,
                bottom=cumulative_negative,
                color=processed_colors[i],
                label='',  # No label for negative bars
                width=width,
                align='center',
            )
            cumulative_negative += negative_values.values

    elif style == 'line':
        for i, column in enumerate(data.columns):
            ax.step(data.index, data[column], where='post', color=processed_colors[i], label=column)

    # Aesthetics
    ax.set_xlabel(xlabel, ha='center')
    ax.set_ylabel(ylabel, va='center')
    ax.set_title(title)
    ax.grid(color='lightgrey', linestyle='-', linewidth=0.5)
    ax.legend(
        loc='upper center',  # Place legend at the bottom center
        bbox_to_anchor=(0.5, -0.15),  # Adjust the position to fit below plot
        ncol=5,
        frameon=False,  # Remove box around legend
    )
    fig.tight_layout()

    return fig, ax


def heat_map_matplotlib(
    data: pd.DataFrame,
    color_map: str = 'viridis',
    title: str = '',
    xlabel: str = 'Period',
    ylabel: str = 'Step',
    figsize: tuple[float, float] = (12, 6),
) -> tuple[plt.Figure, plt.Axes]:
    """
    Plots a DataFrame as a heatmap using Matplotlib. The columns of the DataFrame will be displayed on the x-axis,
    the index will be displayed on the y-axis, and the values will represent the 'heat' intensity in the plot.

    Args:
        data: A DataFrame containing the data to be visualized. The index will be used for the y-axis, and columns will be used for the x-axis.
            The values in the DataFrame will be represented as colors in the heatmap.
        color_map: The colormap to use for the heatmap. Default is 'viridis'. Matplotlib supports various colormaps like 'plasma', 'inferno', 'cividis', etc.
        title: The title of the plot.
        xlabel: The label for the x-axis.
        ylabel: The label for the y-axis.
        figsize: The size of the figure to create. Default is (12, 6), which results in a width of 12 inches and a height of 6 inches.

    Returns:
        A tuple containing the Matplotlib `Figure` and `Axes` objects. The `Figure` contains the overall plot, while the `Axes` is the area
        where the heatmap is drawn. These can be used for further customization or saving the plot to a file.

    Notes:
        - The y-axis is flipped so that the first row of the DataFrame is displayed at the top of the plot.
        - The color scale is normalized based on the minimum and maximum values in the DataFrame.
        - The x-axis labels (periods) are placed at the top of the plot.
        - The colorbar is added horizontally at the bottom of the plot, with a label.
    """

    # Get the min and max values for color normalization
    color_bar_min, color_bar_max = data.min().min(), data.max().max()

    # Create the heatmap plot
    fig, ax = plt.subplots(figsize=figsize)
    ax.pcolormesh(data.values, cmap=color_map, shading='auto')
    ax.invert_yaxis()  # Flip the y-axis to start at the top

    # Adjust ticks and labels for x and y axes
    ax.set_xticks(np.arange(len(data.columns)) + 0.5)
    ax.set_xticklabels(data.columns, ha='center')
    ax.set_yticks(np.arange(len(data.index)) + 0.5)
    ax.set_yticklabels(data.index, va='center')

    # Add labels to the axes
    ax.set_xlabel(xlabel, ha='center')
    ax.set_ylabel(ylabel, va='center')
    ax.set_title(title)

    # Position x-axis labels at the top
    ax.xaxis.set_label_position('top')
    ax.xaxis.set_ticks_position('top')

    # Add the colorbar
    sm1 = plt.cm.ScalarMappable(cmap=color_map, norm=plt.Normalize(vmin=color_bar_min, vmax=color_bar_max))
    sm1.set_array([])
    fig.colorbar(sm1, ax=ax, pad=0.12, aspect=15, fraction=0.2, orientation='horizontal')

    fig.tight_layout()

    return fig, ax


def heat_map_plotly(
    data: pd.DataFrame,
    color_map: str = 'viridis',
    title: str = '',
    xlabel: str = 'Period',
    ylabel: str = 'Step',
    categorical_labels: bool = True,
) -> go.Figure:
    """
    Plots a DataFrame as a heatmap using Plotly. The columns of the DataFrame will be mapped to the x-axis,
    and the index will be displayed on the y-axis. The values in the DataFrame will represent the 'heat' in the plot.

    Args:
        data: A DataFrame with the data to be visualized. The index will be used for the y-axis, and columns will be used for the x-axis.
            The values in the DataFrame will be represented as colors in the heatmap.
        color_map: The color scale to use for the heatmap. Default is 'viridis'. Plotly supports various color scales like 'Cividis', 'Inferno', etc.
        title: The title of the heatmap. Default is an empty string.
        xlabel: The label for the x-axis. Default is 'Period'.
        ylabel: The label for the y-axis. Default is 'Step'.
        categorical_labels: If True, the x and y axes are treated as categorical data (i.e., the index and columns will not be interpreted as continuous data).
            Default is True. If False, the axes are treated as continuous, which may be useful for time series or numeric data.

    Returns:
        A Plotly figure object containing the heatmap. This can be further customized and saved
        or displayed using `fig.show()`.

    Notes:
        The color bar is automatically scaled to the minimum and maximum values in the data.
        The y-axis is reversed to display the first row at the top.
    """

    color_bar_min, color_bar_max = data.min().min(), data.max().max()  # Min and max values for color scaling
    # Define the figure
    fig = go.Figure(
        data=go.Heatmap(
            z=data.values,
            x=data.columns,
            y=data.index,
            colorscale=color_map,
            zmin=color_bar_min,
            zmax=color_bar_max,
            colorbar=dict(
                title=dict(text='Color Bar Label', side='right'),
                orientation='h',
                xref='container',
                yref='container',
                len=0.8,  # Color bar length relative to plot
                x=0.5,
                y=0.1,
            ),
        )
    )

    # Set axis labels and style
    fig.update_layout(
        title=title,
        xaxis=dict(title=xlabel, side='top', type='category' if categorical_labels else None),
        yaxis=dict(title=ylabel, autorange='reversed', type='category' if categorical_labels else None),
    )

    return fig


def reshape_to_2d(data_1d: np.ndarray, nr_of_steps_per_column: int) -> np.ndarray:
    """
    Reshapes a 1D numpy array into a 2D array suitable for plotting as a colormap.

    The reshaped array will have the number of rows corresponding to the steps per column
    (e.g., 24 hours per day) and columns representing time periods (e.g., days or months).

    Args:
        data_1d: A 1D numpy array with the data to reshape.
        nr_of_steps_per_column: The number of steps (rows) per column in the resulting 2D array. For example,
            this could be 24 (for hours) or 31 (for days in a month).

    Returns:
        The reshaped 2D array. Each internal array corresponds to one column, with the specified number of steps.
        Each column might represents a time period (e.g., day, month, etc.).
    """

    # Step 1: Ensure the input is a 1D array.
    if data_1d.ndim != 1:
        raise ValueError('Input must be a 1D array')

    # Step 2: Convert data to float type to allow NaN padding
    if data_1d.dtype != np.float64:
        data_1d = data_1d.astype(np.float64)

    # Step 3: Calculate the number of columns required
    total_steps = len(data_1d)
    cols = len(data_1d) // nr_of_steps_per_column  # Base number of columns

    # If there's a remainder, add an extra column to hold the remaining values
    if total_steps % nr_of_steps_per_column != 0:
        cols += 1

    # Step 4: Pad the 1D data to match the required number of rows and columns
    padded_data = np.pad(
        data_1d, (0, cols * nr_of_steps_per_column - total_steps), mode='constant', constant_values=np.nan
    )

    # Step 5: Reshape the padded data into a 2D array
    data_2d = padded_data.reshape(cols, nr_of_steps_per_column)

    return data_2d.T


def heat_map_data_from_df(
    df: pd.DataFrame,
    periods: Literal['YS', 'MS', 'W', 'D', 'h', '15min', 'min'],
    steps_per_period: Literal['W', 'D', 'h', '15min', 'min'],
    fill: Literal['ffill', 'bfill'] | None = None,
) -> pd.DataFrame:
    """
    Reshapes a DataFrame with a DateTime index into a 2D array for heatmap plotting,
    based on a specified sample rate.
    Only specific combinations of `periods` and `steps_per_period` are supported; invalid combinations raise an assertion.

    Args:
        df: A DataFrame with a DateTime index containing the data to reshape.
        periods: The time interval of each period (columns of the heatmap),
            such as 'YS' (year start), 'W' (weekly), 'D' (daily), 'h' (hourly) etc.
        steps_per_period: The time interval within each period (rows in the heatmap),
            such as 'YS' (year start), 'W' (weekly), 'D' (daily), 'h' (hourly) etc.
        fill: Method to fill missing values: 'ffill' for forward fill or 'bfill' for backward fill.

    Returns:
        A DataFrame suitable for heatmap plotting, with rows representing steps within each period
        and columns representing each period.
    """
    assert pd.api.types.is_datetime64_any_dtype(df.index), (
        'The index of the DataFrame must be datetime to transform it properly for a heatmap plot'
    )

    # Define formats for different combinations of `periods` and `steps_per_period`
    formats = {
        ('YS', 'W'): ('%Y', '%W'),
        ('YS', 'D'): ('%Y', '%j'),  # day of year
        ('YS', 'h'): ('%Y', '%j %H:00'),
        ('MS', 'D'): ('%Y-%m', '%d'),  # day of month
        ('MS', 'h'): ('%Y-%m', '%d %H:00'),
        ('W', 'D'): ('%Y-w%W', '%w_%A'),  # week and day of week (with prefix for proper sorting)
        ('W', 'h'): ('%Y-w%W', '%w_%A %H:00'),
        ('D', 'h'): ('%Y-%m-%d', '%H:00'),  # Day and hour
        ('D', '15min'): ('%Y-%m-%d', '%H:%M'),  # Day and minute
        ('h', '15min'): ('%Y-%m-%d %H:00', '%M'),  # minute of hour
        ('h', 'min'): ('%Y-%m-%d %H:00', '%M'),  # minute of hour
    }

    if df.empty:
        raise ValueError('DataFrame is empty.')
    diffs = df.index.to_series().diff().dropna()
    minimum_time_diff_in_min = diffs.min().total_seconds() / 60
    time_intervals = {'min': 1, '15min': 15, 'h': 60, 'D': 24 * 60, 'W': 7 * 24 * 60}
    if time_intervals[steps_per_period] > minimum_time_diff_in_min:
        logger.warning(
            f'To compute the heatmap, the data was aggregated from {minimum_time_diff_in_min:.2f} min to '
            f'{time_intervals[steps_per_period]:.2f} min. Mean values are displayed.'
        )

    # Select the format based on the `periods` and `steps_per_period` combination
    format_pair = (periods, steps_per_period)
    if format_pair not in formats:
        raise ValueError(f'{format_pair} is not a valid format. Choose from {list(formats.keys())}')
    period_format, step_format = formats[format_pair]

    df = df.sort_index()  # Ensure DataFrame is sorted by time index

    resampled_data = df.resample(steps_per_period).mean()  # Resample and fill any gaps with NaN

    if fill == 'ffill':  # Apply fill method if specified
        resampled_data = resampled_data.ffill()
    elif fill == 'bfill':
        resampled_data = resampled_data.bfill()

    resampled_data['period'] = resampled_data.index.strftime(period_format)
    resampled_data['step'] = resampled_data.index.strftime(step_format)
    if '%w_%A' in step_format:  # Shift index of strings to ensure proper sorting
        resampled_data['step'] = resampled_data['step'].apply(
            lambda x: x.replace('0_Sunday', '7_Sunday') if '0_Sunday' in x else x
        )

    # Pivot the table so periods are columns and steps are indices
    df_pivoted = resampled_data.pivot(columns='period', index='step', values=df.columns[0])

    return df_pivoted


def plot_network(
    node_infos: dict,
    edge_infos: dict,
    path: str | pathlib.Path | None = None,
    controls: bool
    | list[
        Literal['nodes', 'edges', 'layout', 'interaction', 'manipulation', 'physics', 'selection', 'renderer']
    ] = True,
    show: bool = False,
) -> pyvis.network.Network | None:
    """
    Visualizes the network structure of a FlowSystem using PyVis, using info-dictionaries.

    Args:
        path: Path to save the HTML visualization. `False`: Visualization is created but not saved. `str` or `Path`: Specifies file path (default: 'results/network.html').
        controls: UI controls to add to the visualization. `True`: Enables all available controls. `list`: Specify controls, e.g., ['nodes', 'layout'].
            Options: 'nodes', 'edges', 'layout', 'interaction', 'manipulation', 'physics', 'selection', 'renderer'.
            You can play with these and generate a Dictionary from it that can be applied to the network returned by this function.
            network.set_options()
            https://pyvis.readthedocs.io/en/latest/tutorial.html
        show: Whether to open the visualization in the web browser.
            The calculation must be saved to show it. If no path is given, it defaults to 'network.html'.
    Returns:
        The `Network` instance representing the visualization, or `None` if `pyvis` is not installed.

    Notes:
    - This function requires `pyvis`. If not installed, the function prints a warning and returns `None`.
    - Nodes are styled based on type (e.g., circles for buses, boxes for components) and annotated with node information.
    """
    try:
        from pyvis.network import Network
    except ImportError:
        logger.critical("Plotting the flow system network was not possible. Please install pyvis: 'pip install pyvis'")
        return None

    net = Network(directed=True, height='100%' if controls is False else '800px', font_color='white')

    for node_id, node in node_infos.items():
        net.add_node(
            node_id,
            label=node['label'],
            shape={'Bus': 'circle', 'Component': 'box'}[node['class']],
            color={'Bus': '#393E46', 'Component': '#00ADB5'}[node['class']],
            title=node['infos'].replace(')', '\n)'),
            font={'size': 14},
        )

    for edge in edge_infos.values():
        net.add_edge(
            edge['start'],
            edge['end'],
            label=edge['label'],
            title=edge['infos'].replace(')', '\n)'),
            font={'color': '#4D4D4D', 'size': 14},
            color='#222831',
        )

    # Enhanced physics settings
    net.barnes_hut(central_gravity=0.8, spring_length=50, spring_strength=0.05, gravity=-10000)

    if controls:
        net.show_buttons(filter_=controls)  # Adds UI buttons to control physics settings
    if not show and not path:
        return net
    elif path:
        path = pathlib.Path(path) if isinstance(path, str) else path
        net.write_html(path.as_posix())
    elif show:
        path = pathlib.Path('network.html')
        net.write_html(path.as_posix())

    if show:
        try:
            import webbrowser

            worked = webbrowser.open(f'file://{path.resolve()}', 2)
            if not worked:
                logger.warning(
                    f'Showing the network in the Browser went wrong. Open it manually. Its saved under {path}'
                )
        except Exception as e:
            logger.warning(
                f'Showing the network in the Browser went wrong. Open it manually. Its saved under {path}: {e}'
            )


def pie_with_plotly(
    data: pd.DataFrame,
    colors: ColorType = 'viridis',
    title: str = '',
    legend_title: str = '',
    hole: float = 0.0,
    fig: go.Figure | None = None,
) -> go.Figure:
    """
    Create a pie chart with Plotly to visualize the proportion of values in a DataFrame.

    Args:
        data: A DataFrame containing the data to plot. If multiple rows exist,
              they will be summed unless a specific index value is passed.
        colors: Color specification, can be:
            - A string with a colorscale name (e.g., 'viridis', 'plasma')
            - A list of color strings (e.g., ['#ff0000', '#00ff00'])
            - A dictionary mapping column names to colors (e.g., {'Column1': '#ff0000'})
        title: The title of the plot.
        legend_title: The title for the legend.
        hole: Size of the hole in the center for creating a donut chart (0.0 to 1.0).
        fig: A Plotly figure object to plot on. If not provided, a new figure will be created.

    Returns:
        A Plotly figure object containing the generated pie chart.

    Notes:
        - Negative values are not appropriate for pie charts and will be converted to absolute values with a warning.
        - If the data contains very small values (less than 1% of the total), they can be grouped into an "Other" category
          for better readability.
        - By default, the sum of all columns is used for the pie chart. For time series data, consider preprocessing.

    """
    if data.empty:
        logger.warning('Empty DataFrame provided for pie chart. Returning empty figure.')
        return go.Figure()

    # Create a copy to avoid modifying the original DataFrame
    data_copy = data.copy()

    # Check if any negative values and warn
    if (data_copy < 0).any().any():
        logger.warning('Negative values detected in data. Using absolute values for pie chart.')
        data_copy = data_copy.abs()

    # If data has multiple rows, sum them to get total for each column
    if len(data_copy) > 1:
        data_sum = data_copy.sum()
    else:
        data_sum = data_copy.iloc[0]

    # Get labels (column names) and values
    labels = data_sum.index.tolist()
    values = data_sum.values.tolist()

    # Apply color mapping using the unified color processor
    processed_colors = ColorProcessor(engine='plotly').process_colors(colors, labels)

    # Create figure if not provided
    fig = fig if fig is not None else go.Figure()

    # Add pie trace
    fig.add_trace(
        go.Pie(
            labels=labels,
            values=values,
            hole=hole,
            marker=dict(colors=processed_colors),
            textinfo='percent+label+value',
            textposition='inside',
            insidetextorientation='radial',
        )
    )

    # Update layout for better aesthetics
    fig.update_layout(
        title=title,
        legend_title=legend_title,
        plot_bgcolor='rgba(0,0,0,0)',  # Transparent background
        paper_bgcolor='rgba(0,0,0,0)',  # Transparent paper background
        font=dict(size=14),  # Increase font size for better readability
    )

    return fig


def pie_with_matplotlib(
    data: pd.DataFrame,
    colors: ColorType = 'viridis',
    title: str = '',
    legend_title: str = 'Categories',
    hole: float = 0.0,
    figsize: tuple[int, int] = (10, 8),
    fig: plt.Figure | None = None,
    ax: plt.Axes | None = None,
) -> tuple[plt.Figure, plt.Axes]:
    """
    Create a pie chart with Matplotlib to visualize the proportion of values in a DataFrame.

    Args:
        data: A DataFrame containing the data to plot. If multiple rows exist,
              they will be summed unless a specific index value is passed.
        colors: Color specification, can be:
            - A string with a colormap name (e.g., 'viridis', 'plasma')
            - A list of color strings (e.g., ['#ff0000', '#00ff00'])
            - A dictionary mapping column names to colors (e.g., {'Column1': '#ff0000'})
        title: The title of the plot.
        legend_title: The title for the legend.
        hole: Size of the hole in the center for creating a donut chart (0.0 to 1.0).
        figsize: The size of the figure (width, height) in inches.
        fig: A Matplotlib figure object to plot on. If not provided, a new figure will be created.
        ax: A Matplotlib axes object to plot on. If not provided, a new axes will be created.

    Returns:
        A tuple containing the Matplotlib figure and axes objects used for the plot.

    Notes:
        - Negative values are not appropriate for pie charts and will be converted to absolute values with a warning.
        - If the data contains very small values (less than 1% of the total), they can be grouped into an "Other" category
          for better readability.
        - By default, the sum of all columns is used for the pie chart. For time series data, consider preprocessing.

    """
    if data.empty:
        logger.warning('Empty DataFrame provided for pie chart. Returning empty figure.')
        if fig is None or ax is None:
            fig, ax = plt.subplots(figsize=figsize)
        return fig, ax

    # Create a copy to avoid modifying the original DataFrame
    data_copy = data.copy()

    # Check if any negative values and warn
    if (data_copy < 0).any().any():
        logger.warning('Negative values detected in data. Using absolute values for pie chart.')
        data_copy = data_copy.abs()

    # If data has multiple rows, sum them to get total for each column
    if len(data_copy) > 1:
        data_sum = data_copy.sum()
    else:
        data_sum = data_copy.iloc[0]

    # Get labels (column names) and values
    labels = data_sum.index.tolist()
    values = data_sum.values.tolist()

    # Apply color mapping using the unified color processor
    processed_colors = ColorProcessor(engine='matplotlib').process_colors(colors, labels)

    # Create figure and axis if not provided
    if fig is None or ax is None:
        fig, ax = plt.subplots(figsize=figsize)

    # Draw the pie chart
    wedges, texts, autotexts = ax.pie(
        values,
        labels=labels,
        colors=processed_colors,
        autopct='%1.1f%%',
        startangle=90,
        shadow=False,
        wedgeprops=dict(width=0.5) if hole > 0 else None,  # Set width for donut
    )

    # Adjust the wedgeprops to make donut hole size consistent with plotly
    # For matplotlib, the hole size is determined by the wedge width
    # Convert hole parameter to wedge width
    if hole > 0:
        # Adjust hole size to match plotly's hole parameter
        # In matplotlib, wedge width is relative to the radius (which is 1)
        # For plotly, hole is a fraction of the radius
        wedge_width = 1 - hole
        for wedge in wedges:
            wedge.set_width(wedge_width)

    # Customize the appearance
    # Make autopct text more visible
    for autotext in autotexts:
        autotext.set_fontsize(10)
        autotext.set_color('white')

    # Set aspect ratio to be equal to ensure a circular pie
    ax.set_aspect('equal')

    # Add title
    if title:
        ax.set_title(title, fontsize=16)

    # Create a legend if there are many segments
    if len(labels) > 6:
        ax.legend(wedges, labels, title=legend_title, loc='center left', bbox_to_anchor=(1, 0, 0.5, 1))

    # Apply tight layout
    fig.tight_layout()

    return fig, ax


def dual_pie_with_plotly(
    data_left: pd.Series,
    data_right: pd.Series,
    colors: ColorType = 'viridis',
    title: str = '',
    subtitles: tuple[str, str] = ('Left Chart', 'Right Chart'),
    legend_title: str = '',
    hole: float = 0.2,
    lower_percentage_group: float = 5.0,
    hover_template: str = '%{label}: %{value} (%{percent})',
    text_info: str = 'percent+label',
    text_position: str = 'inside',
) -> go.Figure:
    """
    Create two pie charts side by side with Plotly, with consistent coloring across both charts.

    Args:
        data_left: Series for the left pie chart.
        data_right: Series for the right pie chart.
        colors: Color specification, can be:
            - A string with a colorscale name (e.g., 'viridis', 'plasma')
            - A list of color strings (e.g., ['#ff0000', '#00ff00'])
            - A dictionary mapping category names to colors (e.g., {'Category1': '#ff0000'})
        title: The main title of the plot.
        subtitles: Tuple containing the subtitles for (left, right) charts.
        legend_title: The title for the legend.
        hole: Size of the hole in the center for creating donut charts (0.0 to 1.0).
        lower_percentage_group: Group segments whose cumulative share is below this percentage (0–100) into "Other".
        hover_template: Template for hover text. Use %{label}, %{value}, %{percent}.
        text_info: What to show on pie segments: 'label', 'percent', 'value', 'label+percent',
                  'label+value', 'percent+value', 'label+percent+value', or 'none'.
        text_position: Position of text: 'inside', 'outside', 'auto', or 'none'.

    Returns:
        A Plotly figure object containing the generated dual pie chart.
    """
    from plotly.subplots import make_subplots

    # Check for empty data
    if data_left.empty and data_right.empty:
        logger.warning('Both datasets are empty. Returning empty figure.')
        return go.Figure()

    # Create a subplot figure
    fig = make_subplots(
        rows=1, cols=2, specs=[[{'type': 'pie'}, {'type': 'pie'}]], subplot_titles=subtitles, horizontal_spacing=0.05
    )

    # Process series to handle negative values and apply minimum percentage threshold
    def preprocess_series(series: pd.Series):
        """
        Preprocess a series for pie chart display by handling negative values
        and grouping the smallest parts together if they collectively represent
        less than the specified percentage threshold.

        Args:
            series: The series to preprocess

        Returns:
            A preprocessed pandas Series
        """
        # Handle negative values
        if (series < 0).any():
            logger.warning('Negative values detected in data. Using absolute values for pie chart.')
            series = series.abs()

        # Remove zeros
        series = series[series > 0]

        # Apply minimum percentage threshold if needed
        if lower_percentage_group and not series.empty:
            total = series.sum()
            if total > 0:
                # Sort series by value (ascending)
                sorted_series = series.sort_values()

                # Calculate cumulative percentage contribution
                cumulative_percent = (sorted_series.cumsum() / total) * 100

                # Find entries that collectively make up less than lower_percentage_group
                to_group = cumulative_percent <= lower_percentage_group

                if to_group.sum() > 1:
                    # Create "Other" category for the smallest values that together are < threshold
                    other_sum = sorted_series[to_group].sum()

                    # Keep only values that aren't in the "Other" group
                    result_series = series[~series.index.isin(sorted_series[to_group].index)]

                    # Add the "Other" category if it has a value
                    if other_sum > 0:
                        result_series['Other'] = other_sum

                    return result_series

        return series

    data_left_processed = preprocess_series(data_left)
    data_right_processed = preprocess_series(data_right)

    # Get unique set of all labels for consistent coloring
    all_labels = sorted(set(data_left_processed.index) | set(data_right_processed.index))

    # Get consistent color mapping for both charts using our unified function
    color_map = ColorProcessor(engine='plotly').process_colors(colors, all_labels, return_mapping=True)

    # Function to create a pie trace with consistently mapped colors
    def create_pie_trace(data_series, side):
        if data_series.empty:
            return None

        labels = data_series.index.tolist()
        values = data_series.values.tolist()
        trace_colors = [color_map[label] for label in labels]

        return go.Pie(
            labels=labels,
            values=values,
            name=side,
            marker=dict(colors=trace_colors),
            hole=hole,
            textinfo=text_info,
            textposition=text_position,
            insidetextorientation='radial',
            hovertemplate=hover_template,
            sort=True,  # Sort values by default (largest first)
        )

    # Add left pie if data exists
    left_trace = create_pie_trace(data_left_processed, subtitles[0])
    if left_trace:
        left_trace.domain = dict(x=[0, 0.48])
        fig.add_trace(left_trace, row=1, col=1)

    # Add right pie if data exists
    right_trace = create_pie_trace(data_right_processed, subtitles[1])
    if right_trace:
        right_trace.domain = dict(x=[0.52, 1])
        fig.add_trace(right_trace, row=1, col=2)

    # Update layout
    fig.update_layout(
        title=title,
        legend_title=legend_title,
        plot_bgcolor='rgba(0,0,0,0)',  # Transparent background
        paper_bgcolor='rgba(0,0,0,0)',  # Transparent paper background
        font=dict(size=14),
        margin=dict(t=80, b=50, l=30, r=30),
    )

    return fig


def dual_pie_with_matplotlib(
    data_left: pd.Series,
    data_right: pd.Series,
    colors: ColorType = 'viridis',
    title: str = '',
    subtitles: tuple[str, str] = ('Left Chart', 'Right Chart'),
    legend_title: str = '',
    hole: float = 0.2,
    lower_percentage_group: float = 5.0,
    figsize: tuple[int, int] = (14, 7),
    fig: plt.Figure | None = None,
    axes: list[plt.Axes] | None = None,
) -> tuple[plt.Figure, list[plt.Axes]]:
    """
    Create two pie charts side by side with Matplotlib, with consistent coloring across both charts.
    Leverages the existing pie_with_matplotlib function.

    Args:
        data_left: Series for the left pie chart.
        data_right: Series for the right pie chart.
        colors: Color specification, can be:
            - A string with a colormap name (e.g., 'viridis', 'plasma')
            - A list of color strings (e.g., ['#ff0000', '#00ff00'])
            - A dictionary mapping category names to colors (e.g., {'Category1': '#ff0000'})
        title: The main title of the plot.
        subtitles: Tuple containing the subtitles for (left, right) charts.
        legend_title: The title for the legend.
        hole: Size of the hole in the center for creating donut charts (0.0 to 1.0).
        lower_percentage_group: Whether to group small segments (below percentage) into an "Other" category.
        figsize: The size of the figure (width, height) in inches.
        fig: A Matplotlib figure object to plot on. If not provided, a new figure will be created.
        axes: A list of Matplotlib axes objects to plot on. If not provided, new axes will be created.

    Returns:
        A tuple containing the Matplotlib figure and list of axes objects used for the plot.
    """
    # Check for empty data
    if data_left.empty and data_right.empty:
        logger.warning('Both datasets are empty. Returning empty figure.')
        if fig is None:
            fig, axes = plt.subplots(1, 2, figsize=figsize)
        return fig, axes

    # Create figure and axes if not provided
    if fig is None or axes is None:
        fig, axes = plt.subplots(1, 2, figsize=figsize)

    # Process series to handle negative values and apply minimum percentage threshold
    def preprocess_series(series: pd.Series):
        """
        Preprocess a series for pie chart display by handling negative values
        and grouping the smallest parts together if they collectively represent
        less than the specified percentage threshold.
        """
        # Handle negative values
        if (series < 0).any():
            logger.warning('Negative values detected in data. Using absolute values for pie chart.')
            series = series.abs()

        # Remove zeros
        series = series[series > 0]

        # Apply minimum percentage threshold if needed
        if lower_percentage_group and not series.empty:
            total = series.sum()
            if total > 0:
                # Sort series by value (ascending)
                sorted_series = series.sort_values()

                # Calculate cumulative percentage contribution
                cumulative_percent = (sorted_series.cumsum() / total) * 100

                # Find entries that collectively make up less than lower_percentage_group
                to_group = cumulative_percent <= lower_percentage_group

                if to_group.sum() > 1:
                    # Create "Other" category for the smallest values that together are < threshold
                    other_sum = sorted_series[to_group].sum()

                    # Keep only values that aren't in the "Other" group
                    result_series = series[~series.index.isin(sorted_series[to_group].index)]

                    # Add the "Other" category if it has a value
                    if other_sum > 0:
                        result_series['Other'] = other_sum

                    return result_series

        return series

    # Preprocess data
    data_left_processed = preprocess_series(data_left)
    data_right_processed = preprocess_series(data_right)

    # Convert Series to DataFrames for pie_with_matplotlib
    df_left = pd.DataFrame(data_left_processed).T if not data_left_processed.empty else pd.DataFrame()
    df_right = pd.DataFrame(data_right_processed).T if not data_right_processed.empty else pd.DataFrame()

    # Get unique set of all labels for consistent coloring
    all_labels = sorted(set(data_left_processed.index) | set(data_right_processed.index))

    # Get consistent color mapping for both charts using our unified function
    color_map = ColorProcessor(engine='matplotlib').process_colors(colors, all_labels, return_mapping=True)

    # Configure colors for each DataFrame based on the consistent mapping
    left_colors = [color_map[col] for col in df_left.columns] if not df_left.empty else []
    right_colors = [color_map[col] for col in df_right.columns] if not df_right.empty else []

    # Create left pie chart
    if not df_left.empty:
        pie_with_matplotlib(data=df_left, colors=left_colors, title=subtitles[0], hole=hole, fig=fig, ax=axes[0])
    else:
        axes[0].set_title(subtitles[0])
        axes[0].axis('off')

    # Create right pie chart
    if not df_right.empty:
        pie_with_matplotlib(data=df_right, colors=right_colors, title=subtitles[1], hole=hole, fig=fig, ax=axes[1])
    else:
        axes[1].set_title(subtitles[1])
        axes[1].axis('off')

    # Add main title
    if title:
        fig.suptitle(title, fontsize=16, y=0.98)

    # Adjust layout
    fig.tight_layout()

    # Create a unified legend if both charts have data
    if not df_left.empty and not df_right.empty:
        # Remove individual legends
        for ax in axes:
            if ax.get_legend():
                ax.get_legend().remove()

        # Create handles for the unified legend
        handles = []
        labels_for_legend = []

        for label in all_labels:
            color = color_map[label]
            patch = plt.Line2D([0], [0], marker='o', color='w', markerfacecolor=color, markersize=10, label=label)
            handles.append(patch)
            labels_for_legend.append(label)

        # Add unified legend
        fig.legend(
            handles=handles,
            labels=labels_for_legend,
            title=legend_title,
            loc='lower center',
            bbox_to_anchor=(0.5, 0),
            ncol=min(len(all_labels), 5),  # Limit columns to 5 for readability
        )

        # Add padding at the bottom for the legend
        fig.subplots_adjust(bottom=0.2)

    return fig, axes


def export_figure(
<<<<<<< HEAD
    figure_like: plotly.graph_objs.Figure | tuple[plt.Figure, plt.Axes],
=======
    figure_like: go.Figure | tuple[plt.Figure, plt.Axes],
>>>>>>> 23d5e2e1
    default_path: pathlib.Path,
    default_filetype: str | None = None,
    user_path: pathlib.Path | None = None,
    show: bool = True,
    save: bool = False,
<<<<<<< HEAD
) -> plotly.graph_objs.Figure | tuple[plt.Figure, plt.Axes]:
=======
) -> go.Figure | tuple[plt.Figure, plt.Axes]:
>>>>>>> 23d5e2e1
    """
    Export a figure to a file and or show it.

    Args:
        figure_like: The figure to export. Can be a Plotly figure or a tuple of Matplotlib figure and axes.
        default_path: The default file path if no user filename is provided.
        default_filetype: The default filetype if the path doesnt end with a filetype.
        user_path: An optional user-specified file path.
        show: Whether to display the figure (default: True).
        save: Whether to save the figure (default: False).

    Raises:
        ValueError: If no default filetype is provided and the path doesn't specify a filetype.
        TypeError: If the figure type is not supported.
    """
    filename = user_path or default_path
    filename = filename.with_name(filename.name.replace('|', '__'))
    if filename.suffix == '':
        if default_filetype is None:
            raise ValueError('No default filetype provided')
        filename = filename.with_suffix(default_filetype)

    if isinstance(figure_like, plotly.graph_objs.Figure):
        fig = figure_like
        if filename.suffix != '.html':
            logger.warning(f'To save a Plotly figure, using .html. Adjusting suffix for {filename}')
            filename = filename.with_suffix('.html')
        if show and not save:
            fig.show()
        elif save and show:
            plotly.offline.plot(fig, filename=str(filename))
        elif save and not show:
            fig.write_html(str(filename))
        return figure_like

    elif isinstance(figure_like, tuple):
        fig, ax = figure_like
        if show:
            fig.show()
        if save:
            fig.savefig(str(filename), dpi=300)
        return fig, ax

    raise TypeError(f'Figure type not supported: {type(figure_like)}')<|MERGE_RESOLUTION|>--- conflicted
+++ resolved
@@ -28,11 +28,7 @@
 import itertools
 import logging
 import pathlib
-<<<<<<< HEAD
-from typing import TYPE_CHECKING, Any, Literal, Optional, Union
-=======
 from typing import TYPE_CHECKING, Any, Literal
->>>>>>> 23d5e2e1
 
 import matplotlib.colors as mcolors
 import matplotlib.pyplot as plt
@@ -58,20 +54,6 @@
 ]
 
 # Check if the colormap already exists before registering it
-<<<<<<< HEAD
-if 'portland' not in plt.colormaps:
-    plt.colormaps.register(mcolors.LinearSegmentedColormap.from_list('portland', _portland_colors))
-
-
-ColorType = str | list[str] | dict[str, str]
-"""Identifier for the colors to use.
-Use the name of a colorscale, a list of colors or a dictionary of labels to colors.
-The colors must be valid color strings (HEX or names). Depending on the Engine used, other formats are possible.
-See also:
-- https://htmlcolorcodes.com/color-names/
-- https://matplotlib.org/stable/tutorials/colors/colormaps.html
-- https://plotly.com/python/builtin-colorscales/
-=======
 if hasattr(plt, 'colormaps'):  # Matplotlib >= 3.7
     registry = plt.colormaps
     if 'portland' not in registry:
@@ -129,7 +111,6 @@
     - HTML Color Names: https://htmlcolorcodes.com/color-names/
     - Matplotlib Colormaps: https://matplotlib.org/stable/tutorials/colors/colormaps.html
     - Plotly Built-in Colorscales: https://plotly.com/python/builtin-colorscales/
->>>>>>> 23d5e2e1
 """
 
 PlottingEngine = Literal['plotly', 'matplotlib']
@@ -373,13 +354,8 @@
     Returns:
         A Plotly figure object containing the generated plot.
     """
-<<<<<<< HEAD
-    if style not in ['stacked_bar', 'line', 'area', 'grouped_bar']:
-        raise ValueError(f"'style' must be one of {['stacked_bar', 'line', 'area', 'grouped_bar']}")
-=======
-    if mode not in ('bar', 'line', 'area'):
-        raise ValueError(f"'mode' must be one of {{'bar','line','area'}}, got {mode!r}")
->>>>>>> 23d5e2e1
+    if style not in ('stacked_bar', 'line', 'area', 'grouped_bar'):
+        raise ValueError(f"'style' must be one of {{'stacked_bar','line','area', 'grouped_bar'}}, got {style!r}")
     if data.empty:
         return go.Figure()
 
@@ -527,12 +503,8 @@
           Negative values are stacked separately without extra labels in the legend.
         - If `style` is 'line', stepped lines are drawn for each data series.
     """
-<<<<<<< HEAD
-    assert style in ['stacked_bar', 'line'], f"'style' must be one of {['stacked_bar', 'line']} for matplotlib"
-=======
-    if mode not in ('bar', 'line'):
-        raise ValueError(f"'mode' must be one of {{'bar','line'}} for matplotlib, got {mode!r}")
->>>>>>> 23d5e2e1
+    if style not in ('stacked_bar', 'line'):
+        raise ValueError(f"'style' must be one of {{'stacked_bar','line'}} for matplotlib, got {style!r}")
 
     if fig is None or ax is None:
         fig, ax = plt.subplots(figsize=figsize)
@@ -1444,21 +1416,13 @@
 
 
 def export_figure(
-<<<<<<< HEAD
-    figure_like: plotly.graph_objs.Figure | tuple[plt.Figure, plt.Axes],
-=======
     figure_like: go.Figure | tuple[plt.Figure, plt.Axes],
->>>>>>> 23d5e2e1
     default_path: pathlib.Path,
     default_filetype: str | None = None,
     user_path: pathlib.Path | None = None,
     show: bool = True,
     save: bool = False,
-<<<<<<< HEAD
-) -> plotly.graph_objs.Figure | tuple[plt.Figure, plt.Axes]:
-=======
 ) -> go.Figure | tuple[plt.Figure, plt.Axes]:
->>>>>>> 23d5e2e1
     """
     Export a figure to a file and or show it.
 
