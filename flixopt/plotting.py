"""Comprehensive visualization toolkit for flixopt optimization results and data analysis.

This module provides a unified plotting interface supporting both Plotly (interactive)
and Matplotlib (static) backends for visualizing energy system optimization results.
It offers specialized plotting functions for time series, heatmaps, network diagrams,
and statistical analyses commonly needed in energy system modeling.

Key Features:
    **Dual Backend Support**: Seamless switching between Plotly and Matplotlib
    **Energy System Focus**: Specialized plots for power flows, storage states, emissions
    **Color Management**: Intelligent color processing and palette management
    **Export Capabilities**: High-quality export for reports and publications
    **Integration Ready**: Designed for use with CalculationResults and standalone analysis

Main Plot Types:
    - **Time Series**: Flow rates, power profiles, storage states over time
    - **Heatmaps**: High-resolution temporal data visualization with customizable aggregation
    - **Network Diagrams**: System topology with flow visualization
    - **Statistical Plots**: Distribution analysis, correlation studies, performance metrics
    - **Comparative Analysis**: Multi-scenario and sensitivity study visualizations

The module integrates seamlessly with flixopt's result classes while remaining
accessible for standalone data visualization tasks.
"""

from __future__ import annotations

import itertools
import logging
import os
import pathlib
from typing import TYPE_CHECKING, Any, Literal

import matplotlib
import matplotlib.colors as mcolors
import matplotlib.pyplot as plt
import numpy as np
import pandas as pd
import plotly.express as px
import plotly.graph_objects as go
import plotly.offline
import xarray as xr

from .color_processing import process_colors
from .config import CONFIG

if TYPE_CHECKING:
    import pyvis

logger = logging.getLogger('flixopt')

# Define the colors for the 'portland' colorscale in matplotlib
_portland_colors = [
    [12 / 255, 51 / 255, 131 / 255],  # Dark blue
    [10 / 255, 136 / 255, 186 / 255],  # Light blue
    [242 / 255, 211 / 255, 56 / 255],  # Yellow
    [242 / 255, 143 / 255, 56 / 255],  # Orange
    [217 / 255, 30 / 255, 30 / 255],  # Red
]

# Check if the colorscale already exists before registering it
if hasattr(plt, 'colormaps'):  # Matplotlib >= 3.7
    registry = plt.colormaps
    if 'portland' not in registry:
        registry.register(mcolors.LinearSegmentedColormap.from_list('portland', _portland_colors))
else:  # Matplotlib < 3.7
    if 'portland' not in [c for c in plt.colormaps()]:
        plt.register_cmap(name='portland', cmap=mcolors.LinearSegmentedColormap.from_list('portland', _portland_colors))


ColorType = str | list[str] | dict[str, str]
"""Flexible color specification type supporting multiple input formats for visualization.

Color specifications can take several forms to accommodate different use cases:

**Named colorscales** (str):
    - Standard colorscales: 'turbo', 'plasma', 'cividis', 'tab10', 'Set1'
    - Energy-focused: 'portland' (custom flixopt colorscale for energy systems)
    - Backend-specific maps available in Plotly and Matplotlib

**Color Lists** (list[str]):
    - Explicit color sequences: ['red', 'blue', 'green', 'orange']
    - HEX codes: ['#FF0000', '#0000FF', '#00FF00', '#FFA500']
    - Mixed formats: ['red', '#0000FF', 'green', 'orange']

**Label-to-Color Mapping** (dict[str, str]):
    - Explicit associations: {'Wind': 'skyblue', 'Solar': 'gold', 'Gas': 'brown'}
    - Ensures consistent colors across different plots and datasets
    - Ideal for energy system components with semantic meaning

Examples:
    ```python
    # Named colorscale
    colors = 'turbo'  # Automatic color generation

    # Explicit color list
    colors = ['red', 'blue', 'green', '#FFD700']

    # Component-specific mapping
    colors = {
        'Wind_Turbine': 'skyblue',
        'Solar_Panel': 'gold',
        'Natural_Gas': 'brown',
        'Battery': 'green',
        'Electric_Load': 'darkred'
    }
    ```

Color Format Support:
    - **Named Colors**: 'red', 'blue', 'forestgreen', 'darkorange'
    - **HEX Codes**: '#FF0000', '#0000FF', '#228B22', '#FF8C00'
    - **RGB Tuples**: (255, 0, 0), (0, 0, 255) [Matplotlib only]
    - **RGBA**: 'rgba(255,0,0,0.8)' [Plotly only]

References:
    - HTML Color Names: https://htmlcolorcodes.com/color-names/
    - Matplotlib colorscales: https://matplotlib.org/stable/tutorials/colors/colorscales.html
    - Plotly Built-in Colorscales: https://plotly.com/python/builtin-colorscales/
"""

PlottingEngine = Literal['plotly', 'matplotlib']
"""Identifier for the plotting engine to use."""


def _ensure_dataset(data: xr.Dataset | pd.DataFrame | pd.Series) -> xr.Dataset:
    """Convert DataFrame or Series to Dataset if needed."""
    if isinstance(data, xr.Dataset):
        return data
    elif isinstance(data, pd.DataFrame):
        # Convert DataFrame to Dataset
        return data.to_xarray()
    elif isinstance(data, pd.Series):
        # Convert Series to DataFrame first, then to Dataset
        return data.to_frame().to_xarray()
    else:
        raise TypeError(f'Data must be xr.Dataset, pd.DataFrame, or pd.Series, got {type(data).__name__}')


def _validate_plotting_data(data: xr.Dataset, allow_empty: bool = False) -> None:
    """Validate dataset for plotting (checks for empty data, non-numeric types, etc.)."""
    # Check for empty data
    if not allow_empty and len(data.data_vars) == 0:
        raise ValueError('Empty Dataset provided (no variables). Cannot create plot.')

    # Check if dataset has any data (xarray uses nbytes for total size)
    if all(data[var].size == 0 for var in data.data_vars) if len(data.data_vars) > 0 else True:
        if not allow_empty and len(data.data_vars) > 0:
            raise ValueError('Dataset has zero size. Cannot create plot.')
        if len(data.data_vars) == 0:
            return  # Empty dataset, nothing to validate
        return

    # Check for non-numeric data types
    for var in data.data_vars:
        dtype = data[var].dtype
        if not np.issubdtype(dtype, np.number):
            raise TypeError(
                f"Variable '{var}' has non-numeric dtype '{dtype}'. "
                f'Plotting requires numeric data types (int, float, etc.).'
            )

    # Warn about NaN/Inf values
    for var in data.data_vars:
        if np.isnan(data[var].values).any():
            logger.debug(f"Variable '{var}' contains NaN values which may affect visualization.")
        if np.isinf(data[var].values).any():
            logger.debug(f"Variable '{var}' contains Inf values which may affect visualization.")


def with_plotly(
    data: xr.Dataset | pd.DataFrame | pd.Series,
    mode: Literal['stacked_bar', 'line', 'area', 'grouped_bar'] = 'stacked_bar',
    colors: ColorType | None = None,
    title: str = '',
    ylabel: str = '',
    xlabel: str = '',
    facet_by: str | list[str] | None = None,
    animate_by: str | None = None,
    facet_cols: int | None = None,
    shared_yaxes: bool = True,
    shared_xaxes: bool = True,
    **px_kwargs: Any,
) -> go.Figure:
    """
    Plot data with Plotly using facets (subplots) and/or animation for multidimensional data.

    Uses Plotly Express for convenient faceting and animation with automatic styling.

    Args:
        data: An xarray Dataset, pandas DataFrame, or pandas Series to plot.
        mode: The plotting mode. Use 'stacked_bar' for stacked bar charts, 'line' for lines,
              'area' for stacked area charts, or 'grouped_bar' for grouped bar charts.
        colors: Color specification (colorscale, list, or dict mapping labels to colors).
        title: The main title of the plot.
        ylabel: The label for the y-axis.
        xlabel: The label for the x-axis.
        facet_by: Dimension(s) to create facets for. Creates a subplot grid.
              Can be a single dimension name or list of dimensions (max 2 for facet_row and facet_col).
              If the dimension doesn't exist in the data, it will be silently ignored.
        animate_by: Dimension to animate over. Creates animation frames.
              If the dimension doesn't exist in the data, it will be silently ignored.
        facet_cols: Number of columns in the facet grid (used when facet_by is single dimension).
        shared_yaxes: Whether subplots share y-axes.
        shared_xaxes: Whether subplots share x-axes.
        **px_kwargs: Additional keyword arguments passed to the underlying Plotly Express function
                    (px.bar, px.line, px.area). These override default arguments if provided.
                    Examples: range_x=[0, 100], range_y=[0, 50], category_orders={...}, line_shape='linear'

    Returns:
        A Plotly figure object containing the faceted/animated plot. You can further customize
        the returned figure using Plotly's methods (e.g., fig.update_traces(), fig.update_layout()).

    Examples:
        Simple plot:

        ```python
        fig = with_plotly(dataset, mode='area', title='Energy Mix')
        ```

        Facet by scenario:

        ```python
        fig = with_plotly(dataset, facet_by='scenario', facet_cols=2)
        ```

        Animate by period:

        ```python
        fig = with_plotly(dataset, animate_by='period')
        ```

        Facet and animate:

        ```python
        fig = with_plotly(dataset, facet_by='scenario', animate_by='period')
        ```

        Customize with Plotly Express kwargs:

        ```python
        fig = with_plotly(dataset, range_y=[0, 100], line_shape='linear')
        ```

        Further customize the returned figure:

<<<<<<< HEAD
def with_plotly(
    data: pd.DataFrame,
    style: Literal['stacked_bar', 'line', 'area', 'grouped_bar'] = 'stacked_bar',
    colors: ColorType = 'viridis',
    title: str = '',
    ylabel: str = '',
    xlabel: str = 'Time in h',
    fig: go.Figure | None = None,
) -> go.Figure:
=======
        ```python
        fig = with_plotly(dataset, mode='line')
        fig.update_traces(line={'width': 5, 'dash': 'dot'})
        fig.update_layout(template='plotly_dark', width=1200, height=600)
        ```
>>>>>>> 28f0472d
    """
    if colors is None:
        colors = CONFIG.Plotting.default_qualitative_colorscale

<<<<<<< HEAD
    Args:
        data: A DataFrame containing the data to plot, where the index represents time (e.g., hours),
              and each column represents a separate data series.
        style: The plotting style. Use 'stacked_bar' for stacked bar charts, 'line' for stepped lines,
              or 'area' for stacked area charts.
        colors: Color specification, can be:
            - A string with a colorscale name (e.g., 'viridis', 'plasma')
            - A list of color strings (e.g., ['#ff0000', '#00ff00'])
            - A dictionary mapping column names to colors (e.g., {'Column1': '#ff0000'})
        title: The title of the plot.
        ylabel: The label for the y-axis.
        xlabel: The label for the x-axis.
        fig: A Plotly figure object to plot on. If not provided, a new figure will be created.

    Returns:
        A Plotly figure object containing the generated plot.
    """
    if style not in ('stacked_bar', 'line', 'area', 'grouped_bar'):
        raise ValueError(f"'style' must be one of {{'stacked_bar','line','area', 'grouped_bar'}}, got {style!r}")
    if data.empty:
        return go.Figure()
=======
    if mode not in ('stacked_bar', 'line', 'area', 'grouped_bar'):
        raise ValueError(f"'mode' must be one of {{'stacked_bar','line','area', 'grouped_bar'}}, got {mode!r}")

    # Apply CONFIG defaults if not explicitly set
    if facet_cols is None:
        facet_cols = CONFIG.Plotting.default_facet_cols
>>>>>>> 28f0472d

    # Ensure data is a Dataset and validate it
    data = _ensure_dataset(data)
    _validate_plotting_data(data, allow_empty=True)

    # Handle empty data
    if len(data.data_vars) == 0:
        logger.error('with_plotly() got an empty Dataset.')
        return go.Figure()

<<<<<<< HEAD
    if style == 'stacked_bar':
        for i, column in enumerate(data.columns):
            fig.add_trace(
                go.Bar(
                    x=data.index,
                    y=data[column],
                    name=column,
                    marker=dict(
                        color=processed_colors[i], line=dict(width=0, color='rgba(0,0,0,0)')
                    ),  # Transparent line with 0 width
                )
            )

        fig.update_layout(
            barmode='relative',
            bargap=0,  # No space between bars
            bargroupgap=0,  # No space between grouped bars
        )
    if style == 'grouped_bar':
        for i, column in enumerate(data.columns):
            fig.add_trace(go.Bar(x=data.index, y=data[column], name=column, marker=dict(color=processed_colors[i])))

        fig.update_layout(
            barmode='group',
            bargap=0.2,  # No space between bars
            bargroupgap=0,  # space between grouped bars
        )
    elif style == 'line':
        for i, column in enumerate(data.columns):
            fig.add_trace(
                go.Scatter(
                    x=data.index,
                    y=data[column],
                    mode='lines',
                    name=column,
                    line=dict(shape='hv', color=processed_colors[i]),
                )
            )
    elif style == 'area':
        data = data.copy()
        data[(data > -1e-5) & (data < 1e-5)] = 0  # Preventing issues with plotting
        # Split columns into positive, negative, and mixed categories
        positive_columns = list(data.columns[(data >= 0).where(~np.isnan(data), True).all()])
        negative_columns = list(data.columns[(data <= 0).where(~np.isnan(data), True).all()])
        negative_columns = [column for column in negative_columns if column not in positive_columns]
        mixed_columns = list(set(data.columns) - set(positive_columns + negative_columns))

        if mixed_columns:
            logger.warning(
                f'Data for plotting stacked lines contains columns with both positive and negative values:'
                f' {mixed_columns}. These can not be stacked, and are printed as simple lines'
=======
    # Handle all-scalar datasets (where all variables have no dimensions)
    # This occurs when all variables are scalar values with dims=()
    if all(len(data[var].dims) == 0 for var in data.data_vars):
        # Create a simple DataFrame with variable names as x-axis
        variables = list(data.data_vars.keys())
        values = [float(data[var].values) for var in data.data_vars]

        # Resolve colors
        color_discrete_map = process_colors(
            colors, variables, default_colorscale=CONFIG.Plotting.default_qualitative_colorscale
        )
        marker_colors = [color_discrete_map.get(var, '#636EFA') for var in variables]

        # Create simple plot based on mode using go (not px) for better color control
        if mode in ('stacked_bar', 'grouped_bar'):
            fig = go.Figure(data=[go.Bar(x=variables, y=values, marker_color=marker_colors)])
        elif mode == 'line':
            fig = go.Figure(
                data=[
                    go.Scatter(
                        x=variables,
                        y=values,
                        mode='lines+markers',
                        marker=dict(color=marker_colors, size=8),
                        line=dict(color='lightgray'),
                    )
                ]
            )
        elif mode == 'area':
            fig = go.Figure(
                data=[
                    go.Scatter(
                        x=variables,
                        y=values,
                        fill='tozeroy',
                        marker=dict(color=marker_colors, size=8),
                        line=dict(color='lightgray'),
                    )
                ]
>>>>>>> 28f0472d
            )
        else:
            raise ValueError('"mode" must be one of "stacked_bar", "grouped_bar", "line", "area"')

        fig.update_layout(title=title, xaxis_title=xlabel, yaxis_title=ylabel, showlegend=False)
        return fig

    # Convert Dataset to long-form DataFrame for Plotly Express
    # Structure: time, variable, value, scenario, period, ... (all dims as columns)
    dim_names = list(data.dims)
    df_long = data.to_dataframe().reset_index().melt(id_vars=dim_names, var_name='variable', value_name='value')

    # Validate facet_by and animate_by dimensions exist in the data
    available_dims = [col for col in df_long.columns if col not in ['variable', 'value']]

    # Check facet_by dimensions
    if facet_by is not None:
        if isinstance(facet_by, str):
            if facet_by not in available_dims:
                logger.debug(
                    f"Dimension '{facet_by}' not found in data. Available dimensions: {available_dims}. "
                    f'Ignoring facet_by parameter.'
                )
                facet_by = None
        elif isinstance(facet_by, list):
            # Filter out dimensions that don't exist
            missing_dims = [dim for dim in facet_by if dim not in available_dims]
            facet_by = [dim for dim in facet_by if dim in available_dims]
            if missing_dims:
                logger.debug(
                    f'Dimensions {missing_dims} not found in data. Available dimensions: {available_dims}. '
                    f'Using only existing dimensions: {facet_by if facet_by else "none"}.'
                )
            if len(facet_by) == 0:
                facet_by = None

    # Check animate_by dimension
    if animate_by is not None and animate_by not in available_dims:
        logger.debug(
            f"Dimension '{animate_by}' not found in data. Available dimensions: {available_dims}. "
            f'Ignoring animate_by parameter.'
        )
        animate_by = None

    # Setup faceting parameters for Plotly Express
    facet_row = None
    facet_col = None
    if facet_by:
        if isinstance(facet_by, str):
            # Single facet dimension - use facet_col with facet_col_wrap
            facet_col = facet_by
        elif len(facet_by) == 1:
            facet_col = facet_by[0]
        elif len(facet_by) == 2:
            # Two facet dimensions - use facet_row and facet_col
            facet_row = facet_by[0]
            facet_col = facet_by[1]
        else:
            raise ValueError(f'facet_by can have at most 2 dimensions, got {len(facet_by)}')

<<<<<<< HEAD
    # Update layout for better aesthetics
    fig.update_layout(
        title=title,
        yaxis=dict(
            title=ylabel,
            showgrid=True,  # Enable grid lines on the y-axis
            gridcolor='lightgrey',  # Customize grid line color
            gridwidth=0.5,  # Customize grid line width
        ),
        xaxis=dict(
            title=xlabel,
            showgrid=True,  # Enable grid lines on the x-axis
            gridcolor='lightgrey',  # Customize grid line color
            gridwidth=0.5,  # Customize grid line width
        ),
        plot_bgcolor='rgba(0,0,0,0)',  # Transparent background
        paper_bgcolor='rgba(0,0,0,0)',  # Transparent paper background
        font=dict(size=14),  # Increase font size for better readability
=======
    # Process colors
    all_vars = df_long['variable'].unique().tolist()
    color_discrete_map = process_colors(
        colors, all_vars, default_colorscale=CONFIG.Plotting.default_qualitative_colorscale
>>>>>>> 28f0472d
    )

    # Determine which dimension to use for x-axis
    # Collect dimensions used for faceting and animation
    used_dims = set()
    if facet_row:
        used_dims.add(facet_row)
    if facet_col:
        used_dims.add(facet_col)
    if animate_by:
        used_dims.add(animate_by)

    # Find available dimensions for x-axis (not used for faceting/animation)
    x_candidates = [d for d in available_dims if d not in used_dims]

    # Use 'time' if available, otherwise use the first available dimension
    if 'time' in x_candidates:
        x_dim = 'time'
    elif len(x_candidates) > 0:
        x_dim = x_candidates[0]
    else:
        # Fallback: use the first dimension (shouldn't happen in normal cases)
        x_dim = available_dims[0] if available_dims else 'time'

    # Create plot using Plotly Express based on mode
    common_args = {
        'data_frame': df_long,
        'x': x_dim,
        'y': 'value',
        'color': 'variable',
        'facet_row': facet_row,
        'facet_col': facet_col,
        'animation_frame': animate_by,
        'color_discrete_map': color_discrete_map,
        'title': title,
        'labels': {'value': ylabel, x_dim: xlabel, 'variable': ''},
    }

    # Add facet_col_wrap for single facet dimension
    if facet_col and not facet_row:
        common_args['facet_col_wrap'] = facet_cols

    # Add mode-specific defaults (before px_kwargs so they can be overridden)
    if mode in ('line', 'area'):
        common_args['line_shape'] = 'hv'  # Stepped lines by default

    # Allow callers to pass any px.* keyword args (e.g., category_orders, range_x/y, line_shape)
    # These will override the defaults set above
    if px_kwargs:
        common_args.update(px_kwargs)

    if mode == 'stacked_bar':
        fig = px.bar(**common_args)
        fig.update_traces(marker_line_width=0)
        fig.update_layout(barmode='relative', bargap=0, bargroupgap=0)
    elif mode == 'grouped_bar':
        fig = px.bar(**common_args)
        fig.update_layout(barmode='group', bargap=0.2, bargroupgap=0)
    elif mode == 'line':
        fig = px.line(**common_args)
    elif mode == 'area':
        # Use Plotly Express to create the area plot (preserves animation, legends, faceting)
        fig = px.area(**common_args)

        # Classify each variable based on its values
        variable_classification = {}
        for var in all_vars:
            var_data = df_long[df_long['variable'] == var]['value']
            var_data_clean = var_data[(var_data < -1e-5) | (var_data > 1e-5)]

            if len(var_data_clean) == 0:
                variable_classification[var] = 'zero'
            else:
                has_pos, has_neg = (var_data_clean > 0).any(), (var_data_clean < 0).any()
                variable_classification[var] = (
                    'mixed' if has_pos and has_neg else ('negative' if has_neg else 'positive')
                )

        # Log warning for mixed variables
        mixed_vars = [v for v, c in variable_classification.items() if c == 'mixed']
        if mixed_vars:
            logger.warning(f'Variables with both positive and negative values: {mixed_vars}. Plotted as dashed lines.')

        all_traces = list(fig.data)
        for frame in fig.frames:
            all_traces.extend(frame.data)

        for trace in all_traces:
            cls = variable_classification.get(trace.name, None)
            # Only stack positive and negative, not mixed or zero
            trace.stackgroup = cls if cls in ('positive', 'negative') else None

            if cls in ('positive', 'negative'):
                # Stacked area: add opacity to avoid hiding layers, remove line border
                if hasattr(trace, 'line') and trace.line.color:
                    trace.fillcolor = trace.line.color
                    trace.line.width = 0
            elif cls == 'mixed':
                # Mixed variables: show as dashed line, not stacked
                if hasattr(trace, 'line'):
                    trace.line.width = 2
                    trace.line.dash = 'dash'
                if hasattr(trace, 'fill'):
                    trace.fill = None

    # Update axes to share if requested (Plotly Express already handles this, but we can customize)
    if not shared_yaxes:
        fig.update_yaxes(matches=None)
    if not shared_xaxes:
        fig.update_xaxes(matches=None)

    return fig


def with_matplotlib(
<<<<<<< HEAD
    data: pd.DataFrame,
    style: Literal['stacked_bar', 'line'] = 'stacked_bar',
    colors: ColorType = 'viridis',
=======
    data: xr.Dataset | pd.DataFrame | pd.Series,
    mode: Literal['stacked_bar', 'line'] = 'stacked_bar',
    colors: ColorType | None = None,
>>>>>>> 28f0472d
    title: str = '',
    ylabel: str = '',
    xlabel: str = 'Time in h',
    figsize: tuple[int, int] = (12, 6),
    plot_kwargs: dict[str, Any] | None = None,
) -> tuple[plt.Figure, plt.Axes]:
    """
    Plot data with Matplotlib using stacked bars or stepped lines.

    Args:
<<<<<<< HEAD
        data: A DataFrame containing the data to plot. The index should represent time (e.g., hours),
              and each column represents a separate data series.
        style: Plotting style. Use 'stacked_bar' for stacked bar charts or 'line' for stepped lines.
        colors: Color specification, can be:
            - A string with a colormap name (e.g., 'viridis', 'plasma')
=======
        data: An xarray Dataset, pandas DataFrame, or pandas Series to plot. After conversion to DataFrame,
              the index represents time and each column represents a separate data series (variables).
        mode: Plotting mode. Use 'stacked_bar' for stacked bar charts or 'line' for stepped lines.
        colors: Color specification. Can be:
            - A colorscale name (e.g., 'turbo', 'plasma')
>>>>>>> 28f0472d
            - A list of color strings (e.g., ['#ff0000', '#00ff00'])
            - A dict mapping column names to colors (e.g., {'Column1': '#ff0000'})
        title: The title of the plot.
        ylabel: The ylabel of the plot.
        xlabel: The xlabel of the plot.
        figsize: Specify the size of the figure (width, height) in inches.
        plot_kwargs: Optional dict of parameters to pass to ax.bar() or ax.step() plotting calls.
                    Use this to customize plot properties (e.g., linewidth, alpha, edgecolor).

    Returns:
        A tuple containing the Matplotlib figure and axes objects used for the plot.

    Notes:
<<<<<<< HEAD
        - If `style` is 'stacked_bar', bars are stacked for both positive and negative values.
          Negative values are stacked separately without extra labels in the legend.
        - If `style` is 'line', stepped lines are drawn for each data series.
    """
    if style not in ('stacked_bar', 'line'):
        raise ValueError(f"'style' must be one of {{'stacked_bar','line'}} for matplotlib, got {style!r}")
=======
        - If `mode` is 'stacked_bar', bars are stacked for both positive and negative values.
          Negative values are stacked separately without extra labels in the legend.
        - If `mode` is 'line', stepped lines are drawn for each data series.
    """
    if colors is None:
        colors = CONFIG.Plotting.default_qualitative_colorscale
>>>>>>> 28f0472d

    if mode not in ('stacked_bar', 'line'):
        raise ValueError(f"'mode' must be one of {{'stacked_bar','line'}} for matplotlib, got {mode!r}")

    # Ensure data is a Dataset and validate it
    data = _ensure_dataset(data)
    _validate_plotting_data(data, allow_empty=True)

    # Create new figure and axes
    fig, ax = plt.subplots(figsize=figsize)

    # Initialize plot_kwargs if not provided
    if plot_kwargs is None:
        plot_kwargs = {}

    # Handle all-scalar datasets (where all variables have no dimensions)
    # This occurs when all variables are scalar values with dims=()
    if all(len(data[var].dims) == 0 for var in data.data_vars):
        # Create simple bar/line plot with variable names as x-axis
        variables = list(data.data_vars.keys())
        values = [float(data[var].values) for var in data.data_vars]

        # Resolve colors
        color_discrete_map = process_colors(
            colors, variables, default_colorscale=CONFIG.Plotting.default_qualitative_colorscale
        )
        colors_list = [color_discrete_map.get(var, '#808080') for var in variables]

        # Create plot based on mode
        if mode == 'stacked_bar':
            ax.bar(variables, values, color=colors_list, **plot_kwargs)
        elif mode == 'line':
            ax.plot(
                variables,
                values,
                marker='o',
                color=colors_list[0] if len(set(colors_list)) == 1 else None,
                **plot_kwargs,
            )
            # If different colors, plot each point separately
            if len(set(colors_list)) > 1:
                ax.clear()
                for i, (var, val) in enumerate(zip(variables, values, strict=False)):
                    ax.plot([i], [val], marker='o', color=colors_list[i], label=var, **plot_kwargs)
                ax.set_xticks(range(len(variables)))
                ax.set_xticklabels(variables)

        ax.set_xlabel(xlabel, ha='center')
        ax.set_ylabel(ylabel, va='center')
        ax.set_title(title)
        ax.grid(color='lightgrey', linestyle='-', linewidth=0.5, axis='y')
        fig.tight_layout()

        return fig, ax

    # Resolve colors first (includes validation)
    color_discrete_map = process_colors(
        colors, list(data.data_vars), default_colorscale=CONFIG.Plotting.default_qualitative_colorscale
    )

    # Convert Dataset to DataFrame for matplotlib plotting (naturally wide-form)
    df = data.to_dataframe()

<<<<<<< HEAD
    if style == 'stacked_bar':
        cumulative_positive = np.zeros(len(data))
        cumulative_negative = np.zeros(len(data))
        width = data.index.to_series().diff().dropna().min()  # Minimum time difference
=======
    # Get colors in column order
    processed_colors = [color_discrete_map.get(str(col), '#808080') for col in df.columns]
>>>>>>> 28f0472d

    if mode == 'stacked_bar':
        cumulative_positive = np.zeros(len(df))
        cumulative_negative = np.zeros(len(df))

        # Robust bar width: handle datetime-like, numeric, and single-point indexes
        if len(df.index) > 1:
            delta = pd.Index(df.index).to_series().diff().dropna().min()
            if hasattr(delta, 'total_seconds'):  # datetime-like
                width = delta.total_seconds() / 86400.0  # Matplotlib date units = days
            else:
                width = float(delta)
        else:
            width = 0.8  # reasonable default for a single bar

        for i, column in enumerate(df.columns):
            # Fill NaNs to avoid breaking stacking math
            series = df[column].fillna(0)
            positive_values = np.clip(series, 0, None)  # Keep only positive values
            negative_values = np.clip(series, None, 0)  # Keep only negative values
            # Plot positive bars
            ax.bar(
                df.index,
                positive_values,
                bottom=cumulative_positive,
                color=processed_colors[i],
                label=column,
                width=width,
                align='center',
                **plot_kwargs,
            )
            cumulative_positive += positive_values.values
            # Plot negative bars
            ax.bar(
                df.index,
                negative_values,
                bottom=cumulative_negative,
                color=processed_colors[i],
                label='',  # No label for negative bars
                width=width,
                align='center',
                **plot_kwargs,
            )
            cumulative_negative += negative_values.values

<<<<<<< HEAD
    elif style == 'line':
        for i, column in enumerate(data.columns):
            ax.step(data.index, data[column], where='post', color=processed_colors[i], label=column)
=======
    elif mode == 'line':
        for i, column in enumerate(df.columns):
            ax.step(df.index, df[column], where='post', color=processed_colors[i], label=column, **plot_kwargs)
>>>>>>> 28f0472d

    # Aesthetics
    ax.set_xlabel(xlabel, ha='center')
    ax.set_ylabel(ylabel, va='center')
    ax.set_title(title)
    ax.grid(color='lightgrey', linestyle='-', linewidth=0.5)
    ax.legend(
        loc='upper center',  # Place legend at the bottom center
        bbox_to_anchor=(0.5, -0.15),  # Adjust the position to fit below plot
        ncol=5,
        frameon=False,  # Remove box around legend
    )
    fig.tight_layout()

    return fig, ax


def reshape_data_for_heatmap(
    data: xr.DataArray,
    reshape_time: tuple[Literal['YS', 'MS', 'W', 'D', 'h', '15min', 'min'], Literal['W', 'D', 'h', '15min', 'min']]
    | Literal['auto']
    | None = 'auto',
    facet_by: str | list[str] | None = None,
    animate_by: str | None = None,
    fill: Literal['ffill', 'bfill'] | None = 'ffill',
) -> xr.DataArray:
    """
    Reshape data for heatmap visualization, handling time dimension intelligently.

    This function decides whether to reshape the 'time' dimension based on the reshape_time parameter:
    - 'auto': Automatically reshapes if only 'time' dimension would remain for heatmap
    - Tuple: Explicitly reshapes time with specified parameters
    - None: No reshaping (returns data as-is)

    All non-time dimensions are preserved during reshaping.

    Args:
        data: DataArray to reshape for heatmap visualization.
        reshape_time: Reshaping configuration:
                     - 'auto' (default): Auto-reshape if needed based on facet_by/animate_by
                     - Tuple (timeframes, timesteps_per_frame): Explicit time reshaping
                     - None: No reshaping
        facet_by: Dimension(s) used for faceting (used in 'auto' decision).
        animate_by: Dimension used for animation (used in 'auto' decision).
        fill: Method to fill missing values: 'ffill' or 'bfill'. Default is 'ffill'.

    Returns:
        Reshaped DataArray. If time reshaping is applied, 'time' dimension is replaced
        by 'timestep' and 'timeframe'. All other dimensions are preserved.

    Examples:
        Auto-reshaping:

        ```python
        # Will auto-reshape because only 'time' remains after faceting/animation
        data = reshape_data_for_heatmap(data, reshape_time='auto', facet_by='scenario', animate_by='period')
        ```

        Explicit reshaping:

        ```python
        # Explicitly reshape to daily pattern
        data = reshape_data_for_heatmap(data, reshape_time=('D', 'h'))
        ```

        No reshaping:

        ```python
        # Keep data as-is
        data = reshape_data_for_heatmap(data, reshape_time=None)
        ```
    """
    # If no time dimension, return data as-is
    if 'time' not in data.dims:
        return data

    # Handle None (disabled) - return data as-is
    if reshape_time is None:
        return data

    # Determine timeframes and timesteps_per_frame based on reshape_time parameter
    if reshape_time == 'auto':
        # Check if we need automatic time reshaping
        facet_dims_used = []
        if facet_by:
            facet_dims_used = [facet_by] if isinstance(facet_by, str) else list(facet_by)
        if animate_by:
            facet_dims_used.append(animate_by)

        # Get dimensions that would remain for heatmap
        potential_heatmap_dims = [dim for dim in data.dims if dim not in facet_dims_used]

        # Auto-reshape if only 'time' dimension remains
        if len(potential_heatmap_dims) == 1 and potential_heatmap_dims[0] == 'time':
            logger.debug(
                "Auto-applying time reshaping: Only 'time' dimension remains after faceting/animation. "
                "Using default timeframes='D' and timesteps_per_frame='h'. "
                "To customize, use reshape_time=('D', 'h') or disable with reshape_time=None."
            )
            timeframes, timesteps_per_frame = 'D', 'h'
        else:
            # No reshaping needed
            return data
    elif isinstance(reshape_time, tuple):
        # Explicit reshaping
        timeframes, timesteps_per_frame = reshape_time
    else:
        raise ValueError(f"reshape_time must be 'auto', a tuple like ('D', 'h'), or None. Got: {reshape_time}")

    # Validate that time is datetime
    if not np.issubdtype(data.coords['time'].dtype, np.datetime64):
        raise ValueError(f'Time dimension must be datetime-based, got {data.coords["time"].dtype}')

    # Define formats for different combinations
    formats = {
        ('YS', 'W'): ('%Y', '%W'),
        ('YS', 'D'): ('%Y', '%j'),  # day of year
        ('YS', 'h'): ('%Y', '%j %H:00'),
        ('MS', 'D'): ('%Y-%m', '%d'),  # day of month
        ('MS', 'h'): ('%Y-%m', '%d %H:00'),
        ('W', 'D'): ('%Y-w%W', '%w_%A'),  # week and day of week
        ('W', 'h'): ('%Y-w%W', '%w_%A %H:00'),
        ('D', 'h'): ('%Y-%m-%d', '%H:00'),  # Day and hour
        ('D', '15min'): ('%Y-%m-%d', '%H:%M'),  # Day and minute
        ('h', '15min'): ('%Y-%m-%d %H:00', '%M'),  # minute of hour
        ('h', 'min'): ('%Y-%m-%d %H:00', '%M'),  # minute of hour
    }

    format_pair = (timeframes, timesteps_per_frame)
    if format_pair not in formats:
        raise ValueError(f'{format_pair} is not a valid format. Choose from {list(formats.keys())}')
    period_format, step_format = formats[format_pair]

    # Check if resampling is needed
    if data.sizes['time'] > 1:
        # Use NumPy for more efficient timedelta computation
        time_values = data.coords['time'].values  # Already numpy datetime64[ns]
        # Calculate differences and convert to minutes
        time_diffs = np.diff(time_values).astype('timedelta64[s]').astype(float) / 60.0
        if time_diffs.size > 0:
            min_time_diff_min = np.nanmin(time_diffs)
            time_intervals = {'min': 1, '15min': 15, 'h': 60, 'D': 24 * 60, 'W': 7 * 24 * 60}
            if time_intervals[timesteps_per_frame] > min_time_diff_min:
                logger.warning(
                    f'Resampling data from {min_time_diff_min:.2f} min to '
                    f'{time_intervals[timesteps_per_frame]:.2f} min. Mean values are displayed.'
                )

    # Resample along time dimension
    resampled = data.resample(time=timesteps_per_frame).mean()

    # Apply fill if specified
    if fill == 'ffill':
        resampled = resampled.ffill(dim='time')
    elif fill == 'bfill':
        resampled = resampled.bfill(dim='time')

    # Create period and step labels
    time_values = pd.to_datetime(resampled.coords['time'].values)
    period_labels = time_values.strftime(period_format)
    step_labels = time_values.strftime(step_format)

    # Handle special case for weekly day format
    if '%w_%A' in step_format:
        step_labels = pd.Series(step_labels).replace('0_Sunday', '7_Sunday').values

    # Add period and step as coordinates
    resampled = resampled.assign_coords(
        {
            'timeframe': ('time', period_labels),
            'timestep': ('time', step_labels),
        }
    )

    # Convert to multi-index and unstack
    resampled = resampled.set_index(time=['timeframe', 'timestep'])
    result = resampled.unstack('time')

    # Ensure timestep and timeframe come first in dimension order
    # Get other dimensions
    other_dims = [d for d in result.dims if d not in ['timestep', 'timeframe']]

    # Reorder: timestep, timeframe, then other dimensions
    result = result.transpose('timestep', 'timeframe', *other_dims)

    return result


def plot_network(
    node_infos: dict,
    edge_infos: dict,
    path: str | pathlib.Path | None = None,
    controls: bool
    | list[
        Literal['nodes', 'edges', 'layout', 'interaction', 'manipulation', 'physics', 'selection', 'renderer']
    ] = True,
    show: bool = False,
) -> pyvis.network.Network | None:
    """
    Visualizes the network structure of a FlowSystem using PyVis, using info-dictionaries.

    Args:
        path: Path to save the HTML visualization. `False`: Visualization is created but not saved. `str` or `Path`: Specifies file path (default: 'results/network.html').
        controls: UI controls to add to the visualization. `True`: Enables all available controls. `list`: Specify controls, e.g., ['nodes', 'layout'].
            Options: 'nodes', 'edges', 'layout', 'interaction', 'manipulation', 'physics', 'selection', 'renderer'.
            You can play with these and generate a Dictionary from it that can be applied to the network returned by this function.
            network.set_options()
            https://pyvis.readthedocs.io/en/latest/tutorial.html
        show: Whether to open the visualization in the web browser.
            The calculation must be saved to show it. If no path is given, it defaults to 'network.html'.
    Returns:
        The `Network` instance representing the visualization, or `None` if `pyvis` is not installed.

    Notes:
    - This function requires `pyvis`. If not installed, the function prints a warning and returns `None`.
    - Nodes are styled based on type (e.g., circles for buses, boxes for components) and annotated with node information.
    """
    try:
        from pyvis.network import Network
    except ImportError:
        logger.critical("Plotting the flow system network was not possible. Please install pyvis: 'pip install pyvis'")
        return None

    net = Network(directed=True, height='100%' if controls is False else '800px', font_color='white')

    for node_id, node in node_infos.items():
        net.add_node(
            node_id,
            label=node['label'],
            shape={'Bus': 'circle', 'Component': 'box'}[node['class']],
            color={'Bus': '#393E46', 'Component': '#00ADB5'}[node['class']],
            title=node['infos'].replace(')', '\n)'),
            font={'size': 14},
        )

    for edge in edge_infos.values():
        net.add_edge(
            edge['start'],
            edge['end'],
            label=edge['label'],
            title=edge['infos'].replace(')', '\n)'),
            font={'color': '#4D4D4D', 'size': 14},
            color='#222831',
        )

    # Enhanced physics settings
    net.barnes_hut(central_gravity=0.8, spring_length=50, spring_strength=0.05, gravity=-10000)

    if controls:
        net.show_buttons(filter_=controls)  # Adds UI buttons to control physics settings
    if not show and not path:
        return net
    elif path:
        path = pathlib.Path(path) if isinstance(path, str) else path
        net.write_html(path.as_posix())
    elif show:
        path = pathlib.Path('network.html')
        net.write_html(path.as_posix())

    if show:
        try:
            import webbrowser

            worked = webbrowser.open(f'file://{path.resolve()}', 2)
            if not worked:
                logger.error(f'Showing the network in the Browser went wrong. Open it manually. Its saved under {path}')
        except Exception as e:
            logger.error(
                f'Showing the network in the Browser went wrong. Open it manually. Its saved under {path}: {e}'
            )


def preprocess_data_for_pie(
    data: xr.Dataset | pd.DataFrame | pd.Series,
    lower_percentage_threshold: float = 5.0,
) -> pd.Series:
    """
    Preprocess data for pie chart display.

    Groups items that are individually below the threshold percentage into an "Other" category.
    Converts various input types to a pandas Series for uniform handling.

    Args:
        data: Input data (xarray Dataset, DataFrame, or Series)
        lower_percentage_threshold: Percentage threshold - items below this are grouped into "Other"

    Returns:
        Processed pandas Series with small items grouped into "Other"
    """
    # Convert to Series
    if isinstance(data, xr.Dataset):
        # Sum all dimensions for each variable to get total values
        values = {}
        for var in data.data_vars:
            var_data = data[var]
            if len(var_data.dims) > 0:
                total_value = float(var_data.sum().item())
            else:
                total_value = float(var_data.item())

            # Handle negative values
            if total_value < 0:
                logger.warning(f'Negative value for {var}: {total_value}. Using absolute value.')
                total_value = abs(total_value)

            values[var] = total_value

        series = pd.Series(values)

    elif isinstance(data, pd.DataFrame):
        # Sum across all columns if DataFrame
        series = data.sum(axis=0)
        # Handle negative values
        negative_mask = series < 0
        if negative_mask.any():
            logger.warning(f'Negative values found: {series[negative_mask].to_dict()}. Using absolute values.')
            series = series.abs()

    else:  # pd.Series
        series = data.copy()
        # Handle negative values
        negative_mask = series < 0
        if negative_mask.any():
            logger.warning(f'Negative values found: {series[negative_mask].to_dict()}. Using absolute values.')
            series = series.abs()

    # Only keep positive values
    series = series[series > 0]

    if series.empty or lower_percentage_threshold <= 0:
        return series

    # Calculate percentages
    total = series.sum()
    percentages = (series / total) * 100

    # Find items below and above threshold
    below_threshold = series[percentages < lower_percentage_threshold]
    above_threshold = series[percentages >= lower_percentage_threshold]

    # Only group if there are at least 2 items below threshold
    if len(below_threshold) > 1:
        # Create new series with items above threshold + "Other"
        result = above_threshold.copy()
        result['Other'] = below_threshold.sum()
        return result

    return series


def dual_pie_with_plotly(
    data_left: xr.Dataset | pd.DataFrame | pd.Series,
    data_right: xr.Dataset | pd.DataFrame | pd.Series,
    colors: ColorType | None = None,
    title: str = '',
    subtitles: tuple[str, str] = ('Left Chart', 'Right Chart'),
    legend_title: str = '',
    hole: float = 0.2,
    lower_percentage_group: float = 5.0,
    text_info: str = 'percent+label',
    text_position: str = 'inside',
    hover_template: str = '%{label}: %{value} (%{percent})',
) -> go.Figure:
    """
    Create two pie charts side by side with Plotly.

    Args:
        data_left: Data for the left pie chart. Variables are summed across all dimensions.
        data_right: Data for the right pie chart. Variables are summed across all dimensions.
        colors: Color specification (colorscale name, list of colors, or dict mapping)
        title: The main title of the plot.
        subtitles: Tuple containing the subtitles for (left, right) charts.
        legend_title: The title for the legend.
        hole: Size of the hole in the center for creating donut charts (0.0 to 1.0).
        lower_percentage_group: Group segments whose cumulative share is below this percentage (0–100) into "Other".
        hover_template: Template for hover text. Use %{label}, %{value}, %{percent}.
        text_info: What to show on pie segments: 'label', 'percent', 'value', 'label+percent',
                  'label+value', 'percent+value', 'label+percent+value', or 'none'.
        text_position: Position of text: 'inside', 'outside', 'auto', or 'none'.

    Returns:
        Plotly Figure object
    """
    if colors is None:
        colors = CONFIG.Plotting.default_qualitative_colorscale

    # Preprocess data to Series
    left_series = preprocess_data_for_pie(data_left, lower_percentage_group)
    right_series = preprocess_data_for_pie(data_right, lower_percentage_group)

    # Extract labels and values
    left_labels = left_series.index.tolist()
    left_values = left_series.values.tolist()

    right_labels = right_series.index.tolist()
    right_values = right_series.values.tolist()

    # Get all unique labels for consistent coloring
    all_labels = sorted(set(left_labels) | set(right_labels))

    # Create color map
    color_map = process_colors(colors, all_labels, default_colorscale=CONFIG.Plotting.default_qualitative_colorscale)

    # Create figure
    fig = go.Figure()

    # Add left pie
    if left_labels:
        fig.add_trace(
            go.Pie(
                labels=left_labels,
                values=left_values,
                name=subtitles[0],
                marker=dict(colors=[color_map.get(label, '#636EFA') for label in left_labels]),
                hole=hole,
                textinfo=text_info,
                textposition=text_position,
                hovertemplate=hover_template,
                domain=dict(x=[0, 0.48]),
            )
        )

    # Add right pie
    if right_labels:
        fig.add_trace(
            go.Pie(
                labels=right_labels,
                values=right_values,
                name=subtitles[1],
                marker=dict(colors=[color_map.get(label, '#636EFA') for label in right_labels]),
                hole=hole,
                textinfo=text_info,
                textposition=text_position,
                hovertemplate=hover_template,
                domain=dict(x=[0.52, 1]),
            )
        )

    # Update layout
    fig.update_layout(
        title=title,
        legend_title=legend_title,
        margin=dict(t=80, b=50, l=30, r=30),
    )

    return fig


def dual_pie_with_matplotlib(
    data_left: xr.Dataset | pd.DataFrame | pd.Series,
    data_right: xr.Dataset | pd.DataFrame | pd.Series,
    colors: ColorType | None = None,
    title: str = '',
    subtitles: tuple[str, str] = ('Left Chart', 'Right Chart'),
    legend_title: str = '',
    hole: float = 0.2,
    lower_percentage_group: float = 5.0,
    figsize: tuple[int, int] = (14, 7),
) -> tuple[plt.Figure, list[plt.Axes]]:
    """
    Create two pie charts side by side with Matplotlib.

    Args:
        data_left: Data for the left pie chart.
        data_right: Data for the right pie chart.
        colors: Color specification (colorscale name, list of colors, or dict mapping)
        title: The main title of the plot.
        subtitles: Tuple containing the subtitles for (left, right) charts.
        legend_title: The title for the legend.
        hole: Size of the hole in the center for creating donut charts (0.0 to 1.0).
        lower_percentage_group: Whether to group small segments (below percentage) into an "Other" category.
        figsize: The size of the figure (width, height) in inches.

    Returns:
        Tuple of (Figure, list of Axes)
    """
    if colors is None:
        colors = CONFIG.Plotting.default_qualitative_colorscale

    # Preprocess data to Series
    left_series = preprocess_data_for_pie(data_left, lower_percentage_group)
    right_series = preprocess_data_for_pie(data_right, lower_percentage_group)

    # Extract labels and values
    left_labels = left_series.index.tolist()
    left_values = left_series.values.tolist()

    right_labels = right_series.index.tolist()
    right_values = right_series.values.tolist()

    # Get all unique labels for consistent coloring
    all_labels = sorted(set(left_labels) | set(right_labels))

    # Create color map (process_colors always returns a dict)
    color_map = process_colors(colors, all_labels, default_colorscale=CONFIG.Plotting.default_qualitative_colorscale)

    # Create figure
    fig, axes = plt.subplots(1, 2, figsize=figsize)

    def draw_pie(ax, labels, values, subtitle):
        """Draw a single pie chart."""
        if not labels:
            ax.set_title(subtitle)
            ax.axis('off')
            return

        chart_colors = [color_map[label] for label in labels]

        # Draw pie
        wedges, texts, autotexts = ax.pie(
            values,
            labels=labels,
            colors=chart_colors,
            autopct='%1.1f%%',
            startangle=90,
            wedgeprops=dict(width=1 - hole) if hole > 0 else None,
        )

        # Style text
        for autotext in autotexts:
            autotext.set_fontsize(10)
            autotext.set_color('white')
            autotext.set_weight('bold')

        ax.set_aspect('equal')
        ax.set_title(subtitle, fontsize=14, pad=20)

    # Draw both pies
    draw_pie(axes[0], left_labels, left_values, subtitles[0])
    draw_pie(axes[1], right_labels, right_values, subtitles[1])

    # Add main title
    if title:
        fig.suptitle(title, fontsize=16, y=0.98)

    # Create unified legend
    if left_labels or right_labels:
        handles = [
            plt.Line2D([0], [0], marker='o', color='w', markerfacecolor=color_map[label], markersize=10)
            for label in all_labels
        ]

        fig.legend(
            handles=handles,
            labels=all_labels,
            title=legend_title,
            loc='lower center',
            bbox_to_anchor=(0.5, -0.02),
            ncol=min(len(all_labels), 5),
        )

        fig.subplots_adjust(bottom=0.15)

    fig.tight_layout()

    return fig, axes


def heatmap_with_plotly(
    data: xr.DataArray,
    colors: ColorType | None = None,
    title: str = '',
    facet_by: str | list[str] | None = None,
    animate_by: str | None = None,
    facet_cols: int | None = None,
    reshape_time: tuple[Literal['YS', 'MS', 'W', 'D', 'h', '15min', 'min'], Literal['W', 'D', 'h', '15min', 'min']]
    | Literal['auto']
    | None = 'auto',
    fill: Literal['ffill', 'bfill'] | None = 'ffill',
    **imshow_kwargs: Any,
) -> go.Figure:
    """
    Plot a heatmap visualization using Plotly's imshow with faceting and animation support.

    This function creates heatmap visualizations from xarray DataArrays, supporting
    multi-dimensional data through faceting (subplots) and animation. It automatically
    handles dimension reduction and data reshaping for optimal heatmap display.

    Automatic Time Reshaping:
        If only the 'time' dimension remains after faceting/animation (making the data 1D),
        the function automatically reshapes time into a 2D format using default values
        (timeframes='D', timesteps_per_frame='h'). This creates a daily pattern heatmap
        showing hours vs days.

    Args:
        data: An xarray DataArray containing the data to visualize. Should have at least
              2 dimensions, or a 'time' dimension that can be reshaped into 2D.
        colors: Color specification (colorscale name, list, or dict). Common options:
                'turbo', 'plasma', 'RdBu', 'portland'.
        title: The main title of the heatmap.
        facet_by: Dimension to create facets for. Creates a subplot grid.
                  Can be a single dimension name or list (only first dimension used).
                  Note: px.imshow only supports single-dimension faceting.
                  If the dimension doesn't exist in the data, it will be silently ignored.
        animate_by: Dimension to animate over. Creates animation frames.
                    If the dimension doesn't exist in the data, it will be silently ignored.
        facet_cols: Number of columns in the facet grid (used with facet_by).
        reshape_time: Time reshaping configuration:
                     - 'auto' (default): Automatically applies ('D', 'h') if only 'time' dimension remains
                     - Tuple like ('D', 'h'): Explicit time reshaping (days vs hours)
                     - None: Disable time reshaping (will error if only 1D time data)
        fill: Method to fill missing values when reshaping time: 'ffill' or 'bfill'. Default is 'ffill'.
        **imshow_kwargs: Additional keyword arguments to pass to plotly.express.imshow.
                        Common options include:
                        - aspect: 'auto', 'equal', or a number for aspect ratio
                        - zmin, zmax: Minimum and maximum values for color scale
                        - labels: Dict to customize axis labels

    Returns:
        A Plotly figure object containing the heatmap visualization.

    Examples:
        Simple heatmap:

        ```python
        fig = heatmap_with_plotly(data_array, colors='RdBu', title='Temperature Map')
        ```

        Facet by scenario:

        ```python
        fig = heatmap_with_plotly(data_array, facet_by='scenario', facet_cols=2)
        ```

        Animate by period:

        ```python
        fig = heatmap_with_plotly(data_array, animate_by='period')
        ```

        Automatic time reshaping (when only time dimension remains):

        ```python
        # Data with dims ['time', 'scenario', 'period']
        # After faceting and animation, only 'time' remains -> auto-reshapes to (timestep, timeframe)
        fig = heatmap_with_plotly(data_array, facet_by='scenario', animate_by='period')
        ```

        Explicit time reshaping:

        ```python
        fig = heatmap_with_plotly(data_array, facet_by='scenario', animate_by='period', reshape_time=('W', 'D'))
        ```
    """
    if colors is None:
        colors = CONFIG.Plotting.default_sequential_colorscale

    # Apply CONFIG defaults if not explicitly set
    if facet_cols is None:
        facet_cols = CONFIG.Plotting.default_facet_cols

    # Handle empty data
    if data.size == 0:
        return go.Figure()

    # Apply time reshaping using the new unified function
    data = reshape_data_for_heatmap(
        data, reshape_time=reshape_time, facet_by=facet_by, animate_by=animate_by, fill=fill
    )

    # Get available dimensions
    available_dims = list(data.dims)

    # Validate and filter facet_by dimensions
    if facet_by is not None:
        if isinstance(facet_by, str):
            if facet_by not in available_dims:
                logger.debug(
                    f"Dimension '{facet_by}' not found in data. Available dimensions: {available_dims}. "
                    f'Ignoring facet_by parameter.'
                )
                facet_by = None
        elif isinstance(facet_by, list):
            missing_dims = [dim for dim in facet_by if dim not in available_dims]
            facet_by = [dim for dim in facet_by if dim in available_dims]
            if missing_dims:
                logger.debug(
                    f'Dimensions {missing_dims} not found in data. Available dimensions: {available_dims}. '
                    f'Using only existing dimensions: {facet_by if facet_by else "none"}.'
                )
            if len(facet_by) == 0:
                facet_by = None

    # Validate animate_by dimension
    if animate_by is not None and animate_by not in available_dims:
        logger.debug(
            f"Dimension '{animate_by}' not found in data. Available dimensions: {available_dims}. "
            f'Ignoring animate_by parameter.'
        )
        animate_by = None

    # Determine which dimensions are used for faceting/animation
    facet_dims = []
    if facet_by:
        facet_dims = [facet_by] if isinstance(facet_by, str) else facet_by
    if animate_by:
        facet_dims.append(animate_by)

    # Get remaining dimensions for the heatmap itself
    heatmap_dims = [dim for dim in available_dims if dim not in facet_dims]

    if len(heatmap_dims) < 2:
        # Handle single-dimension case by adding variable name as a dimension
        if len(heatmap_dims) == 1:
            # Get the variable name, or use a default
            var_name = data.name if data.name else 'value'

            # Expand the DataArray by adding a new dimension with the variable name
            data = data.expand_dims({'variable': [var_name]})

            # Update available dimensions
            available_dims = list(data.dims)
            heatmap_dims = [dim for dim in available_dims if dim not in facet_dims]

            logger.debug(f'Only 1 dimension remaining for heatmap. Added variable dimension: {var_name}')
        else:
            # No dimensions at all - cannot create a heatmap
            logger.error(
                f'Heatmap requires at least 1 dimension. '
                f'After faceting/animation, {len(heatmap_dims)} dimension(s) remain: {heatmap_dims}'
            )
            return go.Figure()

    # Setup faceting parameters for Plotly Express
    # Note: px.imshow only supports facet_col, not facet_row
    facet_col_param = None
    if facet_by:
        if isinstance(facet_by, str):
            facet_col_param = facet_by
        elif len(facet_by) == 1:
            facet_col_param = facet_by[0]
        elif len(facet_by) >= 2:
            # px.imshow doesn't support facet_row, so we can only facet by one dimension
            # Use the first dimension and warn about the rest
            facet_col_param = facet_by[0]
            logger.warning(
                f'px.imshow only supports faceting by a single dimension. '
                f'Using {facet_by[0]} for faceting. Dimensions {facet_by[1:]} will be ignored. '
                f'Consider using animate_by for additional dimensions.'
            )

    # Create the imshow plot - px.imshow can work directly with xarray DataArrays
    common_args = {
        'img': data,
        'color_continuous_scale': colors,
        'title': title,
    }

<<<<<<< HEAD
    # Update layout
    fig.update_layout(
        title=title,
        legend_title=legend_title,
        plot_bgcolor='rgba(0,0,0,0)',  # Transparent background
        paper_bgcolor='rgba(0,0,0,0)',  # Transparent paper background
        font=dict(size=14),
        margin=dict(t=80, b=50, l=30, r=30),
    )
=======
    # Add faceting if specified
    if facet_col_param:
        common_args['facet_col'] = facet_col_param
        if facet_cols:
            common_args['facet_col_wrap'] = facet_cols

    # Add animation if specified
    if animate_by:
        common_args['animation_frame'] = animate_by

    # Merge in additional imshow kwargs
    common_args.update(imshow_kwargs)

    try:
        fig = px.imshow(**common_args)
    except Exception as e:
        logger.error(f'Error creating imshow plot: {e}. Falling back to basic heatmap.')
        # Fallback: create a simple heatmap without faceting
        fallback_args = {
            'img': data.values,
            'color_continuous_scale': colors,
            'title': title,
        }
        fallback_args.update(imshow_kwargs)
        fig = px.imshow(**fallback_args)
>>>>>>> 28f0472d

    return fig


def heatmap_with_matplotlib(
    data: xr.DataArray,
    colors: ColorType | None = None,
    title: str = '',
    figsize: tuple[float, float] = (12, 6),
    reshape_time: tuple[Literal['YS', 'MS', 'W', 'D', 'h', '15min', 'min'], Literal['W', 'D', 'h', '15min', 'min']]
    | Literal['auto']
    | None = 'auto',
    fill: Literal['ffill', 'bfill'] | None = 'ffill',
    vmin: float | None = None,
    vmax: float | None = None,
    imshow_kwargs: dict[str, Any] | None = None,
    cbar_kwargs: dict[str, Any] | None = None,
    **kwargs: Any,
) -> tuple[plt.Figure, plt.Axes]:
    """
    Plot a heatmap visualization using Matplotlib's imshow.

    This function creates a basic 2D heatmap from an xarray DataArray using matplotlib's
    imshow function. For multi-dimensional data, only the first two dimensions are used.

    Args:
        data: An xarray DataArray containing the data to visualize. Should have at least
              2 dimensions. If more than 2 dimensions exist, additional dimensions will
              be reduced by taking the first slice.
        colors: Color specification. Should be a colorscale name (e.g., 'turbo', 'RdBu').
        title: The title of the heatmap.
        figsize: The size of the figure (width, height) in inches.
        reshape_time: Time reshaping configuration:
                     - 'auto' (default): Automatically applies ('D', 'h') if only 'time' dimension
                     - Tuple like ('D', 'h'): Explicit time reshaping (days vs hours)
                     - None: Disable time reshaping
        fill: Method to fill missing values when reshaping time: 'ffill' or 'bfill'. Default is 'ffill'.
        vmin: Minimum value for color scale. If None, uses data minimum.
        vmax: Maximum value for color scale. If None, uses data maximum.
        imshow_kwargs: Optional dict of parameters to pass to ax.imshow().
                      Use this to customize image properties (e.g., interpolation, aspect).
        cbar_kwargs: Optional dict of parameters to pass to plt.colorbar().
                    Use this to customize colorbar properties (e.g., orientation, label).
        **kwargs: Additional keyword arguments passed to ax.imshow().
                 Common options include:
                 - interpolation: 'nearest', 'bilinear', 'bicubic', etc.
                 - alpha: Transparency level (0-1)
                 - extent: [left, right, bottom, top] for axis limits

    Returns:
        A tuple containing the Matplotlib figure and axes objects used for the plot.

    Notes:
        - Matplotlib backend doesn't support faceting or animation. Use plotly engine for those features.
        - The y-axis is automatically inverted to display data with origin at top-left.
        - A colorbar is added to show the value scale.

    Examples:
        ```python
        fig, ax = heatmap_with_matplotlib(data_array, colors='RdBu', title='Temperature')
        plt.savefig('heatmap.png')
        ```

        Time reshaping:

        ```python
        fig, ax = heatmap_with_matplotlib(data_array, reshape_time=('D', 'h'))
        ```
    """
    if colors is None:
        colors = CONFIG.Plotting.default_sequential_colorscale

    # Initialize kwargs if not provided
    if imshow_kwargs is None:
        imshow_kwargs = {}
    if cbar_kwargs is None:
        cbar_kwargs = {}

    # Merge any additional kwargs into imshow_kwargs
    # This allows users to pass imshow options directly
    imshow_kwargs.update(kwargs)

    # Handle empty data
    if data.size == 0:
        fig, ax = plt.subplots(figsize=figsize)
        return fig, ax

    # Apply time reshaping using the new unified function
    # Matplotlib doesn't support faceting/animation, so we pass None for those
    data = reshape_data_for_heatmap(data, reshape_time=reshape_time, facet_by=None, animate_by=None, fill=fill)

    # Handle single-dimension case by adding variable name as a dimension
    if isinstance(data, xr.DataArray) and len(data.dims) == 1:
        var_name = data.name if data.name else 'value'
        data = data.expand_dims({'variable': [var_name]})
        logger.debug(f'Only 1 dimension in data. Added variable dimension: {var_name}')

    # Create figure and axes
    fig, ax = plt.subplots(figsize=figsize)

    # Extract data values
    # If data has more than 2 dimensions, we need to reduce it
    if isinstance(data, xr.DataArray):
        # Get the first 2 dimensions
        dims = list(data.dims)
        if len(dims) > 2:
            logger.warning(
                f'Data has {len(dims)} dimensions: {dims}. '
                f'Only the first 2 will be used for the heatmap. '
                f'Use the plotly engine for faceting/animation support.'
            )
            # Select only the first 2 dimensions by taking first slice of others
            selection = {dim: 0 for dim in dims[2:]}
            data = data.isel(selection)

        values = data.values
        x_labels = data.dims[1] if len(data.dims) > 1 else 'x'
        y_labels = data.dims[0] if len(data.dims) > 0 else 'y'
    else:
        values = data
        x_labels = 'x'
        y_labels = 'y'

    # Create the heatmap using imshow with user customizations
    imshow_defaults = {'cmap': colors, 'aspect': 'auto', 'origin': 'upper', 'vmin': vmin, 'vmax': vmax}
    imshow_defaults.update(imshow_kwargs)  # User kwargs override defaults
    im = ax.imshow(values, **imshow_defaults)

    # Add colorbar with user customizations
    cbar_defaults = {'ax': ax, 'orientation': 'horizontal', 'pad': 0.1, 'aspect': 15, 'fraction': 0.05}
    cbar_defaults.update(cbar_kwargs)  # User kwargs override defaults
    cbar = plt.colorbar(im, **cbar_defaults)

    # Set colorbar label if not overridden by user
    if 'label' not in cbar_kwargs:
        cbar.set_label('Value')

    # Set labels and title
    ax.set_xlabel(str(x_labels).capitalize())
    ax.set_ylabel(str(y_labels).capitalize())
    ax.set_title(title)

    # Apply tight layout
    fig.tight_layout()

    return fig, ax


def export_figure(
    figure_like: go.Figure | tuple[plt.Figure, plt.Axes],
    default_path: pathlib.Path,
    default_filetype: str | None = None,
    user_path: pathlib.Path | None = None,
    show: bool | None = None,
    save: bool = False,
    dpi: int | None = None,
) -> go.Figure | tuple[plt.Figure, plt.Axes]:
    """
    Export a figure to a file and or show it.

    Args:
        figure_like: The figure to export. Can be a Plotly figure or a tuple of Matplotlib figure and axes.
        default_path: The default file path if no user filename is provided.
        default_filetype: The default filetype if the path doesnt end with a filetype.
        user_path: An optional user-specified file path.
        show: Whether to display the figure. If None, uses CONFIG.Plotting.default_show (default: None).
        save: Whether to save the figure (default: False).
        dpi: DPI (dots per inch) for saving Matplotlib figures. If None, uses CONFIG.Plotting.default_dpi.

    Raises:
        ValueError: If no default filetype is provided and the path doesn't specify a filetype.
        TypeError: If the figure type is not supported.
    """
    # Apply CONFIG defaults if not explicitly set
    if show is None:
        show = CONFIG.Plotting.default_show

    if dpi is None:
        dpi = CONFIG.Plotting.default_dpi

    filename = user_path or default_path
    filename = filename.with_name(filename.name.replace('|', '__'))
    if filename.suffix == '':
        if default_filetype is None:
            raise ValueError('No default filetype provided')
        filename = filename.with_suffix(default_filetype)

    if isinstance(figure_like, plotly.graph_objs.Figure):
        fig = figure_like
        if filename.suffix != '.html':
            logger.warning(f'To save a Plotly figure, using .html. Adjusting suffix for {filename}')
            filename = filename.with_suffix('.html')

        try:
            # Respect show and save flags (tests should set CONFIG.Plotting.default_show=False)
            if save and show:
                # Save and auto-open in browser
                plotly.offline.plot(fig, filename=str(filename))
            elif save and not show:
                # Save without opening
                fig.write_html(str(filename))
            elif show and not save:
                # Show interactively without saving
                fig.show()
            # If neither save nor show: do nothing
        finally:
            # Cleanup to prevent socket warnings
            if hasattr(fig, '_renderer'):
                fig._renderer = None

        return figure_like

    elif isinstance(figure_like, tuple):
        fig, ax = figure_like
        if show:
            # Only show if using interactive backend (tests should set CONFIG.Plotting.default_show=False)
            backend = matplotlib.get_backend().lower()
            is_interactive = backend not in {'agg', 'pdf', 'ps', 'svg', 'template'}

            if is_interactive:
                plt.show()

        if save:
            fig.savefig(str(filename), dpi=dpi)
            plt.close(fig)  # Close figure to free memory

        return fig, ax

    raise TypeError(f'Figure type not supported: {type(figure_like)}')<|MERGE_RESOLUTION|>--- conflicted
+++ resolved
@@ -243,57 +243,21 @@
 
         Further customize the returned figure:
 
-<<<<<<< HEAD
-def with_plotly(
-    data: pd.DataFrame,
-    style: Literal['stacked_bar', 'line', 'area', 'grouped_bar'] = 'stacked_bar',
-    colors: ColorType = 'viridis',
-    title: str = '',
-    ylabel: str = '',
-    xlabel: str = 'Time in h',
-    fig: go.Figure | None = None,
-) -> go.Figure:
-=======
         ```python
         fig = with_plotly(dataset, mode='line')
         fig.update_traces(line={'width': 5, 'dash': 'dot'})
         fig.update_layout(template='plotly_dark', width=1200, height=600)
         ```
->>>>>>> 28f0472d
     """
     if colors is None:
         colors = CONFIG.Plotting.default_qualitative_colorscale
 
-<<<<<<< HEAD
-    Args:
-        data: A DataFrame containing the data to plot, where the index represents time (e.g., hours),
-              and each column represents a separate data series.
-        style: The plotting style. Use 'stacked_bar' for stacked bar charts, 'line' for stepped lines,
-              or 'area' for stacked area charts.
-        colors: Color specification, can be:
-            - A string with a colorscale name (e.g., 'viridis', 'plasma')
-            - A list of color strings (e.g., ['#ff0000', '#00ff00'])
-            - A dictionary mapping column names to colors (e.g., {'Column1': '#ff0000'})
-        title: The title of the plot.
-        ylabel: The label for the y-axis.
-        xlabel: The label for the x-axis.
-        fig: A Plotly figure object to plot on. If not provided, a new figure will be created.
-
-    Returns:
-        A Plotly figure object containing the generated plot.
-    """
-    if style not in ('stacked_bar', 'line', 'area', 'grouped_bar'):
-        raise ValueError(f"'style' must be one of {{'stacked_bar','line','area', 'grouped_bar'}}, got {style!r}")
-    if data.empty:
-        return go.Figure()
-=======
     if mode not in ('stacked_bar', 'line', 'area', 'grouped_bar'):
         raise ValueError(f"'mode' must be one of {{'stacked_bar','line','area', 'grouped_bar'}}, got {mode!r}")
 
     # Apply CONFIG defaults if not explicitly set
     if facet_cols is None:
         facet_cols = CONFIG.Plotting.default_facet_cols
->>>>>>> 28f0472d
 
     # Ensure data is a Dataset and validate it
     data = _ensure_dataset(data)
@@ -304,59 +268,6 @@
         logger.error('with_plotly() got an empty Dataset.')
         return go.Figure()
 
-<<<<<<< HEAD
-    if style == 'stacked_bar':
-        for i, column in enumerate(data.columns):
-            fig.add_trace(
-                go.Bar(
-                    x=data.index,
-                    y=data[column],
-                    name=column,
-                    marker=dict(
-                        color=processed_colors[i], line=dict(width=0, color='rgba(0,0,0,0)')
-                    ),  # Transparent line with 0 width
-                )
-            )
-
-        fig.update_layout(
-            barmode='relative',
-            bargap=0,  # No space between bars
-            bargroupgap=0,  # No space between grouped bars
-        )
-    if style == 'grouped_bar':
-        for i, column in enumerate(data.columns):
-            fig.add_trace(go.Bar(x=data.index, y=data[column], name=column, marker=dict(color=processed_colors[i])))
-
-        fig.update_layout(
-            barmode='group',
-            bargap=0.2,  # No space between bars
-            bargroupgap=0,  # space between grouped bars
-        )
-    elif style == 'line':
-        for i, column in enumerate(data.columns):
-            fig.add_trace(
-                go.Scatter(
-                    x=data.index,
-                    y=data[column],
-                    mode='lines',
-                    name=column,
-                    line=dict(shape='hv', color=processed_colors[i]),
-                )
-            )
-    elif style == 'area':
-        data = data.copy()
-        data[(data > -1e-5) & (data < 1e-5)] = 0  # Preventing issues with plotting
-        # Split columns into positive, negative, and mixed categories
-        positive_columns = list(data.columns[(data >= 0).where(~np.isnan(data), True).all()])
-        negative_columns = list(data.columns[(data <= 0).where(~np.isnan(data), True).all()])
-        negative_columns = [column for column in negative_columns if column not in positive_columns]
-        mixed_columns = list(set(data.columns) - set(positive_columns + negative_columns))
-
-        if mixed_columns:
-            logger.warning(
-                f'Data for plotting stacked lines contains columns with both positive and negative values:'
-                f' {mixed_columns}. These can not be stacked, and are printed as simple lines'
-=======
     # Handle all-scalar datasets (where all variables have no dimensions)
     # This occurs when all variables are scalar values with dims=()
     if all(len(data[var].dims) == 0 for var in data.data_vars):
@@ -396,7 +307,6 @@
                         line=dict(color='lightgray'),
                     )
                 ]
->>>>>>> 28f0472d
             )
         else:
             raise ValueError('"mode" must be one of "stacked_bar", "grouped_bar", "line", "area"')
@@ -457,31 +367,10 @@
         else:
             raise ValueError(f'facet_by can have at most 2 dimensions, got {len(facet_by)}')
 
-<<<<<<< HEAD
-    # Update layout for better aesthetics
-    fig.update_layout(
-        title=title,
-        yaxis=dict(
-            title=ylabel,
-            showgrid=True,  # Enable grid lines on the y-axis
-            gridcolor='lightgrey',  # Customize grid line color
-            gridwidth=0.5,  # Customize grid line width
-        ),
-        xaxis=dict(
-            title=xlabel,
-            showgrid=True,  # Enable grid lines on the x-axis
-            gridcolor='lightgrey',  # Customize grid line color
-            gridwidth=0.5,  # Customize grid line width
-        ),
-        plot_bgcolor='rgba(0,0,0,0)',  # Transparent background
-        paper_bgcolor='rgba(0,0,0,0)',  # Transparent paper background
-        font=dict(size=14),  # Increase font size for better readability
-=======
     # Process colors
     all_vars = df_long['variable'].unique().tolist()
     color_discrete_map = process_colors(
         colors, all_vars, default_colorscale=CONFIG.Plotting.default_qualitative_colorscale
->>>>>>> 28f0472d
     )
 
     # Determine which dimension to use for x-axis
@@ -597,15 +486,9 @@
 
 
 def with_matplotlib(
-<<<<<<< HEAD
-    data: pd.DataFrame,
-    style: Literal['stacked_bar', 'line'] = 'stacked_bar',
-    colors: ColorType = 'viridis',
-=======
     data: xr.Dataset | pd.DataFrame | pd.Series,
     mode: Literal['stacked_bar', 'line'] = 'stacked_bar',
     colors: ColorType | None = None,
->>>>>>> 28f0472d
     title: str = '',
     ylabel: str = '',
     xlabel: str = 'Time in h',
@@ -616,19 +499,11 @@
     Plot data with Matplotlib using stacked bars or stepped lines.
 
     Args:
-<<<<<<< HEAD
-        data: A DataFrame containing the data to plot. The index should represent time (e.g., hours),
-              and each column represents a separate data series.
-        style: Plotting style. Use 'stacked_bar' for stacked bar charts or 'line' for stepped lines.
-        colors: Color specification, can be:
-            - A string with a colormap name (e.g., 'viridis', 'plasma')
-=======
         data: An xarray Dataset, pandas DataFrame, or pandas Series to plot. After conversion to DataFrame,
               the index represents time and each column represents a separate data series (variables).
         mode: Plotting mode. Use 'stacked_bar' for stacked bar charts or 'line' for stepped lines.
         colors: Color specification. Can be:
             - A colorscale name (e.g., 'turbo', 'plasma')
->>>>>>> 28f0472d
             - A list of color strings (e.g., ['#ff0000', '#00ff00'])
             - A dict mapping column names to colors (e.g., {'Column1': '#ff0000'})
         title: The title of the plot.
@@ -642,21 +517,12 @@
         A tuple containing the Matplotlib figure and axes objects used for the plot.
 
     Notes:
-<<<<<<< HEAD
-        - If `style` is 'stacked_bar', bars are stacked for both positive and negative values.
-          Negative values are stacked separately without extra labels in the legend.
-        - If `style` is 'line', stepped lines are drawn for each data series.
-    """
-    if style not in ('stacked_bar', 'line'):
-        raise ValueError(f"'style' must be one of {{'stacked_bar','line'}} for matplotlib, got {style!r}")
-=======
         - If `mode` is 'stacked_bar', bars are stacked for both positive and negative values.
           Negative values are stacked separately without extra labels in the legend.
         - If `mode` is 'line', stepped lines are drawn for each data series.
     """
     if colors is None:
         colors = CONFIG.Plotting.default_qualitative_colorscale
->>>>>>> 28f0472d
 
     if mode not in ('stacked_bar', 'line'):
         raise ValueError(f"'mode' must be one of {{'stacked_bar','line'}} for matplotlib, got {mode!r}")
@@ -720,15 +586,8 @@
     # Convert Dataset to DataFrame for matplotlib plotting (naturally wide-form)
     df = data.to_dataframe()
 
-<<<<<<< HEAD
-    if style == 'stacked_bar':
-        cumulative_positive = np.zeros(len(data))
-        cumulative_negative = np.zeros(len(data))
-        width = data.index.to_series().diff().dropna().min()  # Minimum time difference
-=======
     # Get colors in column order
     processed_colors = [color_discrete_map.get(str(col), '#808080') for col in df.columns]
->>>>>>> 28f0472d
 
     if mode == 'stacked_bar':
         cumulative_positive = np.zeros(len(df))
@@ -774,15 +633,9 @@
             )
             cumulative_negative += negative_values.values
 
-<<<<<<< HEAD
-    elif style == 'line':
-        for i, column in enumerate(data.columns):
-            ax.step(data.index, data[column], where='post', color=processed_colors[i], label=column)
-=======
     elif mode == 'line':
         for i, column in enumerate(df.columns):
             ax.step(df.index, df[column], where='post', color=processed_colors[i], label=column, **plot_kwargs)
->>>>>>> 28f0472d
 
     # Aesthetics
     ax.set_xlabel(xlabel, ha='center')
@@ -1531,17 +1384,6 @@
         'title': title,
     }
 
-<<<<<<< HEAD
-    # Update layout
-    fig.update_layout(
-        title=title,
-        legend_title=legend_title,
-        plot_bgcolor='rgba(0,0,0,0)',  # Transparent background
-        paper_bgcolor='rgba(0,0,0,0)',  # Transparent paper background
-        font=dict(size=14),
-        margin=dict(t=80, b=50, l=30, r=30),
-    )
-=======
     # Add faceting if specified
     if facet_col_param:
         common_args['facet_col'] = facet_col_param
@@ -1567,7 +1409,6 @@
         }
         fallback_args.update(imshow_kwargs)
         fig = px.imshow(**fallback_args)
->>>>>>> 28f0472d
 
     return fig
 
