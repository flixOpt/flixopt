--- conflicted
+++ resolved
@@ -4,12 +4,8 @@
 import json
 import logging
 import pathlib
-<<<<<<< HEAD
 import warnings
-from typing import TYPE_CHECKING, Any, Literal, Union
-=======
-from typing import TYPE_CHECKING, Literal
->>>>>>> 23d5e2e1
+from typing import TYPE_CHECKING, Any, Literal
 
 import linopy
 import numpy as np
@@ -62,38 +58,8 @@
         - **Metadata**: Calculation parameters, timing, and system configuration
 
     Attributes:
-<<<<<<< HEAD
-        solution (xr.Dataset): Dataset containing optimization results.
-        flow_system_data (xr.Dataset): Dataset containing the flow system.
-        summary (Dict): Information about the calculation.
-        name (str): Name identifier for the calculation.
-        model (linopy.Model): The optimization model (if available).
-        folder (pathlib.Path): Path to the results directory.
-        components (Dict[str, ComponentResults]): Results for each component.
-        buses (Dict[str, BusResults]): Results for each bus.
-        effects (Dict[str, EffectResults]): Results for each effect.
-        timesteps_extra (pd.DatetimeIndex): The extended timesteps.
-        hours_per_timestep (xr.DataArray): Duration of each timestep in hours.
-
-    Example:
-        Load results from saved files:
-
-        >>> results = CalculationResults.from_file('results_dir', 'optimization_run_1')
-        >>> element_result = results['Boiler']
-        >>> results.plot_heatmap('Boiler(Q_th)|flow_rate')
-        >>> results.to_file(compression=5)
-        >>> results.to_file(folder='new_results_dir', compression=5)  # Save the results to a new folder
-    """
-
-    @classmethod
-    def from_file(cls, folder: str | pathlib.Path, name: str):
-        """Create CalculationResults instance by loading from saved files.
-
-        This method loads the calculation results from previously saved files,
-        including the solution, flow system, model (if available), and metadata.
-=======
         solution: Dataset containing all optimization variable solutions
-        flow_system: Dataset with complete system configuration and parameters. Restore the used FlowSystem for further analysis.
+        flow_system_data: Dataset with complete system configuration and parameters. Restore the used FlowSystem for further analysis.
         summary: Calculation metadata including solver status, timing, and statistics
         name: Unique identifier for this calculation
         model: Original linopy optimization model (if available)
@@ -152,7 +118,6 @@
     @classmethod
     def from_file(cls, folder: str | pathlib.Path, name: str) -> CalculationResults:
         """Load CalculationResults from saved files.
->>>>>>> 23d5e2e1
 
         Args:
             folder: Directory containing saved files.
@@ -211,32 +176,20 @@
         summary: dict,
         folder: pathlib.Path | None = None,
         model: linopy.Model | None = None,
-<<<<<<< HEAD
         **kwargs,  # To accept old "flow_system" parameter
-=======
->>>>>>> 23d5e2e1
     ):
         """Initialize CalculationResults with optimization data.
         Usually, this class is instantiated by the Calculation class, or by loading from file.
 
         Args:
-<<<<<<< HEAD
-            solution: The solution of the optimization.
-            flow_system_data: The flow_system that was used to create the calculation as a datatset.
-            name: The name of the calculation.
-            summary: Information about the calculation,
-            folder: The folder where the results are saved.
-            model: The linopy model that was used to solve the calculation.
-        Deprecated:
-            flow_system: Use flow_system_data instead.
-=======
             solution: Optimization solution dataset.
-            flow_system: Flow system configuration dataset.
+            flow_system_data: Flow system configuration dataset.
             name: Calculation name.
             summary: Calculation metadata.
             folder: Results storage folder.
             model: Linopy optimization model.
->>>>>>> 23d5e2e1
+        Deprecated:
+            flow_system: Use flow_system_data instead.
         """
         # Handle potential old "flow_system" parameter for backward compatibility
         if 'flow_system' in kwargs and flow_system_data is None:
@@ -286,11 +239,7 @@
         self._sizes = None
         self._effects_per_component = None
 
-<<<<<<< HEAD
-    def __getitem__(self, key: str) -> Union['ComponentResults', 'BusResults', 'EffectResults', 'FlowResults']:
-=======
     def __getitem__(self, key: str) -> ComponentResults | BusResults | EffectResults:
->>>>>>> 23d5e2e1
         if key in self.components:
             return self.components[key]
         if key in self.buses:
@@ -302,29 +251,19 @@
         raise KeyError(f'No element with label {key} found.')
 
     @property
-<<<<<<< HEAD
-    def storages(self) -> list['ComponentResults']:
-        """All storages in the results."""
-=======
     def storages(self) -> list[ComponentResults]:
         """Get all storage components in the results."""
->>>>>>> 23d5e2e1
         return [comp for comp in self.components.values() if comp.is_storage]
 
     @property
     def objective(self) -> float:
-<<<<<<< HEAD
-        """The objective result of the optimization."""
+        """Get optimization objective value."""
         # Deprecated. Fallback
         if 'objective' not in self.solution:
             logger.warning('Objective not found in solution. Fallback to summary (rounded value). This is deprecated')
             return self.summary['Main Results']['Objective']
 
         return self.solution['objective'].item()
-=======
-        """Get optimization objective value."""
-        return self.summary['Main Results']['Objective']
->>>>>>> 23d5e2e1
 
     @property
     def variables(self) -> linopy.Variables:
@@ -348,7 +287,7 @@
         return self._effect_share_factors
 
     @property
-    def flow_system(self) -> 'FlowSystem':
+    def flow_system(self) -> FlowSystem:
         """The restored flow_system that was used to create the calculation.
         Contains all input parameters."""
         if self._flow_system is None:
@@ -368,7 +307,6 @@
         return self._flow_system
 
     def filter_solution(
-<<<<<<< HEAD
         self,
         variable_dims: Literal['scalar', 'time', 'scenario', 'timeonly', 'scenarioonly'] | None = None,
         element: str | None = None,
@@ -376,14 +314,10 @@
         scenarios: pd.Index | None = None,
         contains: str | list[str] | None = None,
         startswith: str | list[str] | None = None,
-=======
-        self, variable_dims: Literal['scalar', 'time'] | None = None, element: str | None = None
->>>>>>> 23d5e2e1
     ) -> xr.Dataset:
         """Filter solution by variable dimension and/or element.
 
         Args:
-<<<<<<< HEAD
             variable_dims: The dimension of which to get variables from.
                 - 'scalar': Get scalar variables (without dimensions)
                 - 'time': Get time-dependent variables (with a time dimension)
@@ -694,13 +628,6 @@
 
         Returns:
             An xarray Dataset with components as dimension and effects as variables.
-=======
-            variable_dims: Variable dimension to filter ('scalar' or 'time').
-            element: Element label to filter.
-
-        Returns:
-            xr.Dataset: Filtered solution dataset.
->>>>>>> 23d5e2e1
         """
         ds = xr.Dataset()
         all_arrays = {}
@@ -767,8 +694,7 @@
         save: bool | pathlib.Path = False,
         show: bool = True,
         engine: plotting.PlottingEngine = 'plotly',
-<<<<<<< HEAD
-        indexer: dict['FlowSystemDimensions', Any] | None = None,
+        indexer: dict[FlowSystemDimensions, Any] | None = None,
     ) -> plotly.graph_objs.Figure | tuple[plt.Figure, plt.Axes]:
         """
         Plots a heatmap of the solution of a variable.
@@ -812,9 +738,6 @@
         """
         dataarray = self.solution[variable_name]
 
-=======
-    ) -> plotly.graph_objs.Figure | tuple[plt.Figure, plt.Axes]:
->>>>>>> 23d5e2e1
         return plot_heatmap(
             dataarray=dataarray,
             name=variable_name,
@@ -830,16 +753,6 @@
 
     def plot_network(
         self,
-<<<<<<< HEAD
-        controls: bool
-        | list[
-            Literal['nodes', 'edges', 'layout', 'interaction', 'manipulation', 'physics', 'selection', 'renderer']
-        ] = True,
-        path: pathlib.Path | None = None,
-        show: bool = False,
-    ) -> 'pyvis.network.Network':
-        """See flixopt.flow_system.FlowSystem.plot_network"""
-=======
         controls: (
             bool
             | list[
@@ -856,14 +769,6 @@
             path: Save path for network HTML.
             show: Whether to display the plot.
         """
-        try:
-            from .flow_system import FlowSystem
-
-            flow_system = FlowSystem.from_dataset(self.flow_system)
-        except Exception as e:
-            logger.critical(f'Could not reconstruct the flow_system from dataset: {e}')
-            return None
->>>>>>> 23d5e2e1
         if path is None:
             path = self.folder / f'{self.name}--network.html'
         return self.flow_system.plot_network(controls=controls, path=path, show=show)
@@ -919,13 +824,6 @@
 
 
 class _ElementResults:
-<<<<<<< HEAD
-=======
-    @classmethod
-    def from_json(cls, calculation_results, json_data: dict) -> _ElementResults:
-        return cls(calculation_results, json_data['label'], json_data['variables'], json_data['constraints'])
-
->>>>>>> 23d5e2e1
     def __init__(
         self, calculation_results: CalculationResults, label: str, variables: list[str], constraints: list[str]
     ):
@@ -958,7 +856,6 @@
             raise ValueError('The linopy model is not available.')
         return self._calculation_results.model.constraints[self._constraint_names]
 
-<<<<<<< HEAD
     def filter_solution(
         self,
         variable_dims: Literal['scalar', 'time', 'scenario', 'timeonly', 'scenarioonly'] | None = None,
@@ -990,16 +887,6 @@
                 If a list is provided, variables must contain ALL strings in the list.
             startswith: Filter variables that start with this string or strings.
                 If a list is provided, variables must start with ANY of the strings in the list.
-=======
-    def filter_solution(self, variable_dims: Literal['scalar', 'time'] | None = None) -> xr.Dataset:
-        """Filter element solution by dimension.
-
-        Args:
-            variable_dims: Variable dimension to filter.
-
-        Returns:
-            xr.Dataset: Filtered solution dataset.
->>>>>>> 23d5e2e1
         """
         return filter_dataset(
             self.solution,
@@ -1012,20 +899,6 @@
 
 
 class _NodeResults(_ElementResults):
-<<<<<<< HEAD
-=======
-    @classmethod
-    def from_json(cls, calculation_results, json_data: dict) -> _NodeResults:
-        return cls(
-            calculation_results,
-            json_data['label'],
-            json_data['variables'],
-            json_data['constraints'],
-            json_data['inputs'],
-            json_data['outputs'],
-        )
-
->>>>>>> 23d5e2e1
     def __init__(
         self,
         calculation_results: CalculationResults,
@@ -1034,10 +907,7 @@
         constraints: list[str],
         inputs: list[str],
         outputs: list[str],
-<<<<<<< HEAD
         flows: list[str],
-=======
->>>>>>> 23d5e2e1
     ):
         super().__init__(calculation_results, label, variables, constraints)
         self.inputs = inputs
@@ -1050,8 +920,7 @@
         show: bool = True,
         colors: plotting.ColorType = 'viridis',
         engine: plotting.PlottingEngine = 'plotly',
-<<<<<<< HEAD
-        indexer: dict['FlowSystemDimensions', Any] | None = None,
+        indexer: dict[FlowSystemDimensions, Any] | None = None,
         mode: Literal['flow_rate', 'flow_hours'] = 'flow_rate',
         style: Literal['area', 'stacked_bar', 'line'] = 'stacked_bar',
         drop_suffix: bool = True,
@@ -1066,23 +935,10 @@
             indexer: Optional selection dict, e.g., {'scenario': 'base', 'year': 2024}.
                  If None, uses first value for each dimension (except time).
                  If empty dict {}, uses all values.
-            mode: The mode to use for the dataset. Can be 'flow_rate' or 'flow_hours'.
+            style: The style to use for the dataset. Can be 'flow_rate' or 'flow_hours'.
                 - 'flow_rate': Returns the flow_rates of the Node.
                 - 'flow_hours': Returns the flow_hours of the Node. [flow_hours(t) = flow_rate(t) * dt(t)]. Renames suffixes to |flow_hours.
             drop_suffix: Whether to drop the suffix from the variable names.
-=======
-    ) -> plotly.graph_objs.Figure | tuple[plt.Figure, plt.Axes]:
-        """Plot node balance flows.
-
-        Args:
-            save: Whether to save plot (path or boolean).
-            show: Whether to display plot.
-            colors: Color scheme. Also see plotly.
-            engine: Plotting engine ('plotly' or 'matplotlib').
-
-        Returns:
-            Figure object.
->>>>>>> 23d5e2e1
         """
         ds = self.node_balance(with_last_timestep=True, mode=mode, drop_suffix=drop_suffix, indexer=indexer)
 
@@ -1127,26 +983,9 @@
         save: bool | pathlib.Path = False,
         show: bool = True,
         engine: plotting.PlottingEngine = 'plotly',
-<<<<<<< HEAD
-        indexer: dict['FlowSystemDimensions', Any] | None = None,
-    ) -> plotly.graph_objects.Figure:
-        """
-        Plots a pie chart of the flow hours of the inputs and outputs of buses or components.
-
-        Args:
-            colors: a colorscale or a list of colors to use for the plot
-            lower_percentage_group: The percentage of flow_hours that is grouped in "Others" (0...100)
-            text_info: What information to display on the pie plot
-            save: Whether to save the figure.
-            show: Whether to show the figure.
-            engine: Plotting engine to use. Only 'plotly' is implemented atm.
-            indexer: Optional selection dict, e.g., {'scenario': 'base', 'year': 2024}.
-                 If None, uses first value for each dimension.
-                 If empty dict {}, uses all values.
-=======
+        indexer: dict[FlowSystemDimensions, Any] | None = None,
     ) -> plotly.graph_objs.Figure | tuple[plt.Figure, list[plt.Axes]]:
         """Plot pie chart of flow hours distribution.
-
         Args:
             lower_percentage_group: Percentage threshold for "Others" grouping.
             colors: Color scheme. Also see plotly.
@@ -1154,7 +993,9 @@
             save: Whether to save plot.
             show: Whether to display plot.
             engine: Plotting engine ('plotly' or 'matplotlib').
->>>>>>> 23d5e2e1
+            indexer: Optional selection dict, e.g., {'scenario': 'base', 'year': 2024}.
+                 If None, uses first value for each dimension.
+                 If empty dict {}, uses all values.
         """
         inputs = sanitize_dataset(
             ds=self.solution[self.inputs] * self._calculation_results.hours_per_timestep,
@@ -1224,7 +1065,7 @@
         with_last_timestep: bool = False,
         mode: Literal['flow_rate', 'flow_hours'] = 'flow_rate',
         drop_suffix: bool = False,
-        indexer: dict['FlowSystemDimensions', Any] | None = None,
+        indexer: dict[FlowSystemDimensions, Any] | None = None,
     ) -> xr.Dataset:
         """
         Returns a dataset with the node balance of the Component or Bus.
@@ -1297,29 +1138,19 @@
         colors: plotting.ColorType = 'viridis',
         engine: plotting.PlottingEngine = 'plotly',
         style: Literal['area', 'stacked_bar', 'line'] = 'stacked_bar',
-        indexer: dict['FlowSystemDimensions', Any] | None = None,
+        indexer: dict[FlowSystemDimensions, Any] | None = None,
     ) -> plotly.graph_objs.Figure:
         """Plot storage charge state over time, combined with the node balance.
 
         Args:
-<<<<<<< HEAD
             save: Whether to save the plot or not. If a path is provided, the plot will be saved at that location.
             show: Whether to show the plot or not.
-            colors: The c
+            colors: Color scheme. Also see plotly.
             engine: Plotting engine to use. Only 'plotly' is implemented atm.
-            style: The plotting mode for the flow_rate
+            style: The colors to use for the plot. See `flixopt.plotting.ColorType` for options.
             indexer: Optional selection dict, e.g., {'scenario': 'base', 'year': 2024}.
                  If None, uses first value for each dimension.
                  If empty dict {}, uses all values.
-=======
-            save: Whether to save plot.
-            show: Whether to display plot.
-            colors: Color scheme. Also see plotly.
-            engine: Plotting engine (only 'plotly' supported).
-
-        Returns:
-            plotly.graph_objs.Figure: Charge state plot.
->>>>>>> 23d5e2e1
 
         Raises:
             ValueError: If component is not a storage.
@@ -1569,13 +1400,6 @@
 
     @classmethod
     def from_file(cls, folder: str | pathlib.Path, name: str):
-<<<<<<< HEAD
-        """Create SegmentedCalculationResults directly from file"""
-        folder = pathlib.Path(folder)
-        path = folder / name
-        nc_file = path.with_suffix('.nc4')
-        logger.info(f'loading calculation "{name}" from file ("{nc_file}")')
-=======
         """Load SegmentedCalculationResults from saved files.
 
         Args:
@@ -1588,7 +1412,6 @@
         folder = pathlib.Path(folder)
         path = folder / name
         logger.info(f'loading calculation "{name}" from file ("{path.with_suffix(".nc4")}")')
->>>>>>> 23d5e2e1
         with open(path.with_suffix('.json'), encoding='utf-8') as f:
             meta_data = json.load(f)
         return cls(
@@ -1657,12 +1480,7 @@
         show: bool = True,
         engine: plotting.PlottingEngine = 'plotly',
     ) -> plotly.graph_objs.Figure | tuple[plt.Figure, plt.Axes]:
-<<<<<<< HEAD
-        """
-        Plots a heatmap of the solution of a variable.
-=======
         """Plot heatmap of variable solution across segments.
->>>>>>> 23d5e2e1
 
         Args:
             variable_name: Variable to plot.
@@ -1689,9 +1507,6 @@
         )
 
     def to_file(self, folder: str | pathlib.Path | None = None, name: str | None = None, compression: int = 5):
-<<<<<<< HEAD
-        """Save the results to a file"""
-=======
         """Save segmented results to files.
 
         Args:
@@ -1699,7 +1514,6 @@
             name: File name (defaults to instance name).
             compression: Compression level 0-9.
         """
->>>>>>> 23d5e2e1
         folder = self.folder if folder is None else pathlib.Path(folder)
         name = self.name if name is None else name
         path = folder / name
@@ -1733,20 +1547,6 @@
     """Plot heatmap of time series data.
 
     Args:
-<<<<<<< HEAD
-        dataarray: The dataarray to plot.
-        name: The name of the variable to plot.
-        folder: The folder to save the plot to.
-        heatmap_timeframes: The timeframes to use for the heatmap.
-        heatmap_timesteps_per_frame: The timesteps per frame to use for the heatmap.
-        color_map: The color map to use for the heatmap.
-        save: Whether to save the plot or not. If a path is provided, the plot will be saved at that location.
-        show: Whether to show the plot or not.
-        engine: The engine to use for plotting. Can be either 'plotly' or 'matplotlib'.
-        indexer: Optional selection dict, e.g., {'scenario': 'base', 'year': 2024}.
-             If None, uses first value for each dimension.
-             If empty dict {}, uses all values.
-=======
         dataarray: Data to plot.
         name: Variable name for title.
         folder: Save folder.
@@ -1756,10 +1556,9 @@
         save: Whether to save plot.
         show: Whether to display plot.
         engine: Plotting engine.
-
-    Returns:
-        Figure object.
->>>>>>> 23d5e2e1
+        indexer: Optional selection dict, e.g., {'scenario': 'base', 'year': 2024}.
+             If None, uses first value for each dimension.
+             If empty dict {}, uses all values.
     """
     dataarray, suffix_parts = _apply_indexer_to_data(dataarray, indexer, drop=True)
     suffix = '--' + '-'.join(suffix_parts) if suffix_parts else ''
@@ -1806,25 +1605,13 @@
     """Clean dataset by handling small values and reindexing time.
 
     Args:
-<<<<<<< HEAD
-        ds: The dataset to sanitize.
-        timesteps: The timesteps to reindex the dataset to. If None, the original timesteps are kept.
-        threshold: The threshold for small values processing. If None, no processing is done.
-        negate: The variables to negate. If None, no variables are negated.
-        drop_small_vars: If True, drops variables where all values are below threshold.
-        zero_small_values: If True, sets values below threshold to zero.
-        drop_suffix: Drop suffix of data var names. Split by the provided str.
-=======
         ds: Dataset to sanitize.
         timesteps: Time index for reindexing (optional).
         threshold: Threshold for small values processing.
         negate: Variables to negate.
         drop_small_vars: Whether to drop variables below threshold.
         zero_small_values: Whether to zero values below threshold.
->>>>>>> 23d5e2e1
-
-    Returns:
-        xr.Dataset: Sanitized dataset.
+        drop_suffix: Drop suffix of data var names. Split by the provided str.
     """
     # Create a copy to avoid modifying the original
     ds = ds.copy()
@@ -1879,15 +1666,13 @@
 
 def filter_dataset(
     ds: xr.Dataset,
-<<<<<<< HEAD
     variable_dims: Literal['scalar', 'time', 'scenario', 'timeonly', 'scenarioonly'] | None = None,
     timesteps: pd.DatetimeIndex | str | pd.Timestamp | None = None,
     scenarios: pd.Index | str | int | None = None,
     contains: str | list[str] | None = None,
     startswith: str | list[str] | None = None,
 ) -> xr.Dataset:
-    """
-    Filters a dataset by its dimensions, indexes, and with string filters for variable names.
+    """Filter dataset by variable dimensions, indexes, and with string filters for variable names.
 
     Args:
         ds: The dataset to filter.
@@ -1909,21 +1694,6 @@
             If a list is provided, variables must contain ALL strings in the list.
         startswith: Filter variables that start with this string or strings.
             If a list is provided, variables must start with ANY of the strings in the list.
-
-    Returns:
-        Filtered dataset with specified variables and indexes.
-=======
-    variable_dims: Literal['scalar', 'time'] | None = None,
-) -> xr.Dataset:
-    """Filter dataset by variable dimensions.
-
-    Args:
-        ds: Dataset to filter.
-        variable_dims: Variable dimension to filter ('scalar' or 'time').
-
-    Returns:
-        xr.Dataset: Filtered dataset.
->>>>>>> 23d5e2e1
     """
     # First filter by dimensions
     filtered_ds = ds.copy()
