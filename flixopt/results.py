import datetime
import json
import logging
import pathlib
from typing import TYPE_CHECKING, Dict, List, Literal, Optional, Tuple, Union

import linopy
import matplotlib.pyplot as plt
import numpy as np
import pandas as pd
import plotly
import xarray as xr
import yaml

from . import io as fx_io
from . import plotting
from .core import TimeSeriesCollection

if TYPE_CHECKING:
    import pyvis

    from .calculation import Calculation, SegmentedCalculation


logger = logging.getLogger('flixopt')


class CalculationResults:
    """Results container for Calculation results.

    This class is used to collect the results of a Calculation.
    It provides access to component, bus, and effect
    results, and includes methods for filtering, plotting, and saving results.

    The recommended way to create instances is through the class methods
    `from_file()` or `from_calculation()`, rather than direct initialization.

    Attributes:
        solution (xr.Dataset): Dataset containing optimization results.
        flow_system (xr.Dataset): Dataset containing the flow system.
        summary (Dict): Information about the calculation.
        name (str): Name identifier for the calculation.
        model (linopy.Model): The optimization model (if available).
        folder (pathlib.Path): Path to the results directory.
        components (Dict[str, ComponentResults]): Results for each component.
        buses (Dict[str, BusResults]): Results for each bus.
        effects (Dict[str, EffectResults]): Results for each effect.
        timesteps_extra (pd.DatetimeIndex): The extended timesteps.
        hours_per_timestep (xr.DataArray): Duration of each timestep in hours.

    Example:
        Load results from saved files:

        >>> results = CalculationResults.from_file('results_dir', 'optimization_run_1')
        >>> element_result = results['Boiler']
        >>> results.plot_heatmap('Boiler(Q_th)|flow_rate')
        >>> results.to_file(compression=5)
        >>> results.to_file(folder='new_results_dir', compression=5)  # Save the results to a new folder
    """

    @classmethod
    def from_file(cls, folder: Union[str, pathlib.Path], name: str):
        """Create CalculationResults instance by loading from saved files.

        This method loads the calculation results from previously saved files,
        including the solution, flow system, model (if available), and metadata.

        Args:
            folder: Path to the directory containing the saved files.
            name: Base name of the saved files (without file extensions).

        Returns:
            CalculationResults: A new instance containing the loaded data.

        Raises:
            FileNotFoundError: If required files cannot be found.
            ValueError: If files exist but cannot be properly loaded.
        """
        folder = pathlib.Path(folder)
        paths = fx_io.CalculationResultsPaths(folder, name)

        model = None
        if paths.linopy_model.exists():
            try:
                logger.info(f'loading the linopy model "{name}" from file ("{paths.linopy_model}")')
                model = linopy.read_netcdf(paths.linopy_model)
            except Exception as e:
                logger.critical(f'Could not load the linopy model "{name}" from file ("{paths.linopy_model}"): {e}')

        with open(paths.summary, 'r', encoding='utf-8') as f:
            summary = yaml.load(f, Loader=yaml.FullLoader)

        return cls(
            solution=fx_io.load_dataset_from_netcdf(paths.solution),
            flow_system=fx_io.load_dataset_from_netcdf(paths.flow_system),
            name=name,
            folder=folder,
            model=model,
            summary=summary,
        )

    @classmethod
    def from_calculation(cls, calculation: 'Calculation'):
        """Create CalculationResults directly from a Calculation object.

        This method extracts the solution, flow system, and other relevant
        information directly from an existing Calculation object.

        Args:
            calculation: A Calculation object containing a solved model.

        Returns:
            CalculationResults: A new instance containing the results from
                the provided calculation.

        Raises:
            AttributeError: If the calculation doesn't have required attributes.
        """
        return cls(
            solution=calculation.model.solution,
            flow_system=calculation.flow_system.as_dataset(constants_in_dataset=True),
            summary=calculation.summary,
            model=calculation.model,
            name=calculation.name,
            folder=calculation.folder,
        )

    def __init__(
        self,
        solution: xr.Dataset,
        flow_system: xr.Dataset,
        name: str,
        summary: Dict,
        folder: Optional[pathlib.Path] = None,
        model: Optional[linopy.Model] = None,
    ):
        """
        Args:
            solution: The solution of the optimization.
            flow_system: The flow_system that was used to create the calculation as a datatset.
            name: The name of the calculation.
            summary: Information about the calculation,
            folder: The folder where the results are saved.
            model: The linopy model that was used to solve the calculation.
        """
        self.solution = solution
        self.flow_system = flow_system
        self.summary = summary
        self.name = name
        self.model = model
        self.folder = pathlib.Path(folder) if folder is not None else pathlib.Path.cwd() / 'results'
        self.components = {
            label: ComponentResults.from_json(self, infos) for label, infos in self.solution.attrs['Components'].items()
        }

        self.buses = {label: BusResults.from_json(self, infos) for label, infos in self.solution.attrs['Buses'].items()}

        self.effects = {
            label: EffectResults.from_json(self, infos) for label, infos in self.solution.attrs['Effects'].items()
        }

        self.timesteps_extra = self.solution.indexes['time']
        self.hours_per_timestep = TimeSeriesCollection.calculate_hours_per_timestep(self.timesteps_extra)
        self.scenarios = self.solution.indexes['scenario'] if 'scenario' in self.solution.indexes else None

    def __getitem__(self, key: str) -> Union['ComponentResults', 'BusResults', 'EffectResults']:
        if key in self.components:
            return self.components[key]
        if key in self.buses:
            return self.buses[key]
        if key in self.effects:
            return self.effects[key]
        raise KeyError(f'No element with label {key} found.')

    @property
    def storages(self) -> List['ComponentResults']:
        """All storages in the results."""
        return [comp for comp in self.components.values() if comp.is_storage]

    @property
    def objective(self) -> float:
        """The objective result of the optimization."""
        return self.summary['Main Results']['Objective']

    @property
    def variables(self) -> linopy.Variables:
        """The variables of the optimization. Only available if the linopy.Model is available."""
        if self.model is None:
            raise ValueError('The linopy model is not available.')
        return self.model.variables

    @property
    def constraints(self) -> linopy.Constraints:
        """The constraints of the optimization. Only available if the linopy.Model is available."""
        if self.model is None:
            raise ValueError('The linopy model is not available.')
        return self.model.constraints

    def filter_solution(
        self,
        variable_dims: Optional[Literal['scalar', 'time', 'scenario', 'timeonly']] = None,
        element: Optional[str] = None,
        timesteps: Optional[pd.DatetimeIndex] = None,
        scenarios: Optional[pd.Index] = None,
    ) -> xr.Dataset:
        """
        Filter the solution to a specific variable dimension and element.
        If no element is specified, all elements are included.

        Args:
            variable_dims: The dimension of which to get variables from.
                - 'scalar': Get scalar variables (without dimensions)
                - 'time': Get time-dependent variables (with a time dimension)
                - 'scenario': Get scenario-dependent variables (with ONLY a scenario dimension)
                - 'timeonly': Get time-dependent variables (with ONLY a time dimension)
            element: The element to filter for.
            timesteps: Optional time indexes to select. Can be:
                - pd.DatetimeIndex: Multiple timesteps
                - str/pd.Timestamp: Single timestep
                Defaults to all available timesteps.
            scenarios: Optional scenario indexes to select. Can be:
                - pd.Index: Multiple scenarios
                - str/int: Single scenario (int is treated as a label, not an index position)
                Defaults to all available scenarios.
        """
        return filter_dataset(
            self.solution if element is None else self[element].solution,
            variable_dims=variable_dims,
            timesteps=timesteps,
            scenarios=scenarios,
        )

    def plot_heatmap(
        self,
        variable_name: str,
        heatmap_timeframes: Literal['YS', 'MS', 'W', 'D', 'h', '15min', 'min'] = 'D',
        heatmap_timesteps_per_frame: Literal['W', 'D', 'h', '15min', 'min'] = 'h',
        color_map: str = 'portland',
        save: Union[bool, pathlib.Path] = False,
        show: bool = True,
        engine: plotting.PlottingEngine = 'plotly',
        scenario: Optional[Union[str, int]] = None,
    ) -> Union[plotly.graph_objs.Figure, Tuple[plt.Figure, plt.Axes]]:
        """
        Plots a heatmap of the solution of a variable.

        Args:
            variable_name: The name of the variable to plot.
            heatmap_timeframes: The timeframes to use for the heatmap.
            heatmap_timesteps_per_frame: The timesteps per frame to use for the heatmap.
            color_map: The color map to use for the heatmap.
            save: Whether to save the plot or not. If a path is provided, the plot will be saved at that location.
            show: Whether to show the plot or not.
            engine: The engine to use for plotting. Can be either 'plotly' or 'matplotlib'.
            scenario: The scenario to plot. Defaults to the first scenario. Has no effect without scenarios present
        """
        dataarray = self.solution[variable_name]

        scenario_suffix = ''
        if 'scenario' in dataarray.indexes:
            chosen_scenario = scenario or self.scenarios[0]
            dataarray = dataarray.sel(scenario=chosen_scenario).drop_vars('scenario')
            scenario_suffix = f'--{chosen_scenario}'

        return plot_heatmap(
            dataarray=dataarray,
            name=f'{variable_name}{scenario_suffix}',
            folder=self.folder,
            heatmap_timeframes=heatmap_timeframes,
            heatmap_timesteps_per_frame=heatmap_timesteps_per_frame,
            color_map=color_map,
            save=save,
            show=show,
            engine=engine,
        )

    def plot_network(
        self,
        controls: Union[
            bool,
            List[
                Literal['nodes', 'edges', 'layout', 'interaction', 'manipulation', 'physics', 'selection', 'renderer']
            ],
        ] = True,
        path: Optional[pathlib.Path] = None,
        show: bool = False,
    ) -> 'pyvis.network.Network':
        """See flixopt.flow_system.FlowSystem.plot_network"""
        try:
            from .flow_system import FlowSystem

            flow_system = FlowSystem.from_dataset(self.flow_system)
        except Exception as e:
            logger.critical(f'Could not reconstruct the flow_system from dataset: {e}')
            return None
        if path is None:
            path = self.folder / f'{self.name}--network.html'
        return flow_system.plot_network(controls=controls, path=path, show=show)

    def to_file(
        self,
        folder: Optional[Union[str, pathlib.Path]] = None,
        name: Optional[str] = None,
        compression: int = 5,
        document_model: bool = True,
        save_linopy_model: bool = False,
    ):
        """
        Save the results to a file
        Args:
            folder: The folder where the results should be saved. Defaults to the folder of the calculation.
            name: The name of the results file. If not provided, Defaults to the name of the calculation.
            compression: The compression level to use when saving the solution file (0-9). 0 means no compression.
            document_model: Wether to document the mathematical formulations in the model.
            save_linopy_model: Wether to save the model to file. If True, the (linopy) model is saved as a .nc4 file.
                The model file size is rougly 100 times larger than the solution file.
        """
        folder = self.folder if folder is None else pathlib.Path(folder)
        name = self.name if name is None else name
        if not folder.exists():
            try:
                folder.mkdir(parents=False)
            except FileNotFoundError as e:
                raise FileNotFoundError(
                    f'Folder {folder} and its parent do not exist. Please create them first.'
                ) from e

        paths = fx_io.CalculationResultsPaths(folder, name)

        fx_io.save_dataset_to_netcdf(self.solution, paths.solution, compression=compression)
        fx_io.save_dataset_to_netcdf(self.flow_system, paths.flow_system, compression=compression)

        with open(paths.summary, 'w', encoding='utf-8') as f:
            yaml.dump(self.summary, f, allow_unicode=True, sort_keys=False, indent=4, width=1000)

        if save_linopy_model:
            if self.model is None:
                logger.critical('No model in the CalculationResults. Saving the model is not possible.')
            else:
                self.model.to_netcdf(paths.linopy_model)

        if document_model:
            if self.model is None:
                logger.critical('No model in the CalculationResults. Documenting the model is not possible.')
            else:
                fx_io.document_linopy_model(self.model, path=paths.model_documentation)

        logger.info(f'Saved calculation results "{name}" to {paths.model_documentation.parent}')


class _ElementResults:
    @classmethod
    def from_json(cls, calculation_results, json_data: Dict) -> '_ElementResults':
        return cls(calculation_results, json_data['label'], json_data['variables'], json_data['constraints'])

    def __init__(
        self, calculation_results: CalculationResults, label: str, variables: List[str], constraints: List[str]
    ):
        self._calculation_results = calculation_results
        self.label = label
        self._variable_names = variables
        self._constraint_names = constraints

        self.solution = self._calculation_results.solution[self._variable_names]

    @property
    def variables(self) -> linopy.Variables:
        """
        Returns the variables of the element.

        Raises:
            ValueError: If the linopy model is not availlable.
        """
        if self._calculation_results.model is None:
            raise ValueError('The linopy model is not available.')
        return self._calculation_results.model.variables[self._variable_names]

    @property
    def constraints(self) -> linopy.Constraints:
        """
        Returns the variables of the element.

        Raises:
            ValueError: If the linopy model is not availlable.
        """
        if self._calculation_results.model is None:
            raise ValueError('The linopy model is not available.')
        return self._calculation_results.model.constraints[self._variable_names]

    def filter_solution(
        self,
        variable_dims: Optional[Literal['scalar', 'time', 'scenario', 'timeonly']] = None,
        timesteps: Optional[pd.DatetimeIndex] = None,
        scenarios: Optional[pd.Index] = None,
    ) -> xr.Dataset:
        """
        Filter the solution to a specific variable dimension and element.
        If no element is specified, all elements are included.

        Args:
            variable_dims: The dimension of which to get variables from.
                - 'scalar': Get scalar variables (without dimensions)
                - 'time': Get time-dependent variables (with a time dimension)
                - 'scenario': Get scenario-dependent variables (with ONLY a scenario dimension)
                - 'timeonly': Get time-dependent variables (with ONLY a time dimension)
            timesteps: Optional time indexes to select. Can be:
                - pd.DatetimeIndex: Multiple timesteps
                - str/pd.Timestamp: Single timestep
                Defaults to all available timesteps.
            scenarios: Optional scenario indexes to select. Can be:
                - pd.Index: Multiple scenarios
                - str/int: Single scenario (int is treated as a label, not an index position)
                Defaults to all available scenarios.
        """
        return filter_dataset(
            self.solution,
            variable_dims=variable_dims,
            timesteps=timesteps,
            scenarios=scenarios,
        )


class _NodeResults(_ElementResults):
    @classmethod
    def from_json(cls, calculation_results, json_data: Dict) -> '_NodeResults':
        return cls(
            calculation_results,
            json_data['label'],
            json_data['variables'],
            json_data['constraints'],
            json_data['inputs'],
            json_data['outputs'],
        )

    def __init__(
        self,
        calculation_results: CalculationResults,
        label: str,
        variables: List[str],
        constraints: List[str],
        inputs: List[str],
        outputs: List[str],
    ):
        super().__init__(calculation_results, label, variables, constraints)
        self.inputs = inputs
        self.outputs = outputs

    def plot_node_balance(
        self,
        save: Union[bool, pathlib.Path] = False,
        show: bool = True,
        colors: plotting.ColorType = 'viridis',
        engine: plotting.PlottingEngine = 'plotly',
        scenario: Optional[Union[str, int]] = None,
<<<<<<< HEAD
=======
        mode: Literal["flow_rate", "flow_hours"] = 'flow_rate',
        drop_suffix: bool = True,
>>>>>>> dcc86f48
    ) -> Union[plotly.graph_objs.Figure, Tuple[plt.Figure, plt.Axes]]:
        """
        Plots the node balance of the Component or Bus.
        Args:
            save: Whether to save the plot or not. If a path is provided, the plot will be saved at that location.
            show: Whether to show the plot or not.
            colors: The colors to use for the plot. See `flixopt.plotting.ColorType` for options.
            engine: The engine to use for plotting. Can be either 'plotly' or 'matplotlib'.
            scenario: The scenario to plot. Defaults to the first scenario. Has no effect without scenarios present
<<<<<<< HEAD
        """
        ds = self.node_balance(with_last_timestep=True)

        scenario_suffix = ''
        if 'scenario' in ds.indexes:
            chosen_scenario = scenario or self._calculation_results.scenarios[0]
            ds = ds.sel(scenario=chosen_scenario).drop_vars('scenario')
            scenario_suffix = f'--{chosen_scenario}'
=======
            mode: The mode to use for the dataset. Can be 'flow_rate' or 'flow_hours'.
                - 'flow_rate': Returns the flow_rates of the Node.
                - 'flow_hours': Returns the flow_hours of the Node. [flow_hours(t) = flow_rate(t) * dt(t)]. Renames suffixes to |flow_hours.
            drop_suffix: Whether to drop the suffix from the variable names.
        """
        ds = self.node_balance(with_last_timestep=True, mode=mode, drop_suffix=drop_suffix)

        title = f'{self.label} (flow rates)' if mode == 'flow_rate' else f'{self.label} (flow hours)'

        if 'scenario' in ds.indexes:
            chosen_scenario = scenario or self._calculation_results.scenarios[0]
            ds = ds.sel(scenario=chosen_scenario).drop_vars('scenario')
            title = f'{title} - {chosen_scenario}'
>>>>>>> dcc86f48

        if engine == 'plotly':
            figure_like = plotting.with_plotly(
                ds.to_dataframe(),
                colors=colors,
                mode='area',
<<<<<<< HEAD
                title=f'Flow rates of {self.label}{scenario_suffix}',
=======
                title=title,
>>>>>>> dcc86f48
            )
            default_filetype = '.html'
        elif engine == 'matplotlib':
            figure_like = plotting.with_matplotlib(
                ds.to_dataframe(),
                colors=colors,
                mode='bar',
<<<<<<< HEAD
                title=f'Flow rates of {self.label}{scenario_suffix}',
=======
                title=title,
>>>>>>> dcc86f48
            )
            default_filetype = '.png'
        else:
            raise ValueError(f'Engine "{engine}" not supported. Use "plotly" or "matplotlib"')

        return plotting.export_figure(
            figure_like=figure_like,
<<<<<<< HEAD
            default_path=self._calculation_results.folder / f'{self.label} (flow rates){scenario_suffix}',
=======
            default_path=self._calculation_results.folder / title,
>>>>>>> dcc86f48
            default_filetype=default_filetype,
            user_path=None if isinstance(save, bool) else pathlib.Path(save),
            show=show,
            save=True if save else False,
        )

    def plot_node_balance_pie(
        self,
        lower_percentage_group: float = 5,
        colors: plotting.ColorType = 'viridis',
        text_info: str = 'percent+label+value',
        save: Union[bool, pathlib.Path] = False,
        show: bool = True,
        engine: plotting.PlottingEngine = 'plotly',
        scenario: Optional[Union[str, int]] = None,
<<<<<<< HEAD
=======
        drop_suffix: bool = True,
>>>>>>> dcc86f48
    ) -> plotly.graph_objects.Figure:
        """
        Plots a pie chart of the flow hours of the inputs and outputs of buses or components.

        Args:
            colors: a colorscale or a list of colors to use for the plot
            lower_percentage_group: The percentage of flow_hours that is grouped in "Others" (0...100)
            text_info: What information to display on the pie plot
            save: Whether to save the figure.
            show: Whether to show the figure.
            engine: Plotting engine to use. Only 'plotly' is implemented atm.
            scenario: If scenarios are present: The scenario to plot. If None, the first scenario is used.
<<<<<<< HEAD
=======
            drop_suffix: Whether to drop the suffix from the variable names.
>>>>>>> dcc86f48
        """
        inputs = sanitize_dataset(
            ds=self.solution[self.inputs],
            threshold=1e-5,
            drop_small_vars=True,
            zero_small_values=True,
        )
        outputs = sanitize_dataset(
            ds=self.solution[self.outputs],
            threshold=1e-5,
            drop_small_vars=True,
            zero_small_values=True,
        )
        inputs = inputs.sum('time')
        outputs = outputs.sum('time')

        title = f'{self.label} (total flow hours)'

        if 'scenario' in inputs.indexes:
            chosen_scenario = scenario or self._calculation_results.scenarios[0]
            inputs = inputs.sel(scenario=chosen_scenario).drop_vars('scenario')
            outputs = outputs.sel(scenario=chosen_scenario).drop_vars('scenario')
            title = f'{title} - {chosen_scenario}'

        if drop_suffix:
            inputs = inputs.rename_vars({var: var.split('|flow_rate')[0] for var in inputs})
            outputs = outputs.rename_vars({var: var.split('|flow_rate')[0] for var in outputs})
        else:
            inputs = inputs.rename_vars({var: var.replace('flow_rate', 'flow_hours') for var in inputs})
            outputs = outputs.rename_vars({var: var.replace('flow_rate', 'flow_hours') for var in outputs})

        scenario_suffix = ''
        if 'scenario' in inputs.indexes:
            chosen_scenario = scenario or self._calculation_results.scenarios[0]
            inputs = inputs.sel(scenario=chosen_scenario).drop_vars('scenario')
            outputs = outputs.sel(scenario=chosen_scenario).drop_vars('scenario')
            scenario_suffix = f'--{chosen_scenario}'

        if engine == 'plotly':
            figure_like = plotting.dual_pie_with_plotly(
                data_left=inputs.to_pandas(),
                data_right=outputs.to_pandas(),
                colors=colors,
<<<<<<< HEAD
                title=f'Flow hours of {self.label}{scenario_suffix}',
=======
                title=title,
>>>>>>> dcc86f48
                text_info=text_info,
                subtitles=('Inputs', 'Outputs'),
                legend_title='Flows',
                lower_percentage_group=lower_percentage_group,
            )
            default_filetype = '.html'
        elif engine == 'matplotlib':
            logger.debug('Parameter text_info is not supported for matplotlib')
            figure_like = plotting.dual_pie_with_matplotlib(
                data_left=inputs.to_pandas(),
                data_right=outputs.to_pandas(),
                colors=colors,
<<<<<<< HEAD
                title=f'Total flow hours of {self.label}{scenario_suffix}',
=======
                title=title,
>>>>>>> dcc86f48
                subtitles=('Inputs', 'Outputs'),
                legend_title='Flows',
                lower_percentage_group=lower_percentage_group,
            )
            default_filetype = '.png'
        else:
            raise ValueError(f'Engine "{engine}" not supported. Use "plotly" or "matplotlib"')

        return plotting.export_figure(
            figure_like=figure_like,
<<<<<<< HEAD
            default_path=self._calculation_results.folder / f'{self.label} (total flow hours){scenario_suffix}',
=======
            default_path=self._calculation_results.folder / title,
>>>>>>> dcc86f48
            default_filetype=default_filetype,
            user_path=None if isinstance(save, bool) else pathlib.Path(save),
            show=show,
            save=True if save else False,
        )

    def node_balance(
        self,
        negate_inputs: bool = True,
        negate_outputs: bool = False,
        threshold: Optional[float] = 1e-5,
        with_last_timestep: bool = False,
        mode: Literal["flow_rate", "flow_hours"] = 'flow_rate',
        drop_suffix: bool = False,
    ) -> xr.Dataset:
        """
        Returns a dataset with the node balance of the Component or Bus.
        Args:
            negate_inputs: Whether to negate the input flow_rates of the Node.
            negate_outputs: Whether to negate the output flow_rates of the Node.
            threshold: The threshold for small values. Variables with all values below the threshold are dropped.
            with_last_timestep: Whether to include the last timestep in the dataset.
            mode: The mode to use for the dataset. Can be 'flow_rate' or 'flow_hours'.
                - 'flow_rate': Returns the flow_rates of the Node.
                - 'flow_hours': Returns the flow_hours of the Node. [flow_hours(t) = flow_rate(t) * dt(t)]. Renames suffixes to |flow_hours.
            drop_suffix: Whether to drop the suffix from the variable names.
        """
        ds = self.solution[self.inputs + self.outputs]
        if drop_suffix:
            ds = ds.rename_vars({var: var.split('|flow_hours')[0] for var in ds.data_vars})
        if mode == 'flow_hours':
            ds = ds * self._calculation_results.hours_per_timestep
            ds = ds.rename_vars({var: var.replace('flow_rate', 'flow_hours') for var in ds.data_vars})
        return sanitize_dataset(
            ds=ds,
            threshold=threshold,
            timesteps=self._calculation_results.timesteps_extra if with_last_timestep else None,
            negate=(
                self.outputs + self.inputs
                if negate_outputs and negate_inputs
                else self.outputs
                if negate_outputs
                else self.inputs
                if negate_inputs
                else None
            ),
        )


class BusResults(_NodeResults):
    """Results for a Bus"""


class ComponentResults(_NodeResults):
    """Results for a Component"""

    @property
    def is_storage(self) -> bool:
        return self._charge_state in self._variable_names

    @property
    def _charge_state(self) -> str:
        return f'{self.label}|charge_state'

    @property
    def charge_state(self) -> xr.DataArray:
        """Get the solution of the charge state of the Storage."""
        if not self.is_storage:
            raise ValueError(f'Cant get charge_state. "{self.label}" is not a storage')
        return self.solution[self._charge_state]

    def plot_charge_state(
        self,
        save: Union[bool, pathlib.Path] = False,
        show: bool = True,
        colors: plotting.ColorType = 'viridis',
        engine: plotting.PlottingEngine = 'plotly',
        scenario: Optional[Union[str, int]] = None,
    ) -> plotly.graph_objs.Figure:
        """
        Plots the charge state of a Storage.
        Args:
            save: Whether to save the plot or not. If a path is provided, the plot will be saved at that location.
            show: Whether to show the plot or not.
            colors: The c
            engine: Plotting engine to use. Only 'plotly' is implemented atm.
            scenario: The scenario to plot. Defaults to the first scenario. Has no effect without scenarios present

        Raises:
            ValueError: If the Component is not a Storage.
        """
        if engine != 'plotly':
            raise NotImplementedError(
                f'Plotting engine "{engine}" not implemented for ComponentResults.plot_charge_state.'
            )

        if not self.is_storage:
            raise ValueError(f'Cant plot charge_state. "{self.label}" is not a storage')

        ds = self.node_balance(with_last_timestep=True)
        charge_state = self.charge_state

        scenario_suffix = ''
        if 'scenario' in ds.indexes:
            chosen_scenario = scenario or self._calculation_results.scenarios[0]
            ds = ds.sel(scenario=chosen_scenario).drop_vars('scenario')
            charge_state = charge_state.sel(scenario=chosen_scenario).drop_vars('scenario')
            scenario_suffix = f'--{chosen_scenario}'

        fig = plotting.with_plotly(
            ds.to_dataframe(),
            colors=colors,
            mode='area',
            title=f'Operation Balance of {self.label}{scenario_suffix}',
        )

        # TODO: Use colors for charge state?

        charge_state = charge_state.to_dataframe()
        fig.add_trace(
            plotly.graph_objs.Scatter(
                x=charge_state.index, y=charge_state.values.flatten(), mode='lines', name=self._charge_state
            )
        )

        return plotting.export_figure(
            fig,
            default_path=self._calculation_results.folder / f'{self.label} (charge state){scenario_suffix}',
            default_filetype='.html',
            user_path=None if isinstance(save, bool) else pathlib.Path(save),
            show=show,
            save=True if save else False,
        )

    def node_balance_with_charge_state(
        self, negate_inputs: bool = True, negate_outputs: bool = False, threshold: Optional[float] = 1e-5
    ) -> xr.Dataset:
        """
        Returns a dataset with the node balance of the Storage including its charge state.
        Args:
            negate_inputs: Whether to negate the inputs of the Storage.
            negate_outputs: Whether to negate the outputs of the Storage.
            threshold: The threshold for small values.

        Raises:
            ValueError: If the Component is not a Storage.
        """
        if not self.is_storage:
            raise ValueError(f'Cant get charge_state. "{self.label}" is not a storage')
        variable_names = self.inputs + self.outputs + [self._charge_state]
        return sanitize_dataset(
            ds=self.solution[variable_names],
            threshold=threshold,
            timesteps=self._calculation_results.timesteps_extra,
            negate=(
                self.outputs + self.inputs
                if negate_outputs and negate_inputs
                else self.outputs
                if negate_outputs
                else self.inputs
                if negate_inputs
                else None
            ),
        )


class EffectResults(_ElementResults):
    """Results for an Effect"""

    def get_shares_from(self, element: str):
        """Get the shares from an Element (without subelements) to the Effect"""
        return self.solution[[name for name in self._variable_names if name.startswith(f'{element}->')]]


class SegmentedCalculationResults:
    """
    Class to store the results of a SegmentedCalculation.
    """

    @classmethod
    def from_calculation(cls, calculation: 'SegmentedCalculation'):
        return cls(
            [calc.results for calc in calculation.sub_calculations],
            all_timesteps=calculation.all_timesteps,
            timesteps_per_segment=calculation.timesteps_per_segment,
            overlap_timesteps=calculation.overlap_timesteps,
            name=calculation.name,
            folder=calculation.folder,
        )

    @classmethod
    def from_file(cls, folder: Union[str, pathlib.Path], name: str):
        """Create SegmentedCalculationResults directly from file"""
        folder = pathlib.Path(folder)
        path = folder / name
        nc_file = path.with_suffix('.nc4')
        logger.info(f'loading calculation "{name}" from file ("{nc_file}")')
        with open(path.with_suffix('.json'), 'r', encoding='utf-8') as f:
            meta_data = json.load(f)
        return cls(
            [CalculationResults.from_file(folder, name) for name in meta_data['sub_calculations']],
            all_timesteps=pd.DatetimeIndex(
                [datetime.datetime.fromisoformat(date) for date in meta_data['all_timesteps']], name='time'
            ),
            timesteps_per_segment=meta_data['timesteps_per_segment'],
            overlap_timesteps=meta_data['overlap_timesteps'],
            name=name,
            folder=folder,
        )

    def __init__(
        self,
        segment_results: List[CalculationResults],
        all_timesteps: pd.DatetimeIndex,
        timesteps_per_segment: int,
        overlap_timesteps: int,
        name: str,
        folder: Optional[pathlib.Path] = None,
    ):
        self.segment_results = segment_results
        self.all_timesteps = all_timesteps
        self.timesteps_per_segment = timesteps_per_segment
        self.overlap_timesteps = overlap_timesteps
        self.name = name
        self.folder = pathlib.Path(folder) if folder is not None else pathlib.Path.cwd() / 'results'
        self.hours_per_timestep = TimeSeriesCollection.calculate_hours_per_timestep(self.all_timesteps)

    @property
    def meta_data(self) -> Dict[str, Union[int, List[str]]]:
        return {
            'all_timesteps': [datetime.datetime.isoformat(date) for date in self.all_timesteps],
            'timesteps_per_segment': self.timesteps_per_segment,
            'overlap_timesteps': self.overlap_timesteps,
            'sub_calculations': [calc.name for calc in self.segment_results],
        }

    @property
    def segment_names(self) -> List[str]:
        return [segment.name for segment in self.segment_results]

    def solution_without_overlap(self, variable_name: str) -> xr.DataArray:
        """Returns the solution of a variable without overlapping timesteps"""
        dataarrays = [
            result.solution[variable_name].isel(time=slice(None, self.timesteps_per_segment))
            for result in self.segment_results[:-1]
        ] + [self.segment_results[-1].solution[variable_name]]
        return xr.concat(dataarrays, dim='time')

    def plot_heatmap(
        self,
        variable_name: str,
        heatmap_timeframes: Literal['YS', 'MS', 'W', 'D', 'h', '15min', 'min'] = 'D',
        heatmap_timesteps_per_frame: Literal['W', 'D', 'h', '15min', 'min'] = 'h',
        color_map: str = 'portland',
        save: Union[bool, pathlib.Path] = False,
        show: bool = True,
        engine: plotting.PlottingEngine = 'plotly',
    ) -> Union[plotly.graph_objs.Figure, Tuple[plt.Figure, plt.Axes]]:
        """
        Plots a heatmap of the solution of a variable.

        Args:
            variable_name: The name of the variable to plot.
            heatmap_timeframes: The timeframes to use for the heatmap.
            heatmap_timesteps_per_frame: The timesteps per frame to use for the heatmap.
            color_map: The color map to use for the heatmap.
            save: Whether to save the plot or not. If a path is provided, the plot will be saved at that location.
            show: Whether to show the plot or not.
            engine: The engine to use for plotting. Can be either 'plotly' or 'matplotlib'.
        """
        return plot_heatmap(
            dataarray=self.solution_without_overlap(variable_name),
            name=variable_name,
            folder=self.folder,
            heatmap_timeframes=heatmap_timeframes,
            heatmap_timesteps_per_frame=heatmap_timesteps_per_frame,
            color_map=color_map,
            save=save,
            show=show,
            engine=engine,
        )

    def to_file(
        self, folder: Optional[Union[str, pathlib.Path]] = None, name: Optional[str] = None, compression: int = 5
    ):
        """Save the results to a file"""
        folder = self.folder if folder is None else pathlib.Path(folder)
        name = self.name if name is None else name
        path = folder / name
        if not folder.exists():
            try:
                folder.mkdir(parents=False)
            except FileNotFoundError as e:
                raise FileNotFoundError(
                    f'Folder {folder} and its parent do not exist. Please create them first.'
                ) from e
        for segment in self.segment_results:
            segment.to_file(folder=folder, name=f'{name}-{segment.name}', compression=compression)

        with open(path.with_suffix('.json'), 'w', encoding='utf-8') as f:
            json.dump(self.meta_data, f, indent=4, ensure_ascii=False)
        logger.info(f'Saved calculation "{name}" to {path}')


def plot_heatmap(
    dataarray: xr.DataArray,
    name: str,
    folder: pathlib.Path,
    heatmap_timeframes: Literal['YS', 'MS', 'W', 'D', 'h', '15min', 'min'] = 'D',
    heatmap_timesteps_per_frame: Literal['W', 'D', 'h', '15min', 'min'] = 'h',
    color_map: str = 'portland',
    save: Union[bool, pathlib.Path] = False,
    show: bool = True,
    engine: plotting.PlottingEngine = 'plotly',
):
    """
    Plots a heatmap of the solution of a variable.

    Args:
        dataarray: The dataarray to plot.
        name: The name of the variable to plot.
        folder: The folder to save the plot to.
        heatmap_timeframes: The timeframes to use for the heatmap.
        heatmap_timesteps_per_frame: The timesteps per frame to use for the heatmap.
        color_map: The color map to use for the heatmap.
        save: Whether to save the plot or not. If a path is provided, the plot will be saved at that location.
        show: Whether to show the plot or not.
        engine: The engine to use for plotting. Can be either 'plotly' or 'matplotlib'.
    """
    heatmap_data = plotting.heat_map_data_from_df(
        dataarray.to_dataframe(name), heatmap_timeframes, heatmap_timesteps_per_frame, 'ffill'
    )

    xlabel, ylabel = f'timeframe [{heatmap_timeframes}]', f'timesteps [{heatmap_timesteps_per_frame}]'

    if engine == 'plotly':
        figure_like = plotting.heat_map_plotly(
            heatmap_data, title=name, color_map=color_map, xlabel=xlabel, ylabel=ylabel
        )
        default_filetype = '.html'
    elif engine == 'matplotlib':
        figure_like = plotting.heat_map_matplotlib(
            heatmap_data, title=name, color_map=color_map, xlabel=xlabel, ylabel=ylabel
        )
        default_filetype = '.png'
    else:
        raise ValueError(f'Engine "{engine}" not supported. Use "plotly" or "matplotlib"')

    return plotting.export_figure(
        figure_like=figure_like,
        default_path=folder / f'{name} ({heatmap_timeframes}-{heatmap_timesteps_per_frame})',
        default_filetype=default_filetype,
        user_path=None if isinstance(save, bool) else pathlib.Path(save),
        show=show,
        save=True if save else False,
    )


def sanitize_dataset(
    ds: xr.Dataset,
    timesteps: Optional[pd.DatetimeIndex] = None,
    threshold: Optional[float] = 1e-5,
    negate: Optional[List[str]] = None,
    drop_small_vars: bool = True,
    zero_small_values: bool = False,
) -> xr.Dataset:
    """
    Sanitizes a dataset by handling small values (dropping or zeroing) and optionally reindexing the time axis.

    Args:
        ds: The dataset to sanitize.
        timesteps: The timesteps to reindex the dataset to. If None, the original timesteps are kept.
        threshold: The threshold for small values processing. If None, no processing is done.
        negate: The variables to negate. If None, no variables are negated.
        drop_small_vars: If True, drops variables where all values are below threshold.
        zero_small_values: If True, sets values below threshold to zero.

    Returns:
        xr.Dataset: The sanitized dataset.
    """
    # Create a copy to avoid modifying the original
    ds = ds.copy()

    # Step 1: Negate specified variables
    if negate is not None:
        for var in negate:
            if var in ds:
                ds[var] = -ds[var]

    # Step 2: Handle small values
    if threshold is not None:
        ds_no_nan_abs = xr.apply_ufunc(np.abs, ds).fillna(0)  # Replace NaN with 0 (below threshold) for the comparison

        # Option 1: Drop variables where all values are below threshold
        if drop_small_vars:
            vars_to_drop = [var for var in ds.data_vars if (ds_no_nan_abs[var] <= threshold).all()]
            ds = ds.drop_vars(vars_to_drop)

        # Option 2: Set small values to zero
        if zero_small_values:
            for var in ds.data_vars:
                # Create a boolean mask of values below threshold
                mask = ds_no_nan_abs[var] <= threshold
                # Only proceed if there are values to zero out
                if mask.any():
                    # Create a copy to ensure we don't modify data with views
                    ds[var] = ds[var].copy()
                    # Set values below threshold to zero
                    ds[var] = ds[var].where(~mask, 0)

    # Step 3: Reindex to specified timesteps if needed
    if timesteps is not None and not ds.indexes['time'].equals(timesteps):
        ds = ds.reindex({'time': timesteps}, fill_value=np.nan)

    return ds


def filter_dataset(
    ds: xr.Dataset,
    variable_dims: Optional[Literal['scalar', 'time', 'scenario', 'timeonly']] = None,
    timesteps: Optional[Union[pd.DatetimeIndex, str, pd.Timestamp]] = None,
    scenarios: Optional[Union[pd.Index, str, int]] = None,
) -> xr.Dataset:
    """
    Filters a dataset by its dimensions and optionally selects specific indexes.

    Args:
        ds: The dataset to filter.
        variable_dims: The dimension of which to get variables from.
            - 'scalar': Get scalar variables (without dimensions)
            - 'time': Get time-dependent variables (with a time dimension)
            - 'scenario': Get scenario-dependent variables (with ONLY a scenario dimension)
            - 'timeonly': Get time-dependent variables (with ONLY a time dimension)
        timesteps: Optional time indexes to select. Can be:
            - pd.DatetimeIndex: Multiple timesteps
            - str/pd.Timestamp: Single timestep
            Defaults to all available timesteps.
        scenarios: Optional scenario indexes to select. Can be:
            - pd.Index: Multiple scenarios
            - str/int: Single scenario (int is treated as a label, not an index position)
            Defaults to all available scenarios.

    Returns:
        Filtered dataset with specified variables and indexes.
    """
    # Return the full dataset if all dimension types are included
    if variable_dims is None:
        pass
    elif variable_dims == 'scalar':
        ds = ds[[v for v in ds.data_vars if not ds[v].dims]]
    elif variable_dims == 'time':
        ds = ds[[v for v in ds.data_vars if 'time' in ds[v].dims]]
    elif variable_dims == 'scenario':
        ds = ds[[v for v in ds.data_vars if ds[v].dims == ('scenario',)]]
    elif variable_dims == 'timeonly':
        ds = ds[[v for v in ds.data_vars if ds[v].dims == ('time',)]]
    else:
        raise ValueError(f'Unknown variable_dims "{variable_dims}" for filter_dataset')

    # Handle time selection if needed
    if timesteps is not None and 'time' in ds.dims:
        try:
            ds = ds.sel(time=timesteps)
        except KeyError:
            available_times = set(ds.indexes['time'])
            requested_times = set([timesteps]) if not isinstance(timesteps, pd.Index) else set(timesteps)
            missing_times = requested_times - available_times
            raise ValueError(f'Timesteps not found in dataset: {missing_times}. Available times: {available_times}')

    # Handle scenario selection if needed
    if scenarios is not None and 'scenario' in ds.dims:
        try:
            ds = ds.sel(scenario=scenarios)
        except KeyError:
            available_scenarios = set(ds.indexes['scenario'])
            requested_scenarios = set([scenarios]) if not isinstance(scenarios, pd.Index) else set(scenarios)
            missing_scenarios = requested_scenarios - available_scenarios
            raise ValueError(f'Scenarios not found in dataset: {missing_scenarios}. Available scenarios: {available_scenarios}')

    return ds<|MERGE_RESOLUTION|>--- conflicted
+++ resolved
@@ -452,11 +452,8 @@
         colors: plotting.ColorType = 'viridis',
         engine: plotting.PlottingEngine = 'plotly',
         scenario: Optional[Union[str, int]] = None,
-<<<<<<< HEAD
-=======
         mode: Literal["flow_rate", "flow_hours"] = 'flow_rate',
         drop_suffix: bool = True,
->>>>>>> dcc86f48
     ) -> Union[plotly.graph_objs.Figure, Tuple[plt.Figure, plt.Axes]]:
         """
         Plots the node balance of the Component or Bus.
@@ -466,16 +463,6 @@
             colors: The colors to use for the plot. See `flixopt.plotting.ColorType` for options.
             engine: The engine to use for plotting. Can be either 'plotly' or 'matplotlib'.
             scenario: The scenario to plot. Defaults to the first scenario. Has no effect without scenarios present
-<<<<<<< HEAD
-        """
-        ds = self.node_balance(with_last_timestep=True)
-
-        scenario_suffix = ''
-        if 'scenario' in ds.indexes:
-            chosen_scenario = scenario or self._calculation_results.scenarios[0]
-            ds = ds.sel(scenario=chosen_scenario).drop_vars('scenario')
-            scenario_suffix = f'--{chosen_scenario}'
-=======
             mode: The mode to use for the dataset. Can be 'flow_rate' or 'flow_hours'.
                 - 'flow_rate': Returns the flow_rates of the Node.
                 - 'flow_hours': Returns the flow_hours of the Node. [flow_hours(t) = flow_rate(t) * dt(t)]. Renames suffixes to |flow_hours.
@@ -489,18 +476,13 @@
             chosen_scenario = scenario or self._calculation_results.scenarios[0]
             ds = ds.sel(scenario=chosen_scenario).drop_vars('scenario')
             title = f'{title} - {chosen_scenario}'
->>>>>>> dcc86f48
 
         if engine == 'plotly':
             figure_like = plotting.with_plotly(
                 ds.to_dataframe(),
                 colors=colors,
                 mode='area',
-<<<<<<< HEAD
-                title=f'Flow rates of {self.label}{scenario_suffix}',
-=======
                 title=title,
->>>>>>> dcc86f48
             )
             default_filetype = '.html'
         elif engine == 'matplotlib':
@@ -508,11 +490,7 @@
                 ds.to_dataframe(),
                 colors=colors,
                 mode='bar',
-<<<<<<< HEAD
-                title=f'Flow rates of {self.label}{scenario_suffix}',
-=======
                 title=title,
->>>>>>> dcc86f48
             )
             default_filetype = '.png'
         else:
@@ -520,11 +498,7 @@
 
         return plotting.export_figure(
             figure_like=figure_like,
-<<<<<<< HEAD
-            default_path=self._calculation_results.folder / f'{self.label} (flow rates){scenario_suffix}',
-=======
             default_path=self._calculation_results.folder / title,
->>>>>>> dcc86f48
             default_filetype=default_filetype,
             user_path=None if isinstance(save, bool) else pathlib.Path(save),
             show=show,
@@ -540,10 +514,7 @@
         show: bool = True,
         engine: plotting.PlottingEngine = 'plotly',
         scenario: Optional[Union[str, int]] = None,
-<<<<<<< HEAD
-=======
         drop_suffix: bool = True,
->>>>>>> dcc86f48
     ) -> plotly.graph_objects.Figure:
         """
         Plots a pie chart of the flow hours of the inputs and outputs of buses or components.
@@ -556,10 +527,7 @@
             show: Whether to show the figure.
             engine: Plotting engine to use. Only 'plotly' is implemented atm.
             scenario: If scenarios are present: The scenario to plot. If None, the first scenario is used.
-<<<<<<< HEAD
-=======
             drop_suffix: Whether to drop the suffix from the variable names.
->>>>>>> dcc86f48
         """
         inputs = sanitize_dataset(
             ds=self.solution[self.inputs],
@@ -603,11 +571,7 @@
                 data_left=inputs.to_pandas(),
                 data_right=outputs.to_pandas(),
                 colors=colors,
-<<<<<<< HEAD
-                title=f'Flow hours of {self.label}{scenario_suffix}',
-=======
                 title=title,
->>>>>>> dcc86f48
                 text_info=text_info,
                 subtitles=('Inputs', 'Outputs'),
                 legend_title='Flows',
@@ -620,11 +584,7 @@
                 data_left=inputs.to_pandas(),
                 data_right=outputs.to_pandas(),
                 colors=colors,
-<<<<<<< HEAD
-                title=f'Total flow hours of {self.label}{scenario_suffix}',
-=======
                 title=title,
->>>>>>> dcc86f48
                 subtitles=('Inputs', 'Outputs'),
                 legend_title='Flows',
                 lower_percentage_group=lower_percentage_group,
@@ -635,11 +595,7 @@
 
         return plotting.export_figure(
             figure_like=figure_like,
-<<<<<<< HEAD
-            default_path=self._calculation_results.folder / f'{self.label} (total flow hours){scenario_suffix}',
-=======
             default_path=self._calculation_results.folder / title,
->>>>>>> dcc86f48
             default_filetype=default_filetype,
             user_path=None if isinstance(save, bool) else pathlib.Path(save),
             show=show,
