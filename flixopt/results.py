from __future__ import annotations

import datetime
import json
import logging
import pathlib
from typing import TYPE_CHECKING, Literal

import linopy
import numpy as np
import pandas as pd
import plotly
import xarray as xr
import yaml

from . import io as fx_io
from . import plotting
from .core import TimeSeriesCollection

if TYPE_CHECKING:
    import matplotlib.pyplot as plt
    import pyvis

    from .calculation import Calculation, SegmentedCalculation


logger = logging.getLogger('flixopt')


class CalculationResults:
    """Comprehensive container for optimization calculation results and analysis tools.

    This class provides unified access to all optimization results including flow rates,
    component states, bus balances, and system effects. It offers powerful analysis
    capabilities through filtering, plotting, and export functionality, making it
    the primary interface for post-processing optimization results.

    Key Features:
        **Unified Access**: Single interface to all solution variables and constraints
        **Element Results**: Direct access to component, bus, and effect-specific results
        **Visualization**: Built-in plotting methods for heatmaps, time series, and networks
        **Persistence**: Save/load functionality with compression for large datasets
        **Analysis Tools**: Filtering, aggregation, and statistical analysis methods

    Result Organization:
        - **Components**: Equipment-specific results (flows, states, constraints)
        - **Buses**: Network node balances and energy flows
        - **Effects**: System-wide impacts (costs, emissions, resource consumption)
        - **Solution**: Raw optimization variables and their values
        - **Metadata**: Calculation parameters, timing, and system configuration

    Attributes:
        solution: Dataset containing all optimization variable solutions
        flow_system: Dataset with complete system configuration and parameters. Restore the used FlowSystem for further analysis.
        summary: Calculation metadata including solver status, timing, and statistics
        name: Unique identifier for this calculation
        model: Original linopy optimization model (if available)
        folder: Directory path for result storage and loading
        components: Dictionary mapping component labels to ComponentResults objects
        buses: Dictionary mapping bus labels to BusResults objects
        effects: Dictionary mapping effect names to EffectResults objects
        timesteps_extra: Extended time index including boundary conditions
        hours_per_timestep: Duration of each timestep for proper energy calculations

    Examples:
        Load and analyze saved results:

        ```python
        # Load results from file
        results = CalculationResults.from_file('results', 'annual_optimization')

        # Access specific component results
        boiler_results = results['Boiler_01']
        heat_pump_results = results['HeatPump_02']

        # Plot component flow rates
        results.plot_heatmap('Boiler_01(Natural_Gas)|flow_rate')
        results['Boiler_01'].plot_node_balance()

        # Access raw solution dataarrays
        electricity_flows = results.solution[['Generator_01(Grid)|flow_rate', 'HeatPump_02(Grid)|flow_rate']]

        # Filter and analyze results
        peak_demand_hours = results.filter_solution(variable_dims='time')
        costs_solution = results.effects['cost'].solution
        ```

        Advanced filtering and aggregation:

        ```python
        # Filter by variable type
        scalar_results = results.filter_solution(variable_dims='scalar')
        time_series = results.filter_solution(variable_dims='time')

        # Custom data analysis leveraging xarray
        peak_power = results.solution['Generator_01(Grid)|flow_rate'].max()
        avg_efficiency = (
            results.solution['HeatPump(Heat)|flow_rate'] / results.solution['HeatPump(Electricity)|flow_rate']
        ).mean()
        ```

    Design Patterns:
        **Factory Methods**: Use `from_file()` and `from_calculation()` for creation or access directly from `Calculation.results`
        **Dictionary Access**: Use `results[element_label]` for element-specific results
        **Lazy Loading**: Results objects created on-demand for memory efficiency
        **Unified Interface**: Consistent API across different result types

    """

    @classmethod
    def from_file(cls, folder: str | pathlib.Path, name: str) -> CalculationResults:
        """Load CalculationResults from saved files.

        Args:
            folder: Directory containing saved files.
            name: Base name of saved files (without extensions).

        Returns:
            CalculationResults: Loaded instance.
        """
        folder = pathlib.Path(folder)
        paths = fx_io.CalculationResultsPaths(folder, name)

        model = None
        if paths.linopy_model.exists():
            try:
                logger.info(f'loading the linopy model "{name}" from file ("{paths.linopy_model}")')
                model = linopy.read_netcdf(paths.linopy_model)
            except Exception as e:
                logger.critical(f'Could not load the linopy model "{name}" from file ("{paths.linopy_model}"): {e}')

        with open(paths.summary, encoding='utf-8') as f:
            summary = yaml.load(f, Loader=yaml.FullLoader)

        return cls(
            solution=fx_io.load_dataset_from_netcdf(paths.solution),
            flow_system=fx_io.load_dataset_from_netcdf(paths.flow_system),
            name=name,
            folder=folder,
            model=model,
            summary=summary,
        )

    @classmethod
    def from_calculation(cls, calculation: Calculation) -> CalculationResults:
        """Create CalculationResults from a Calculation object.

        Args:
            calculation: Calculation object with solved model.

        Returns:
            CalculationResults: New instance with extracted results.
        """
        return cls(
            solution=calculation.model.solution,
            flow_system=calculation.flow_system.as_dataset(constants_in_dataset=True),
            summary=calculation.summary,
            model=calculation.model,
            name=calculation.name,
            folder=calculation.folder,
        )

    def __init__(
        self,
        solution: xr.Dataset,
        flow_system: xr.Dataset,
        name: str,
        summary: dict,
        folder: pathlib.Path | None = None,
        model: linopy.Model | None = None,
    ):
        """Initialize CalculationResults with optimization data.
        Usually, this class is instantiated by the Calculation class, or by loading from file.

        Args:
            solution: Optimization solution dataset.
            flow_system: Flow system configuration dataset.
            name: Calculation name.
            summary: Calculation metadata.
            folder: Results storage folder.
            model: Linopy optimization model.
        """
        self.solution = solution
        self.flow_system = flow_system
        self.summary = summary
        self.name = name
        self.model = model
        self.folder = pathlib.Path(folder) if folder is not None else pathlib.Path.cwd() / 'results'
        self.components = {
            label: ComponentResults.from_json(self, infos) for label, infos in self.solution.attrs['Components'].items()
        }

        self.buses = {label: BusResults.from_json(self, infos) for label, infos in self.solution.attrs['Buses'].items()}

        self.effects = {
            label: EffectResults.from_json(self, infos) for label, infos in self.solution.attrs['Effects'].items()
        }

        self.timesteps_extra = self.solution.indexes['time']
        self.hours_per_timestep = TimeSeriesCollection.calculate_hours_per_timestep(self.timesteps_extra)

    def __getitem__(self, key: str) -> ComponentResults | BusResults | EffectResults:
        if key in self.components:
            return self.components[key]
        if key in self.buses:
            return self.buses[key]
        if key in self.effects:
            return self.effects[key]
        raise KeyError(f'No element with label {key} found.')

    @property
    def storages(self) -> list[ComponentResults]:
        """Get all storage components in the results."""
        return [comp for comp in self.components.values() if comp.is_storage]

    @property
    def objective(self) -> float:
        """Get optimization objective value."""
        return self.summary['Main Results']['Objective']

    @property
    def variables(self) -> linopy.Variables:
        """Get optimization variables (requires linopy model)."""
        if self.model is None:
            raise ValueError('The linopy model is not available.')
        return self.model.variables

    @property
    def constraints(self) -> linopy.Constraints:
        """Get optimization constraints (requires linopy model)."""
        if self.model is None:
            raise ValueError('The linopy model is not available.')
        return self.model.constraints

    def filter_solution(
        self, variable_dims: Literal['scalar', 'time'] | None = None, element: str | None = None
    ) -> xr.Dataset:
        """Filter solution by variable dimension and/or element.

        Args:
            variable_dims: Variable dimension to filter ('scalar' or 'time').
            element: Element label to filter.

        Returns:
            xr.Dataset: Filtered solution dataset.
        """
        if element is not None:
            return filter_dataset(self[element].solution, variable_dims)
        return filter_dataset(self.solution, variable_dims)

    def plot_heatmap(
        self,
        variable_name: str,
        heatmap_timeframes: Literal['YS', 'MS', 'W', 'D', 'h', '15min', 'min'] = 'D',
        heatmap_timesteps_per_frame: Literal['W', 'D', 'h', '15min', 'min'] = 'h',
        color_map: str = 'portland',
        save: bool | pathlib.Path = False,
        show: bool = True,
        engine: plotting.PlottingEngine = 'plotly',
    ) -> plotly.graph_objs.Figure | tuple[plt.Figure, plt.Axes]:
        return plot_heatmap(
            dataarray=self.solution[variable_name],
            name=variable_name,
            folder=self.folder,
            heatmap_timeframes=heatmap_timeframes,
            heatmap_timesteps_per_frame=heatmap_timesteps_per_frame,
            color_map=color_map,
            save=save,
            show=show,
            engine=engine,
        )

    def plot_network(
        self,
        controls: (
            bool
            | list[
                Literal['nodes', 'edges', 'layout', 'interaction', 'manipulation', 'physics', 'selection', 'renderer']
            ]
        ) = True,
        path: pathlib.Path | None = None,
        show: bool = False,
    ) -> pyvis.network.Network | None:
        """Plot interactive network visualization of the system.

        Args:
            controls: Enable/disable interactive controls.
            path: Save path for network HTML.
            show: Whether to display the plot.
        """
        try:
            from .flow_system import FlowSystem

            flow_system = FlowSystem.from_dataset(self.flow_system)
        except Exception as e:
            logger.critical(f'Could not reconstruct the flow_system from dataset: {e}')
            return None
        if path is None:
            path = self.folder / f'{self.name}--network.html'
        return flow_system.plot_network(controls=controls, path=path, show=show)

    def to_file(
        self,
        folder: str | pathlib.Path | None = None,
        name: str | None = None,
        compression: int = 5,
        document_model: bool = True,
        save_linopy_model: bool = False,
    ):
        """Save results to files.

        Args:
            folder: Save folder (defaults to calculation folder).
            name: File name (defaults to calculation name).
            compression: Compression level 0-9.
            document_model: Whether to document model formulations as yaml.
            save_linopy_model: Whether to save linopy model file.
        """
        folder = self.folder if folder is None else pathlib.Path(folder)
        name = self.name if name is None else name
        if not folder.exists():
            try:
                folder.mkdir(parents=False)
            except FileNotFoundError as e:
                raise FileNotFoundError(
                    f'Folder {folder} and its parent do not exist. Please create them first.'
                ) from e

        paths = fx_io.CalculationResultsPaths(folder, name)

        fx_io.save_dataset_to_netcdf(self.solution, paths.solution, compression=compression)
        fx_io.save_dataset_to_netcdf(self.flow_system, paths.flow_system, compression=compression)

        with open(paths.summary, 'w', encoding='utf-8') as f:
            yaml.dump(self.summary, f, allow_unicode=True, sort_keys=False, indent=4, width=1000)

        if save_linopy_model:
            if self.model is None:
                logger.critical('No model in the CalculationResults. Saving the model is not possible.')
            else:
                self.model.to_netcdf(paths.linopy_model)

        if document_model:
            if self.model is None:
                logger.critical('No model in the CalculationResults. Documenting the model is not possible.')
            else:
                fx_io.document_linopy_model(self.model, path=paths.model_documentation)

        logger.info(f'Saved calculation results "{name}" to {paths.model_documentation.parent}')


class _ElementResults:
    @classmethod
    def from_json(cls, calculation_results, json_data: dict) -> _ElementResults:
        return cls(calculation_results, json_data['label'], json_data['variables'], json_data['constraints'])

    def __init__(
        self, calculation_results: CalculationResults, label: str, variables: list[str], constraints: list[str]
    ):
        self._calculation_results = calculation_results
        self.label = label
        self._variable_names = variables
        self._constraint_names = constraints

        self.solution = self._calculation_results.solution[self._variable_names]

    @property
    def variables(self) -> linopy.Variables:
        """Get element variables (requires linopy model).

        Raises:
            ValueError: If linopy model is unavailable.
        """
        if self._calculation_results.model is None:
            raise ValueError('The linopy model is not available.')
        return self._calculation_results.model.variables[self._variable_names]

    @property
    def constraints(self) -> linopy.Constraints:
        """Get element constraints (requires linopy model).

        Raises:
            ValueError: If linopy model is unavailable.
        """
        if self._calculation_results.model is None:
            raise ValueError('The linopy model is not available.')
        return self._calculation_results.model.constraints[self._constraint_names]

    def filter_solution(self, variable_dims: Literal['scalar', 'time'] | None = None) -> xr.Dataset:
        """Filter element solution by dimension.

        Args:
            variable_dims: Variable dimension to filter.

        Returns:
            xr.Dataset: Filtered solution dataset.
        """
        return filter_dataset(self.solution, variable_dims)


class _NodeResults(_ElementResults):
    @classmethod
    def from_json(cls, calculation_results, json_data: dict) -> _NodeResults:
        return cls(
            calculation_results,
            json_data['label'],
            json_data['variables'],
            json_data['constraints'],
            json_data['inputs'],
            json_data['outputs'],
        )

    def __init__(
        self,
        calculation_results: CalculationResults,
        label: str,
        variables: list[str],
        constraints: list[str],
        inputs: list[str],
        outputs: list[str],
    ):
        super().__init__(calculation_results, label, variables, constraints)
        self.inputs = inputs
        self.outputs = outputs

    def plot_node_balance(
        self,
        save: bool | pathlib.Path = False,
        show: bool = True,
        colors: plotting.ColorType = 'viridis',
        engine: plotting.PlottingEngine = 'plotly',
    ) -> plotly.graph_objs.Figure | tuple[plt.Figure, plt.Axes]:
        """Plot node balance flows.

        Args:
            save: Whether to save plot (path or boolean).
            show: Whether to display plot.
            colors: Color scheme. Also see plotly.
            engine: Plotting engine ('plotly' or 'matplotlib').

        Returns:
            Figure object.
        """
        if engine == 'plotly':
            figure_like = plotting.with_plotly(
                self.node_balance(with_last_timestep=True).to_dataframe(),
                colors=colors,
                mode='area',
                title=f'Flow rates of {self.label}',
            )
            default_filetype = '.html'
        elif engine == 'matplotlib':
            figure_like = plotting.with_matplotlib(
                self.node_balance(with_last_timestep=True).to_dataframe(),
                colors=colors,
                mode='bar',
                title=f'Flow rates of {self.label}',
            )
            default_filetype = '.png'
        else:
            raise ValueError(f'Engine "{engine}" not supported. Use "plotly" or "matplotlib"')

        return plotting.export_figure(
            figure_like=figure_like,
            default_path=self._calculation_results.folder / f'{self.label} (flow rates)',
            default_filetype=default_filetype,
            user_path=None if isinstance(save, bool) else pathlib.Path(save),
            show=show,
            save=True if save else False,
        )

    def plot_node_balance_pie(
        self,
        lower_percentage_group: float = 5,
        colors: plotting.ColorType = 'viridis',
        text_info: str = 'percent+label+value',
        save: bool | pathlib.Path = False,
        show: bool = True,
        engine: plotting.PlottingEngine = 'plotly',
    ) -> plotly.graph_objs.Figure | tuple[plt.Figure, list[plt.Axes]]:
        """Plot pie chart of flow hours distribution.

        Args:
            lower_percentage_group: Percentage threshold for "Others" grouping.
            colors: Color scheme. Also see plotly.
            text_info: Information to display on pie slices.
            save: Whether to save plot.
            show: Whether to display plot.
            engine: Plotting engine ('plotly' or 'matplotlib').
        """
        inputs = (
            sanitize_dataset(
                ds=self.solution[self.inputs],
                threshold=1e-5,
                drop_small_vars=True,
                zero_small_values=True,
            )
            * self._calculation_results.hours_per_timestep
        )
        outputs = (
            sanitize_dataset(
                ds=self.solution[self.outputs],
                threshold=1e-5,
                drop_small_vars=True,
                zero_small_values=True,
            )
            * self._calculation_results.hours_per_timestep
        )

        if engine == 'plotly':
            figure_like = plotting.dual_pie_with_plotly(
                inputs.to_dataframe().sum(),
                outputs.to_dataframe().sum(),
                colors=colors,
                title=f'Flow hours of {self.label}',
                text_info=text_info,
                subtitles=('Inputs', 'Outputs'),
                legend_title='Flows',
                lower_percentage_group=lower_percentage_group,
            )
            default_filetype = '.html'
        elif engine == 'matplotlib':
            logger.debug('Parameter text_info is not supported for matplotlib')
            figure_like = plotting.dual_pie_with_matplotlib(
                inputs.to_dataframe().sum(),
                outputs.to_dataframe().sum(),
                colors=colors,
                title=f'Total flow hours of {self.label}',
                subtitles=('Inputs', 'Outputs'),
                legend_title='Flows',
                lower_percentage_group=lower_percentage_group,
            )
            default_filetype = '.png'
        else:
            raise ValueError(f'Engine "{engine}" not supported. Use "plotly" or "matplotlib"')

        return plotting.export_figure(
            figure_like=figure_like,
            default_path=self._calculation_results.folder / f'{self.label} (total flow hours)',
            default_filetype=default_filetype,
            user_path=None if isinstance(save, bool) else pathlib.Path(save),
            show=show,
            save=True if save else False,
        )

    def node_balance(
        self,
        negate_inputs: bool = True,
        negate_outputs: bool = False,
        threshold: float | None = 1e-5,
        with_last_timestep: bool = False,
    ) -> xr.Dataset:
        return sanitize_dataset(
            ds=self.solution[self.inputs + self.outputs],
            threshold=threshold,
            timesteps=self._calculation_results.timesteps_extra if with_last_timestep else None,
            negate=(
                self.outputs + self.inputs
                if negate_outputs and negate_inputs
                else self.outputs
                if negate_outputs
                else self.inputs
                if negate_inputs
                else None
            ),
        )


class BusResults(_NodeResults):
    """Results container for energy/material balance nodes in the system."""


class ComponentResults(_NodeResults):
    """Results container for individual system components with specialized analysis tools."""

    @property
    def is_storage(self) -> bool:
        return self._charge_state in self._variable_names

    @property
    def _charge_state(self) -> str:
        return f'{self.label}|charge_state'

    @property
    def charge_state(self) -> xr.DataArray:
        """Get storage charge state solution."""
        if not self.is_storage:
            raise ValueError(f'Cant get charge_state. "{self.label}" is not a storage')
        return self.solution[self._charge_state]

    def plot_charge_state(
        self,
        save: bool | pathlib.Path = False,
        show: bool = True,
        colors: plotting.ColorType = 'viridis',
        engine: plotting.PlottingEngine = 'plotly',
    ) -> plotly.graph_objs.Figure:
        """Plot storage charge state over time, combined with the node balance.

        Args:
            save: Whether to save plot.
            show: Whether to display plot.
            colors: Color scheme. Also see plotly.
            engine: Plotting engine (only 'plotly' supported).

        Returns:
            plotly.graph_objs.Figure: Charge state plot.

        Raises:
            ValueError: If component is not a storage.
        """
        if engine != 'plotly':
            raise NotImplementedError(
                f'Plotting engine "{engine}" not implemented for ComponentResults.plot_charge_state.'
            )

        if not self.is_storage:
            raise ValueError(f'Cant plot charge_state. "{self.label}" is not a storage')

        fig = plotting.with_plotly(
            self.node_balance(with_last_timestep=True).to_dataframe(),
            colors=colors,
            mode='area',
            title=f'Operation Balance of {self.label}',
        )

        # TODO: Use colors for charge state?

        charge_state = self.charge_state.to_dataframe()
        fig.add_trace(
            plotly.graph_objs.Scatter(
                x=charge_state.index, y=charge_state.values.flatten(), mode='lines', name=self._charge_state
            )
        )

        return plotting.export_figure(
            fig,
            default_path=self._calculation_results.folder / f'{self.label} (charge state)',
            default_filetype='.html',
            user_path=None if isinstance(save, bool) else pathlib.Path(save),
            show=show,
            save=True if save else False,
        )

    def node_balance_with_charge_state(
        self, negate_inputs: bool = True, negate_outputs: bool = False, threshold: float | None = 1e-5
    ) -> xr.Dataset:
        """Get storage node balance including charge state.

        Args:
            negate_inputs: Whether to negate input flows.
            negate_outputs: Whether to negate output flows.
            threshold: Threshold for small values.

        Returns:
            xr.Dataset: Node balance with charge state.

        Raises:
            ValueError: If component is not a storage.
        """
        if not self.is_storage:
            raise ValueError(f'Cant get charge_state. "{self.label}" is not a storage')
        variable_names = self.inputs + self.outputs + [self._charge_state]
        return sanitize_dataset(
            ds=self.solution[variable_names],
            threshold=threshold,
            timesteps=self._calculation_results.timesteps_extra,
            negate=(
                self.outputs + self.inputs
                if negate_outputs and negate_inputs
                else self.outputs
                if negate_outputs
                else self.inputs
                if negate_inputs
                else None
            ),
        )


class EffectResults(_ElementResults):
    """Results for an Effect"""

    def get_shares_from(self, element: str):
        """Get effect shares from specific element.

        Args:
            element: Element label to get shares from.

        Returns:
            xr.Dataset: Element shares to this effect.
        """
        return self.solution[[name for name in self._variable_names if name.startswith(f'{element}->')]]


class SegmentedCalculationResults:
    """Results container for segmented optimization calculations with temporal decomposition.

    This class manages results from SegmentedCalculation runs where large optimization
    problems are solved by dividing the time horizon into smaller, overlapping segments.
    It provides unified access to results across all segments while maintaining the
    ability to analyze individual segment behavior.

    Key Features:
        **Unified Time Series**: Automatically assembles results from all segments into
        continuous time series, removing overlaps and boundary effects
        **Segment Analysis**: Access individual segment results for debugging and validation
        **Consistency Checks**: Verify solution continuity at segment boundaries
        **Memory Efficiency**: Handles large datasets that exceed single-segment memory limits

    Temporal Handling:
        The class manages the complex task of combining overlapping segment solutions
        into coherent time series, ensuring proper treatment of:
        - Storage state continuity between segments
        - Flow rate transitions at segment boundaries
        - Aggregated results over the full time horizon

    Examples:
        Load and analyze segmented results:

        ```python
        # Load segmented calculation results
        results = SegmentedCalculationResults.from_file('results', 'annual_segmented')

        # Access unified results across all segments
        full_timeline = results.all_timesteps
        total_segments = len(results.segment_results)

        # Analyze individual segments
        for i, segment in enumerate(results.segment_results):
            print(f'Segment {i + 1}: {len(segment.solution.time)} timesteps')
            segment_costs = segment.effects['cost'].total_value

        # Check solution continuity at boundaries
        segment_boundaries = results.get_boundary_analysis()
        max_discontinuity = segment_boundaries['max_storage_jump']
        ```

        Create from segmented calculation:

        ```python
        # After running segmented calculation
        segmented_calc = SegmentedCalculation(
            name='annual_system',
            flow_system=system,
            timesteps_per_segment=730,  # Monthly segments
            overlap_timesteps=48,  # 2-day overlap
        )
        segmented_calc.do_modeling_and_solve(solver='gurobi')

        # Extract unified results
        results = SegmentedCalculationResults.from_calculation(segmented_calc)

        # Save combined results
        results.to_file(compression=5)
        ```

        Performance analysis across segments:

        ```python
        # Compare segment solve times
        solve_times = [seg.summary['durations']['solving'] for seg in results.segment_results]
        avg_solve_time = sum(solve_times) / len(solve_times)

        # Verify solution quality consistency
        segment_objectives = [seg.summary['objective_value'] for seg in results.segment_results]

        # Storage continuity analysis
        if 'Battery' in results.segment_results[0].components:
            storage_continuity = results.check_storage_continuity('Battery')
        ```

    Design Considerations:
        **Boundary Effects**: Monitor solution quality at segment interfaces where
        foresight is limited compared to full-horizon optimization.

        **Memory Management**: Individual segment results are maintained for detailed
        analysis while providing unified access for system-wide metrics.

        **Validation Tools**: Built-in methods to verify temporal consistency and
        identify potential issues from segmentation approach.

    Common Use Cases:
        - **Large-Scale Analysis**: Annual or multi-year optimization results
        - **Memory-Constrained Systems**: Results from systems exceeding hardware limits
        - **Segment Validation**: Verifying segmentation approach effectiveness
        - **Performance Monitoring**: Comparing segmented vs. full-horizon solutions
        - **Debugging**: Identifying issues specific to temporal decomposition

    """

    @classmethod
    def from_calculation(cls, calculation: SegmentedCalculation):
        return cls(
            [calc.results for calc in calculation.sub_calculations],
            all_timesteps=calculation.all_timesteps,
            timesteps_per_segment=calculation.timesteps_per_segment,
            overlap_timesteps=calculation.overlap_timesteps,
            name=calculation.name,
            folder=calculation.folder,
        )

    @classmethod
    def from_file(cls, folder: str | pathlib.Path, name: str):
        """Load SegmentedCalculationResults from saved files.

        Args:
            folder: Directory containing saved files.
            name: Base name of saved files.

        Returns:
            SegmentedCalculationResults: Loaded instance.
        """
        folder = pathlib.Path(folder)
        path = folder / name
<<<<<<< HEAD
        nc_file = path.with_suffix('.nc4')
        logger.info(f'loading calculation "{name}" from file ("{nc_file}")')
        with open(path.with_suffix('.json'), encoding='utf-8') as f:
=======
        logger.info(f'loading calculation "{name}" from file ("{path.with_suffix(".nc4")}")')
        with open(path.with_suffix('.json'), 'r', encoding='utf-8') as f:
>>>>>>> d6d170f7
            meta_data = json.load(f)
        return cls(
            [CalculationResults.from_file(folder, name) for name in meta_data['sub_calculations']],
            all_timesteps=pd.DatetimeIndex(
                [datetime.datetime.fromisoformat(date) for date in meta_data['all_timesteps']], name='time'
            ),
            timesteps_per_segment=meta_data['timesteps_per_segment'],
            overlap_timesteps=meta_data['overlap_timesteps'],
            name=name,
            folder=folder,
        )

    def __init__(
        self,
        segment_results: list[CalculationResults],
        all_timesteps: pd.DatetimeIndex,
        timesteps_per_segment: int,
        overlap_timesteps: int,
        name: str,
        folder: pathlib.Path | None = None,
    ):
        self.segment_results = segment_results
        self.all_timesteps = all_timesteps
        self.timesteps_per_segment = timesteps_per_segment
        self.overlap_timesteps = overlap_timesteps
        self.name = name
        self.folder = pathlib.Path(folder) if folder is not None else pathlib.Path.cwd() / 'results'
        self.hours_per_timestep = TimeSeriesCollection.calculate_hours_per_timestep(self.all_timesteps)

    @property
    def meta_data(self) -> dict[str, int | list[str]]:
        return {
            'all_timesteps': [datetime.datetime.isoformat(date) for date in self.all_timesteps],
            'timesteps_per_segment': self.timesteps_per_segment,
            'overlap_timesteps': self.overlap_timesteps,
            'sub_calculations': [calc.name for calc in self.segment_results],
        }

    @property
    def segment_names(self) -> list[str]:
        return [segment.name for segment in self.segment_results]

    def solution_without_overlap(self, variable_name: str) -> xr.DataArray:
        """Get variable solution removing segment overlaps.

        Args:
            variable_name: Name of variable to extract.

        Returns:
            xr.DataArray: Continuous solution without overlaps.
        """
        dataarrays = [
            result.solution[variable_name].isel(time=slice(None, self.timesteps_per_segment))
            for result in self.segment_results[:-1]
        ] + [self.segment_results[-1].solution[variable_name]]
        return xr.concat(dataarrays, dim='time')

    def plot_heatmap(
        self,
        variable_name: str,
        heatmap_timeframes: Literal['YS', 'MS', 'W', 'D', 'h', '15min', 'min'] = 'D',
        heatmap_timesteps_per_frame: Literal['W', 'D', 'h', '15min', 'min'] = 'h',
        color_map: str = 'portland',
        save: bool | pathlib.Path = False,
        show: bool = True,
        engine: plotting.PlottingEngine = 'plotly',
    ) -> plotly.graph_objs.Figure | tuple[plt.Figure, plt.Axes]:
        """Plot heatmap of variable solution across segments.

        Args:
            variable_name: Variable to plot.
            heatmap_timeframes: Time aggregation level.
            heatmap_timesteps_per_frame: Timesteps per frame.
            color_map: Color scheme. Also see plotly.
            save: Whether to save plot.
            show: Whether to display plot.
            engine: Plotting engine.

        Returns:
            Figure object.
        """
        return plot_heatmap(
            dataarray=self.solution_without_overlap(variable_name),
            name=variable_name,
            folder=self.folder,
            heatmap_timeframes=heatmap_timeframes,
            heatmap_timesteps_per_frame=heatmap_timesteps_per_frame,
            color_map=color_map,
            save=save,
            show=show,
            engine=engine,
        )

    def to_file(self, folder: str | pathlib.Path | None = None, name: str | None = None, compression: int = 5):
        """Save segmented results to files.

        Args:
            folder: Save folder (defaults to instance folder).
            name: File name (defaults to instance name).
            compression: Compression level 0-9.
        """
        folder = self.folder if folder is None else pathlib.Path(folder)
        name = self.name if name is None else name
        path = folder / name
        if not folder.exists():
            try:
                folder.mkdir(parents=False)
            except FileNotFoundError as e:
                raise FileNotFoundError(
                    f'Folder {folder} and its parent do not exist. Please create them first.'
                ) from e
        for segment in self.segment_results:
            segment.to_file(folder=folder, name=f'{name}-{segment.name}', compression=compression)

        with open(path.with_suffix('.json'), 'w', encoding='utf-8') as f:
            json.dump(self.meta_data, f, indent=4, ensure_ascii=False)
        logger.info(f'Saved calculation "{name}" to {path}')


def plot_heatmap(
    dataarray: xr.DataArray,
    name: str,
    folder: pathlib.Path,
    heatmap_timeframes: Literal['YS', 'MS', 'W', 'D', 'h', '15min', 'min'] = 'D',
    heatmap_timesteps_per_frame: Literal['W', 'D', 'h', '15min', 'min'] = 'h',
    color_map: str = 'portland',
    save: bool | pathlib.Path = False,
    show: bool = True,
    engine: plotting.PlottingEngine = 'plotly',
):
    """Plot heatmap of time series data.

    Args:
        dataarray: Data to plot.
        name: Variable name for title.
        folder: Save folder.
        heatmap_timeframes: Time aggregation level.
        heatmap_timesteps_per_frame: Timesteps per frame.
        color_map: Color scheme. Also see plotly.
        save: Whether to save plot.
        show: Whether to display plot.
        engine: Plotting engine.

    Returns:
        Figure object.
    """
    heatmap_data = plotting.heat_map_data_from_df(
        dataarray.to_dataframe(name), heatmap_timeframes, heatmap_timesteps_per_frame, 'ffill'
    )

    xlabel, ylabel = f'timeframe [{heatmap_timeframes}]', f'timesteps [{heatmap_timesteps_per_frame}]'

    if engine == 'plotly':
        figure_like = plotting.heat_map_plotly(
            heatmap_data, title=name, color_map=color_map, xlabel=xlabel, ylabel=ylabel
        )
        default_filetype = '.html'
    elif engine == 'matplotlib':
        figure_like = plotting.heat_map_matplotlib(
            heatmap_data, title=name, color_map=color_map, xlabel=xlabel, ylabel=ylabel
        )
        default_filetype = '.png'
    else:
        raise ValueError(f'Engine "{engine}" not supported. Use "plotly" or "matplotlib"')

    return plotting.export_figure(
        figure_like=figure_like,
        default_path=folder / f'{name} ({heatmap_timeframes}-{heatmap_timesteps_per_frame})',
        default_filetype=default_filetype,
        user_path=None if isinstance(save, bool) else pathlib.Path(save),
        show=show,
        save=True if save else False,
    )


def sanitize_dataset(
    ds: xr.Dataset,
    timesteps: pd.DatetimeIndex | None = None,
    threshold: float | None = 1e-5,
    negate: list[str] | None = None,
    drop_small_vars: bool = True,
    zero_small_values: bool = False,
) -> xr.Dataset:
    """Clean dataset by handling small values and reindexing time.

    Args:
        ds: Dataset to sanitize.
        timesteps: Time index for reindexing (optional).
        threshold: Threshold for small values processing.
        negate: Variables to negate.
        drop_small_vars: Whether to drop variables below threshold.
        zero_small_values: Whether to zero values below threshold.

    Returns:
        xr.Dataset: Sanitized dataset.
    """
    # Create a copy to avoid modifying the original
    ds = ds.copy()

    # Step 1: Negate specified variables
    if negate is not None:
        for var in negate:
            if var in ds:
                ds[var] = -ds[var]

    # Step 2: Handle small values
    if threshold is not None:
        ds_no_nan_abs = xr.apply_ufunc(np.abs, ds).fillna(0)  # Replace NaN with 0 (below threshold) for the comparison

        # Option 1: Drop variables where all values are below threshold
        if drop_small_vars:
            vars_to_drop = [var for var in ds.data_vars if (ds_no_nan_abs[var] <= threshold).all().item()]
            ds = ds.drop_vars(vars_to_drop)

        # Option 2: Set small values to zero
        if zero_small_values:
            for var in ds.data_vars:
                # Create a boolean mask of values below threshold
                mask = ds_no_nan_abs[var] <= threshold
                # Only proceed if there are values to zero out
                if bool(mask.any().item()):
                    # Create a copy to ensure we don't modify data with views
                    ds[var] = ds[var].copy()
                    # Set values below threshold to zero
                    ds[var] = ds[var].where(~mask, 0)

    # Step 3: Reindex to specified timesteps if needed
    if timesteps is not None and not ds.indexes['time'].equals(timesteps):
        ds = ds.reindex({'time': timesteps}, fill_value=np.nan)

    return ds


def filter_dataset(
    ds: xr.Dataset,
    variable_dims: Literal['scalar', 'time'] | None = None,
) -> xr.Dataset:
    """Filter dataset by variable dimensions.

    Args:
        ds: Dataset to filter.
        variable_dims: Variable dimension to filter ('scalar' or 'time').

    Returns:
        xr.Dataset: Filtered dataset.
    """
    if variable_dims is None:
        return ds

    if variable_dims == 'scalar':
        return ds[[name for name, da in ds.data_vars.items() if len(da.dims) == 0]]
    elif variable_dims == 'time':
        return ds[[name for name, da in ds.data_vars.items() if 'time' in da.dims]]
    else:
        raise ValueError(f'Not allowed value for "filter_dataset()": {variable_dims=}')<|MERGE_RESOLUTION|>--- conflicted
+++ resolved
@@ -812,14 +812,8 @@
         """
         folder = pathlib.Path(folder)
         path = folder / name
-<<<<<<< HEAD
-        nc_file = path.with_suffix('.nc4')
-        logger.info(f'loading calculation "{name}" from file ("{nc_file}")')
-        with open(path.with_suffix('.json'), encoding='utf-8') as f:
-=======
         logger.info(f'loading calculation "{name}" from file ("{path.with_suffix(".nc4")}")')
         with open(path.with_suffix('.json'), 'r', encoding='utf-8') as f:
->>>>>>> d6d170f7
             meta_data = json.load(f)
         return cls(
             [CalculationResults.from_file(folder, name) for name in meta_data['sub_calculations']],
