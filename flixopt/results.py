from __future__ import annotations

import datetime
import json
import logging
import pathlib
import warnings
from typing import TYPE_CHECKING, Any, Literal

import linopy
import numpy as np
import pandas as pd
import xarray as xr
import yaml

from . import io as fx_io
from . import plotting
from .flow_system import FlowSystem

if TYPE_CHECKING:
    import matplotlib.pyplot as plt
    import plotly
    import pyvis

    from .calculation import Calculation, SegmentedCalculation
    from .core import FlowSystemDimensions


logger = logging.getLogger('flixopt')


class _FlowSystemRestorationError(Exception):
    """Exception raised when a FlowSystem cannot be restored from dataset."""

    pass


class CalculationResults:
    """Comprehensive container for optimization calculation results and analysis tools.

    This class provides unified access to all optimization results including flow rates,
    component states, bus balances, and system effects. It offers powerful analysis
    capabilities through filtering, plotting, and export functionality, making it
    the primary interface for post-processing optimization results.

    Key Features:
        **Unified Access**: Single interface to all solution variables and constraints
        **Element Results**: Direct access to component, bus, and effect-specific results
        **Visualization**: Built-in plotting methods for heatmaps, time series, and networks
        **Persistence**: Save/load functionality with compression for large datasets
        **Analysis Tools**: Filtering, aggregation, and statistical analysis methods

    Result Organization:
        - **Components**: Equipment-specific results (flows, states, constraints)
        - **Buses**: Network node balances and energy flows
        - **Effects**: System-wide impacts (costs, emissions, resource consumption)
        - **Solution**: Raw optimization variables and their values
        - **Metadata**: Calculation parameters, timing, and system configuration

    Attributes:
        solution: Dataset containing all optimization variable solutions
        flow_system_data: Dataset with complete system configuration and parameters. Restore the used FlowSystem for further analysis.
        summary: Calculation metadata including solver status, timing, and statistics
        name: Unique identifier for this calculation
        model: Original linopy optimization model (if available)
        folder: Directory path for result storage and loading
        components: Dictionary mapping component labels to ComponentResults objects
        buses: Dictionary mapping bus labels to BusResults objects
        effects: Dictionary mapping effect names to EffectResults objects
        timesteps_extra: Extended time index including boundary conditions
        hours_per_timestep: Duration of each timestep for proper energy calculations

    Examples:
        Load and analyze saved results:

        ```python
        # Load results from file
        results = CalculationResults.from_file('results', 'annual_optimization')

        # Access specific component results
        boiler_results = results['Boiler_01']
        heat_pump_results = results['HeatPump_02']

        # Plot component flow rates
        results.plot_heatmap('Boiler_01(Natural_Gas)|flow_rate')
        results['Boiler_01'].plot_node_balance()

        # Access raw solution dataarrays
        electricity_flows = results.solution[['Generator_01(Grid)|flow_rate', 'HeatPump_02(Grid)|flow_rate']]

        # Filter and analyze results
        peak_demand_hours = results.filter_solution(variable_dims='time')
        costs_solution = results.effects['cost'].solution
        ```

        Advanced filtering and aggregation:

        ```python
        # Filter by variable type
        scalar_results = results.filter_solution(variable_dims='scalar')
        time_series = results.filter_solution(variable_dims='time')

        # Custom data analysis leveraging xarray
        peak_power = results.solution['Generator_01(Grid)|flow_rate'].max()
        avg_efficiency = (
            results.solution['HeatPump(Heat)|flow_rate'] / results.solution['HeatPump(Electricity)|flow_rate']
        ).mean()
        ```

    Design Patterns:
        **Factory Methods**: Use `from_file()` and `from_calculation()` for creation or access directly from `Calculation.results`
        **Dictionary Access**: Use `results[element_label]` for element-specific results
        **Lazy Loading**: Results objects created on-demand for memory efficiency
        **Unified Interface**: Consistent API across different result types

    """

    @classmethod
    def from_file(cls, folder: str | pathlib.Path, name: str) -> CalculationResults:
        """Load CalculationResults from saved files.

        Args:
            folder: Directory containing saved files.
            name: Base name of saved files (without extensions).

        Returns:
            CalculationResults: Loaded instance.
        """
        folder = pathlib.Path(folder)
        paths = fx_io.CalculationResultsPaths(folder, name)

        model = None
        if paths.linopy_model.exists():
            try:
                logger.info(f'loading the linopy model "{name}" from file ("{paths.linopy_model}")')
                model = linopy.read_netcdf(paths.linopy_model)
            except Exception as e:
                logger.critical(f'Could not load the linopy model "{name}" from file ("{paths.linopy_model}"): {e}')

        with open(paths.summary, encoding='utf-8') as f:
            summary = yaml.load(f, Loader=yaml.FullLoader)

        return cls(
            solution=fx_io.load_dataset_from_netcdf(paths.solution),
            flow_system_data=fx_io.load_dataset_from_netcdf(paths.flow_system),
            name=name,
            folder=folder,
            model=model,
            summary=summary,
        )

    @classmethod
    def from_calculation(cls, calculation: Calculation) -> CalculationResults:
        """Create CalculationResults from a Calculation object.

        Args:
            calculation: Calculation object with solved model.

        Returns:
            CalculationResults: New instance with extracted results.
        """
        return cls(
            solution=calculation.model.solution,
            flow_system_data=calculation.flow_system.to_dataset(),
            summary=calculation.summary,
            model=calculation.model,
            name=calculation.name,
            folder=calculation.folder,
        )

    def __init__(
        self,
        solution: xr.Dataset,
        flow_system_data: xr.Dataset,
        name: str,
        summary: dict,
        folder: pathlib.Path | None = None,
        model: linopy.Model | None = None,
        **kwargs,  # To accept old "flow_system" parameter
    ):
        """Initialize CalculationResults with optimization data.
        Usually, this class is instantiated by the Calculation class, or by loading from file.

        Args:
            solution: Optimization solution dataset.
            flow_system_data: Flow system configuration dataset.
            name: Calculation name.
            summary: Calculation metadata.
            folder: Results storage folder.
            model: Linopy optimization model.
        Deprecated:
            flow_system: Use flow_system_data instead.
        """
        # Handle potential old "flow_system" parameter for backward compatibility
        if 'flow_system' in kwargs and flow_system_data is None:
            flow_system_data = kwargs.pop('flow_system')
            warnings.warn(
                "The 'flow_system' parameter is deprecated. Use 'flow_system_data' instead."
                "Acess is now by '.flow_system_data', while '.flow_system' returns the restored FlowSystem.",
                DeprecationWarning,
                stacklevel=2,
            )

        self.solution = solution
        self.flow_system_data = flow_system_data
        self.summary = summary
        self.name = name
        self.model = model
        self.folder = pathlib.Path(folder) if folder is not None else pathlib.Path.cwd() / 'results'
        self.components = {
            label: ComponentResults(self, **infos) for label, infos in self.solution.attrs['Components'].items()
        }

        self.buses = {label: BusResults(self, **infos) for label, infos in self.solution.attrs['Buses'].items()}

        self.effects = {label: EffectResults(self, **infos) for label, infos in self.solution.attrs['Effects'].items()}

        if 'Flows' not in self.solution.attrs:
            warnings.warn(
                'No Data about flows found in the results. This data is only included since v2.2.0. Some functionality '
                'is not availlable. We recommend to evaluate your results with a version <2.2.0.',
                stacklevel=2,
            )
            self.flows = {}
        else:
            self.flows = {
                label: FlowResults(self, **infos) for label, infos in self.solution.attrs.get('Flows', {}).items()
            }

        self.timesteps_extra = self.solution.indexes['time']
        self.hours_per_timestep = FlowSystem.calculate_hours_per_timestep(self.timesteps_extra)
        self.scenarios = self.solution.indexes['scenario'] if 'scenario' in self.solution.indexes else None

        self._effect_share_factors = None
        self._flow_system = None

        self._flow_rates = None
        self._flow_hours = None
        self._sizes = None
        self._effects_per_component = None

    def __getitem__(self, key: str) -> ComponentResults | BusResults | EffectResults:
        if key in self.components:
            return self.components[key]
        if key in self.buses:
            return self.buses[key]
        if key in self.effects:
            return self.effects[key]
        if key in self.flows:
            return self.flows[key]
        raise KeyError(f'No element with label {key} found.')

    @property
    def storages(self) -> list[ComponentResults]:
        """Get all storage components in the results."""
        return [comp for comp in self.components.values() if comp.is_storage]

    @property
    def objective(self) -> float:
        """Get optimization objective value."""
        # Deprecated. Fallback
        if 'objective' not in self.solution:
            logger.warning('Objective not found in solution. Fallback to summary (rounded value). This is deprecated')
            return self.summary['Main Results']['Objective']

        return self.solution['objective'].item()

    @property
    def variables(self) -> linopy.Variables:
        """Get optimization variables (requires linopy model)."""
        if self.model is None:
            raise ValueError('The linopy model is not available.')
        return self.model.variables

    @property
    def constraints(self) -> linopy.Constraints:
        """Get optimization constraints (requires linopy model)."""
        if self.model is None:
            raise ValueError('The linopy model is not available.')
        return self.model.constraints

    @property
    def effect_share_factors(self):
        if self._effect_share_factors is None:
            effect_share_factors = self.flow_system.effects.calculate_effect_share_factors()
            self._effect_share_factors = {'temporal': effect_share_factors[0], 'periodic': effect_share_factors[1]}
        return self._effect_share_factors

    @property
    def flow_system(self) -> FlowSystem:
        """The restored flow_system that was used to create the calculation.
        Contains all input parameters."""
        if self._flow_system is None:
            old_level = logger.level
            logger.level = logging.CRITICAL
            try:
                self._flow_system = FlowSystem.from_dataset(self.flow_system_data)
                self._flow_system._connect_network()
            except Exception as e:
                logger.critical(
                    f'Not able to restore FlowSystem from dataset. Some functionality is not availlable. {e}'
                )
                raise _FlowSystemRestorationError(f'Not able to restore FlowSystem from dataset. {e}') from e
            finally:
                logger.level = old_level
        return self._flow_system

    def filter_solution(
        self,
        variable_dims: Literal['scalar', 'time', 'scenario', 'timeonly', 'scenarioonly'] | None = None,
        element: str | None = None,
        timesteps: pd.DatetimeIndex | None = None,
        scenarios: pd.Index | None = None,
        contains: str | list[str] | None = None,
        startswith: str | list[str] | None = None,
    ) -> xr.Dataset:
        """Filter solution by variable dimension and/or element.

        Args:
            variable_dims: The dimension of which to get variables from.
                - 'scalar': Get scalar variables (without dimensions)
                - 'time': Get time-dependent variables (with a time dimension)
                - 'scenario': Get scenario-dependent variables (with ONLY a scenario dimension)
                - 'timeonly': Get time-dependent variables (with ONLY a time dimension)
                - 'scenarioonly': Get scenario-dependent variables (with ONLY a scenario dimension)
            element: The element to filter for.
            timesteps: Optional time indexes to select. Can be:
                - pd.DatetimeIndex: Multiple timesteps
                - str/pd.Timestamp: Single timestep
                Defaults to all available timesteps.
            scenarios: Optional scenario indexes to select. Can be:
                - pd.Index: Multiple scenarios
                - str/int: Single scenario (int is treated as a label, not an index position)
                Defaults to all available scenarios.
            contains: Filter variables that contain this string or strings.
                If a list is provided, variables must contain ALL strings in the list.
            startswith: Filter variables that start with this string or strings.
                If a list is provided, variables must start with ANY of the strings in the list.
        """
        return filter_dataset(
            self.solution if element is None else self[element].solution,
            variable_dims=variable_dims,
            timesteps=timesteps,
            scenarios=scenarios,
            contains=contains,
            startswith=startswith,
        )

    @property
    def effects_per_component(self) -> xr.Dataset:
        """Returns a dataset containing effect results for each mode, aggregated by Component

        Returns:
            An xarray Dataset with an additional component dimension and effects as variables.
        """
        if self._effects_per_component is None:
            self._effects_per_component = xr.Dataset(
                {
                    mode: self._create_effects_dataset(mode).to_dataarray('effect', name=mode)
                    for mode in ['temporal', 'periodic', 'total']
                }
            )
            dim_order = ['time', 'period', 'scenario', 'component', 'effect']
            self._effects_per_component = self._effects_per_component.transpose(*dim_order, missing_dims='ignore')

        return self._effects_per_component

    def flow_rates(
        self,
        start: str | list[str] | None = None,
        end: str | list[str] | None = None,
        component: str | list[str] | None = None,
    ) -> xr.DataArray:
        """Returns a DataArray containing the flow rates of each Flow.

        Args:
            start: Optional source node(s) to filter by. Can be a single node name or a list of names.
            end: Optional destination node(s) to filter by. Can be a single node name or a list of names.
            component: Optional component(s) to filter by. Can be a single component name or a list of names.

        Further usage:
            Convert the dataarray to a dataframe:
            >>>results.flow_rates().to_pandas()
            Get the max or min over time:
            >>>results.flow_rates().max('time')
            Sum up the flow rates of flows with the same start and end:
            >>>results.flow_rates(end='Fernwärme').groupby('start').sum(dim='flow')
            To recombine filtered dataarrays, use `xr.concat` with dim 'flow':
            >>>xr.concat([results.flow_rates(start='Fernwärme'), results.flow_rates(end='Fernwärme')], dim='flow')
        """
        if self._flow_rates is None:
            self._flow_rates = self._assign_flow_coords(
                xr.concat(
                    [flow.flow_rate.rename(flow.label) for flow in self.flows.values()],
                    dim=pd.Index(self.flows.keys(), name='flow'),
                )
            ).rename('flow_rates')
        filters = {k: v for k, v in {'start': start, 'end': end, 'component': component}.items() if v is not None}
        return filter_dataarray_by_coord(self._flow_rates, **filters)

    def flow_hours(
        self,
        start: str | list[str] | None = None,
        end: str | list[str] | None = None,
        component: str | list[str] | None = None,
    ) -> xr.DataArray:
        """Returns a DataArray containing the flow hours of each Flow.

        Flow hours represent the total energy/material transferred over time,
        calculated by multiplying flow rates by the duration of each timestep.

        Args:
            start: Optional source node(s) to filter by. Can be a single node name or a list of names.
            end: Optional destination node(s) to filter by. Can be a single node name or a list of names.
            component: Optional component(s) to filter by. Can be a single component name or a list of names.

        Further usage:
            Convert the dataarray to a dataframe:
            >>>results.flow_hours().to_pandas()
            Sum up the flow hours over time:
            >>>results.flow_hours().sum('time')
            Sum up the flow hours of flows with the same start and end:
            >>>results.flow_hours(end='Fernwärme').groupby('start').sum(dim='flow')
            To recombine filtered dataarrays, use `xr.concat` with dim 'flow':
            >>>xr.concat([results.flow_hours(start='Fernwärme'), results.flow_hours(end='Fernwärme')], dim='flow')

        """
        if self._flow_hours is None:
            self._flow_hours = (self.flow_rates() * self.hours_per_timestep).rename('flow_hours')
        filters = {k: v for k, v in {'start': start, 'end': end, 'component': component}.items() if v is not None}
        return filter_dataarray_by_coord(self._flow_hours, **filters)

    def sizes(
        self,
        start: str | list[str] | None = None,
        end: str | list[str] | None = None,
        component: str | list[str] | None = None,
    ) -> xr.DataArray:
        """Returns a dataset with the sizes of the Flows.
        Args:
            start: Optional source node(s) to filter by. Can be a single node name or a list of names.
            end: Optional destination node(s) to filter by. Can be a single node name or a list of names.
            component: Optional component(s) to filter by. Can be a single component name or a list of names.

        Further usage:
            Convert the dataarray to a dataframe:
            >>>results.sizes().to_pandas()
            To recombine filtered dataarrays, use `xr.concat` with dim 'flow':
            >>>xr.concat([results.sizes(start='Fernwärme'), results.sizes(end='Fernwärme')], dim='flow')

        """
        if self._sizes is None:
            self._sizes = self._assign_flow_coords(
                xr.concat(
                    [flow.size.rename(flow.label) for flow in self.flows.values()],
                    dim=pd.Index(self.flows.keys(), name='flow'),
                )
            ).rename('flow_sizes')
        filters = {k: v for k, v in {'start': start, 'end': end, 'component': component}.items() if v is not None}
        return filter_dataarray_by_coord(self._sizes, **filters)

    def _assign_flow_coords(self, da: xr.DataArray):
        # Add start and end coordinates
        da = da.assign_coords(
            {
                'start': ('flow', [flow.start for flow in self.flows.values()]),
                'end': ('flow', [flow.end for flow in self.flows.values()]),
                'component': ('flow', [flow.component for flow in self.flows.values()]),
            }
        )

        # Ensure flow is the last dimension if needed
        existing_dims = [d for d in da.dims if d != 'flow']
        da = da.transpose(*(existing_dims + ['flow']))
        return da

    def get_effect_shares(
        self,
        element: str,
        effect: str,
        mode: Literal['temporal', 'periodic'] | None = None,
        include_flows: bool = False,
    ) -> xr.Dataset:
        """Retrieves individual effect shares for a specific element and effect.
        Either for temporal, investment, or both modes combined.
        Only includes the direct shares.

        Args:
            element: The element identifier for which to retrieve effect shares.
            effect: The effect identifier for which to retrieve shares.
            mode: Optional. The mode to retrieve shares for. Can be 'temporal', 'periodic',
                or None to retrieve both. Defaults to None.

        Returns:
            An xarray Dataset containing the requested effect shares. If mode is None,
            returns a merged Dataset containing both temporal and investment shares.

        Raises:
            ValueError: If the specified effect is not available or if mode is invalid.
        """
        if effect not in self.effects:
            raise ValueError(f'Effect {effect} is not available.')

        if mode is None:
            return xr.merge(
                [
                    self.get_effect_shares(
                        element=element, effect=effect, mode='temporal', include_flows=include_flows
                    ),
                    self.get_effect_shares(
                        element=element, effect=effect, mode='periodic', include_flows=include_flows
                    ),
                ]
            )

        if mode not in ['temporal', 'periodic']:
            raise ValueError(f'Mode {mode} is not available. Choose between "temporal" and "periodic".')

        ds = xr.Dataset()

        label = f'{element}->{effect}({mode})'
        if label in self.solution:
            ds = xr.Dataset({label: self.solution[label]})

        if include_flows:
            if element not in self.components:
                raise ValueError(f'Only use Components when retrieving Effects including flows. Got {element}')
            flows = [
                label.split('|')[0] for label in self.components[element].inputs + self.components[element].outputs
            ]
            return xr.merge(
                [ds]
                + [
                    self.get_effect_shares(element=flow, effect=effect, mode=mode, include_flows=False)
                    for flow in flows
                ]
            )

        return ds

    def _compute_effect_total(
        self,
        element: str,
        effect: str,
        mode: Literal['temporal', 'periodic', 'total'] = 'total',
        include_flows: bool = False,
    ) -> xr.DataArray:
        """Calculates the total effect for a specific element and effect.

        This method computes the total direct and indirect effects for a given element
        and effect, considering the conversion factors between different effects.

        Args:
            element: The element identifier for which to calculate total effects.
            effect: The effect identifier to calculate.
            mode: The calculation mode. Options are:
                'temporal': Returns temporal effects.
                'periodic': Returns investment-specific effects.
                'total': Returns the sum of temporal effects and periodic effects. Defaults to 'total'.
            include_flows: Whether to include effects from flows connected to this element.

        Returns:
            An xarray DataArray containing the total effects, named with pattern
            '{element}->{effect}' for mode='total' or '{element}->{effect}({mode})'
            for other modes.

        Raises:
            ValueError: If the specified effect is not available.
        """
        if effect not in self.effects:
            raise ValueError(f'Effect {effect} is not available.')

        if mode == 'total':
            temporal = self._compute_effect_total(
                element=element, effect=effect, mode='temporal', include_flows=include_flows
            )
            periodic = self._compute_effect_total(
                element=element, effect=effect, mode='periodic', include_flows=include_flows
            )
            if periodic.isnull().all() and temporal.isnull().all():
                return xr.DataArray(np.nan)
            if temporal.isnull().all():
                return periodic.rename(f'{element}->{effect}')
            temporal = temporal.sum('time')
            if periodic.isnull().all():
                return temporal.rename(f'{element}->{effect}')
            if 'time' in temporal.indexes:
                temporal = temporal.sum('time')
            return periodic + temporal

        total = xr.DataArray(0)
        share_exists = False

        relevant_conversion_factors = {
            key[0]: value for key, value in self.effect_share_factors[mode].items() if key[1] == effect
        }
        relevant_conversion_factors[effect] = 1  # Share to itself is 1

        for target_effect, conversion_factor in relevant_conversion_factors.items():
            label = f'{element}->{target_effect}({mode})'
            if label in self.solution:
                share_exists = True
                da = self.solution[label]
                total = da * conversion_factor + total

            if include_flows:
                if element not in self.components:
                    raise ValueError(f'Only use Components when retrieving Effects including flows. Got {element}')
                flows = [
                    label.split('|')[0] for label in self.components[element].inputs + self.components[element].outputs
                ]
                for flow in flows:
                    label = f'{flow}->{target_effect}({mode})'
                    if label in self.solution:
                        share_exists = True
                        da = self.solution[label]
                        total = da * conversion_factor + total
        if not share_exists:
            total = xr.DataArray(np.nan)
        return total.rename(f'{element}->{effect}({mode})')

    def _create_effects_dataset(self, mode: Literal['temporal', 'periodic', 'total']) -> xr.Dataset:
        """Creates a dataset containing effect totals for all components (including their flows).
        The dataset does contain the direct as well as the indirect effects of each component.

        Args:
            mode: The calculation mode ('temporal', 'periodic', or 'total').

        Returns:
            An xarray Dataset with components as dimension and effects as variables.
        """
        ds = xr.Dataset()
        all_arrays = {}
        template = None  # Template is needed to determine the dimensions of the arrays. This handles the case of no shares for an effect

        components_list = list(self.components)

        # First pass: collect arrays and find template
        for effect in self.effects:
            effect_arrays = []
            for component in components_list:
                da = self._compute_effect_total(element=component, effect=effect, mode=mode, include_flows=True)
                effect_arrays.append(da)

                if template is None and (da.dims or not da.isnull().all()):
                    template = da

            all_arrays[effect] = effect_arrays

        # Ensure we have a template
        if template is None:
            raise ValueError(
                f"No template with proper dimensions found for mode '{mode}'. "
                f'All computed arrays are scalars, which indicates a data issue.'
            )

        # Second pass: process all effects (guaranteed to include all)
        for effect in self.effects:
            dataarrays = all_arrays[effect]
            component_arrays = []

            for component, arr in zip(components_list, dataarrays, strict=False):
                # Expand scalar NaN arrays to match template dimensions
                if not arr.dims and np.isnan(arr.item()):
                    arr = xr.full_like(template, np.nan, dtype=float).rename(arr.name)

                component_arrays.append(arr.expand_dims(component=[component]))

            ds[effect] = xr.concat(component_arrays, dim='component', coords='minimal', join='outer').rename(effect)

        # For now include a test to ensure correctness
        suffix = {
            'temporal': '(temporal)|per_timestep',
            'periodic': '(periodic)',
            'total': '',
        }
        for effect in self.effects:
            label = f'{effect}{suffix[mode]}'
            computed = ds[effect].sum('component')
            found = self.solution[label]
            if not np.allclose(computed.values, found.fillna(0).values):
                logger.critical(
                    f'Results for {effect}({mode}) in effects_dataset doesnt match {label}\n{computed=}\n, {found=}'
                )

        return ds

    def plot_heatmap(
        self,
        variable_name: str | list[str],
        save: bool | pathlib.Path = False,
        show: bool = True,
        colors: plotting.ColorType = 'viridis',
        engine: plotting.PlottingEngine = 'plotly',
        select: dict[FlowSystemDimensions, Any] | None = None,
        facet_by: str | list[str] | None = 'scenario',
        animate_by: str | None = 'period',
        facet_cols: int = 3,
        reshape_time: tuple[Literal['YS', 'MS', 'W', 'D', 'h', '15min', 'min'], Literal['W', 'D', 'h', '15min', 'min']]
        | Literal['auto']
        | None = 'auto',
        **kwargs,
    ) -> plotly.graph_objs.Figure | tuple[plt.Figure, plt.Axes]:
        """
        Plots a heatmap visualization of a variable using imshow or time-based reshaping.

        Supports multiple visualization features that can be combined:
        - **Multi-variable**: Plot multiple variables on a single heatmap (creates 'variable' dimension)
        - **Time reshaping**: Converts 'time' dimension into 2D (e.g., hours vs days)
        - **Faceting**: Creates subplots for different dimension values
        - **Animation**: Animates through dimension values (Plotly only)

        Args:
            variable_name: The name of the variable to plot, or a list of variable names.
                When a list is provided, variables are combined into a single DataArray
                with a new 'variable' dimension.
            save: Whether to save the plot or not. If a path is provided, the plot will be saved at that location.
            show: Whether to show the plot or not.
            colors: Color scheme for the heatmap. See `flixopt.plotting.ColorType` for options.
            engine: The engine to use for plotting. Can be either 'plotly' or 'matplotlib'.
            select: Optional data selection dict. Supports single values, lists, slices, and index arrays.
                Applied BEFORE faceting/animation/reshaping.
            facet_by: Dimension(s) to create facets (subplots) for. Can be a single dimension name (str)
                or list of dimensions. Each unique value combination creates a subplot. Ignored if not found.
            animate_by: Dimension to animate over (Plotly only). Creates animation frames that cycle through
                dimension values. Only one dimension can be animated. Ignored if not found.
            facet_cols: Number of columns in the facet grid layout (default: 3).
            reshape_time: Time reshaping configuration (default: 'auto'):
                - 'auto': Automatically applies ('D', 'h') when only 'time' dimension remains
                - Tuple: Explicit reshaping, e.g. ('D', 'h') for days vs hours,
                         ('MS', 'D') for months vs days, ('W', 'h') for weeks vs hours
                - None: Disable auto-reshaping (will error if only 1D time data)
                Supported timeframes: 'YS', 'MS', 'W', 'D', 'h', '15min', 'min'

        Examples:
            Direct imshow mode (default):

            >>> results.plot_heatmap('Battery|charge_state', select={'scenario': 'base'})

            Facet by scenario:

            >>> results.plot_heatmap('Boiler(Qth)|flow_rate', facet_by='scenario', facet_cols=2)

            Animate by period:

            >>> results.plot_heatmap('Boiler(Qth)|flow_rate', select={'scenario': 'base'}, animate_by='period')
<<<<<<< HEAD

            Time reshape mode - daily patterns:

=======

            Time reshape mode - daily patterns:

>>>>>>> fedd6b6a
            >>> results.plot_heatmap('Boiler(Qth)|flow_rate', select={'scenario': 'base'}, reshape_time=('D', 'h'))

            Combined: time reshaping with faceting and animation:

            >>> results.plot_heatmap(
            ...     'Boiler(Qth)|flow_rate', facet_by='scenario', animate_by='period', reshape_time=('D', 'h')
            ... )

            Multi-variable heatmap (variables as one axis):

            >>> results.plot_heatmap(
            ...     ['Boiler(Q_th)|flow_rate', 'CHP(Q_th)|flow_rate', 'HeatStorage|charge_state'],
            ...     select={'scenario': 'base', 'period': 1},
            ...     reshape_time=None,
            ... )

            Multi-variable with time reshaping:

            >>> results.plot_heatmap(
            ...     ['Boiler(Q_th)|flow_rate', 'CHP(Q_th)|flow_rate'],
            ...     facet_by='scenario',
            ...     animate_by='period',
            ...     reshape_time=('D', 'h'),
            ... )
        """
        # Delegate to module-level plot_heatmap function
        return plot_heatmap(
            data=self.solution[variable_name],
            name=variable_name if isinstance(variable_name, str) else None,
            folder=self.folder,
            colors=colors,
            save=save,
            show=show,
            engine=engine,
            select=select,
            facet_by=facet_by,
            animate_by=animate_by,
            facet_cols=facet_cols,
            reshape_time=reshape_time,
            **kwargs,
        )

    def plot_network(
        self,
        controls: (
            bool
            | list[
                Literal['nodes', 'edges', 'layout', 'interaction', 'manipulation', 'physics', 'selection', 'renderer']
            ]
        ) = True,
        path: pathlib.Path | None = None,
        show: bool = False,
    ) -> pyvis.network.Network | None:
        """Plot interactive network visualization of the system.

        Args:
            controls: Enable/disable interactive controls.
            path: Save path for network HTML.
            show: Whether to display the plot.
        """
        if path is None:
            path = self.folder / f'{self.name}--network.html'
        return self.flow_system.plot_network(controls=controls, path=path, show=show)

    def to_file(
        self,
        folder: str | pathlib.Path | None = None,
        name: str | None = None,
        compression: int = 5,
        document_model: bool = True,
        save_linopy_model: bool = False,
    ):
        """Save results to files.

        Args:
            folder: Save folder (defaults to calculation folder).
            name: File name (defaults to calculation name).
            compression: Compression level 0-9.
            document_model: Whether to document model formulations as yaml.
            save_linopy_model: Whether to save linopy model file.
        """
        folder = self.folder if folder is None else pathlib.Path(folder)
        name = self.name if name is None else name
        if not folder.exists():
            try:
                folder.mkdir(parents=False)
            except FileNotFoundError as e:
                raise FileNotFoundError(
                    f'Folder {folder} and its parent do not exist. Please create them first.'
                ) from e

        paths = fx_io.CalculationResultsPaths(folder, name)

        fx_io.save_dataset_to_netcdf(self.solution, paths.solution, compression=compression)
        fx_io.save_dataset_to_netcdf(self.flow_system_data, paths.flow_system, compression=compression)

        with open(paths.summary, 'w', encoding='utf-8') as f:
            yaml.dump(self.summary, f, allow_unicode=True, sort_keys=False, indent=4, width=1000)

        if save_linopy_model:
            if self.model is None:
                logger.critical('No model in the CalculationResults. Saving the model is not possible.')
            else:
                self.model.to_netcdf(paths.linopy_model, engine='h5netcdf')

        if document_model:
            if self.model is None:
                logger.critical('No model in the CalculationResults. Documenting the model is not possible.')
            else:
                fx_io.document_linopy_model(self.model, path=paths.model_documentation)

        logger.info(f'Saved calculation results "{name}" to {paths.model_documentation.parent}')


class _ElementResults:
    def __init__(
        self, calculation_results: CalculationResults, label: str, variables: list[str], constraints: list[str]
    ):
        self._calculation_results = calculation_results
        self.label = label
        self._variable_names = variables
        self._constraint_names = constraints

        self.solution = self._calculation_results.solution[self._variable_names]

    @property
    def variables(self) -> linopy.Variables:
        """Get element variables (requires linopy model).

        Raises:
            ValueError: If linopy model is unavailable.
        """
        if self._calculation_results.model is None:
            raise ValueError('The linopy model is not available.')
        return self._calculation_results.model.variables[self._variable_names]

    @property
    def constraints(self) -> linopy.Constraints:
        """Get element constraints (requires linopy model).

        Raises:
            ValueError: If linopy model is unavailable.
        """
        if self._calculation_results.model is None:
            raise ValueError('The linopy model is not available.')
        return self._calculation_results.model.constraints[self._constraint_names]

    def filter_solution(
        self,
        variable_dims: Literal['scalar', 'time', 'scenario', 'timeonly', 'scenarioonly'] | None = None,
        timesteps: pd.DatetimeIndex | None = None,
        scenarios: pd.Index | None = None,
        contains: str | list[str] | None = None,
        startswith: str | list[str] | None = None,
    ) -> xr.Dataset:
        """
        Filter the solution to a specific variable dimension and element.
        If no element is specified, all elements are included.

        Args:
            variable_dims: The dimension of which to get variables from.
                - 'scalar': Get scalar variables (without dimensions)
                - 'time': Get time-dependent variables (with a time dimension)
                - 'scenario': Get scenario-dependent variables (with ONLY a scenario dimension)
                - 'timeonly': Get time-dependent variables (with ONLY a time dimension)
                - 'scenarioonly': Get scenario-dependent variables (with ONLY a scenario dimension)
            timesteps: Optional time indexes to select. Can be:
                - pd.DatetimeIndex: Multiple timesteps
                - str/pd.Timestamp: Single timestep
                Defaults to all available timesteps.
            scenarios: Optional scenario indexes to select. Can be:
                - pd.Index: Multiple scenarios
                - str/int: Single scenario (int is treated as a label, not an index position)
                Defaults to all available scenarios.
            contains: Filter variables that contain this string or strings.
                If a list is provided, variables must contain ALL strings in the list.
            startswith: Filter variables that start with this string or strings.
                If a list is provided, variables must start with ANY of the strings in the list.
        """
        return filter_dataset(
            self.solution,
            variable_dims=variable_dims,
            timesteps=timesteps,
            scenarios=scenarios,
            contains=contains,
            startswith=startswith,
        )


class _NodeResults(_ElementResults):
    def __init__(
        self,
        calculation_results: CalculationResults,
        label: str,
        variables: list[str],
        constraints: list[str],
        inputs: list[str],
        outputs: list[str],
        flows: list[str],
    ):
        super().__init__(calculation_results, label, variables, constraints)
        self.inputs = inputs
        self.outputs = outputs
        self.flows = flows

    def plot_node_balance(
        self,
        save: bool | pathlib.Path = False,
        show: bool = True,
        colors: plotting.ColorType = 'viridis',
        engine: plotting.PlottingEngine = 'plotly',
        select: dict[FlowSystemDimensions, Any] | None = None,
        unit_type: Literal['flow_rate', 'flow_hours'] = 'flow_rate',
        mode: Literal['area', 'stacked_bar', 'line'] = 'stacked_bar',
        drop_suffix: bool = True,
        facet_by: str | list[str] | None = 'scenario',
        animate_by: str | None = 'period',
        facet_cols: int = 3,
        **kwargs,
    ) -> plotly.graph_objs.Figure | tuple[plt.Figure, plt.Axes]:
        """
        Plots the node balance of the Component or Bus with optional faceting and animation.

        Args:
            save: Whether to save the plot or not. If a path is provided, the plot will be saved at that location.
            show: Whether to show the plot or not.
            colors: The colors to use for the plot. See `flixopt.plotting.ColorType` for options.
            engine: The engine to use for plotting. Can be either 'plotly' or 'matplotlib'.
            select: Optional data selection dict. Supports:
                - Single values: {'scenario': 'base', 'period': 2024}
                - Multiple values: {'scenario': ['base', 'high', 'renewable']}
                - Slices: {'time': slice('2024-01', '2024-06')}
                - Index arrays: {'time': time_array}
                Note: Applied BEFORE faceting/animation.
            unit_type: The unit type to use for the dataset. Can be 'flow_rate' or 'flow_hours'.
                - 'flow_rate': Returns the flow_rates of the Node.
                - 'flow_hours': Returns the flow_hours of the Node. [flow_hours(t) = flow_rate(t) * dt(t)]. Renames suffixes to |flow_hours.
            mode: The plotting mode. Use 'stacked_bar' for stacked bar charts, 'line' for stepped lines, or 'area' for stacked area charts.
            drop_suffix: Whether to drop the suffix from the variable names.
            facet_by: Dimension(s) to create facets (subplots) for. Can be a single dimension name (str)
                or list of dimensions. Each unique value combination creates a subplot. Ignored if not found.
                Example: 'scenario' creates one subplot per scenario.
                Example: ['scenario', 'period'] creates a grid of subplots for each scenario-period combination.
            animate_by: Dimension to animate over (Plotly only). Creates animation frames that cycle through
                dimension values. Only one dimension can be animated. Ignored if not found.
            facet_cols: Number of columns in the facet grid layout (default: 3).

        Examples:
            Basic plot (current behavior):

            >>> results['Boiler'].plot_node_balance()

            Facet by scenario:

            >>> results['Boiler'].plot_node_balance(facet_by='scenario', facet_cols=2)

            Animate by period:

            >>> results['Boiler'].plot_node_balance(animate_by='period')

            Facet by scenario AND animate by period:

            >>> results['Boiler'].plot_node_balance(facet_by='scenario', animate_by='period')

            Select single scenario, then facet by period:

            >>> results['Boiler'].plot_node_balance(select={'scenario': 'base'}, facet_by='period')

            Select multiple scenarios and facet by them:

            >>> results['Boiler'].plot_node_balance(
            ...     select={'scenario': ['base', 'high', 'renewable']}, facet_by='scenario'
            ... )

            Time range selection (summer months only):

            >>> results['Boiler'].plot_node_balance(select={'time': slice('2024-06', '2024-08')}, facet_by='scenario')
        """
        # Handle deprecated indexer parameter
        if 'indexer' in kwargs:
            import warnings

            warnings.warn(
                "The 'indexer' parameter is deprecated and will be removed in a future version. Use 'select' instead.",
                DeprecationWarning,
                stacklevel=2,
            )

        # Check for unexpected kwargs
        unexpected_kwargs = set(kwargs.keys()) - {'indexer'}
        if unexpected_kwargs:
            raise TypeError(f'plot_node_balance() got unexpected keyword argument(s): {", ".join(unexpected_kwargs)}')

        if engine not in {'plotly', 'matplotlib'}:
            raise ValueError(f'Engine "{engine}" not supported. Use one of ["plotly", "matplotlib"]')

        # Don't pass select/indexer to node_balance - we'll apply it afterwards
        ds = self.node_balance(with_last_timestep=True, unit_type=unit_type, drop_suffix=drop_suffix)

        ds, suffix_parts = _apply_indexer_to_data(ds, select=select, drop=True, **kwargs)

        # Check if faceting/animating would actually happen based on available dimensions
        if engine == 'matplotlib':
            dims_to_facet = []
            if facet_by is not None:
                dims_to_facet.extend([facet_by] if isinstance(facet_by, str) else facet_by)
            if animate_by is not None:
                dims_to_facet.append(animate_by)

            # Only raise error if any of the specified dimensions actually exist in the data
            existing_dims = [dim for dim in dims_to_facet if dim in ds.dims]
            if existing_dims:
                raise ValueError(
                    f'Faceting and animating are not supported by the plotting engine {engine}. Use Plotly instead'
                )
        suffix = '--' + '-'.join(suffix_parts) if suffix_parts else ''

        title = (
            f'{self.label} (flow rates){suffix}' if unit_type == 'flow_rate' else f'{self.label} (flow hours){suffix}'
        )

        if engine == 'plotly':
            figure_like = plotting.with_plotly(
                ds,
                facet_by=facet_by,
                animate_by=animate_by,
                colors=colors,
                mode=mode,
                title=title,
                facet_cols=facet_cols,
            )
            default_filetype = '.html'
        else:
            figure_like = plotting.with_matplotlib(
                ds.to_dataframe(),
                colors=colors,
                mode=mode,
                title=title,
            )
            default_filetype = '.png'

        return plotting.export_figure(
            figure_like=figure_like,
            default_path=self._calculation_results.folder / title,
            default_filetype=default_filetype,
            user_path=None if isinstance(save, bool) else pathlib.Path(save),
            show=show,
            save=True if save else False,
        )

    def plot_node_balance_pie(
        self,
        lower_percentage_group: float = 5,
        colors: plotting.ColorType = 'viridis',
        text_info: str = 'percent+label+value',
        save: bool | pathlib.Path = False,
        show: bool = True,
        engine: plotting.PlottingEngine = 'plotly',
        select: dict[FlowSystemDimensions, Any] | None = None,
        **kwargs,
    ) -> plotly.graph_objs.Figure | tuple[plt.Figure, list[plt.Axes]]:
        """Plot pie chart of flow hours distribution.
        Args:
            lower_percentage_group: Percentage threshold for "Others" grouping.
            colors: Color scheme. Also see plotly.
            text_info: Information to display on pie slices.
            save: Whether to save plot.
            show: Whether to display plot.
            engine: Plotting engine ('plotly' or 'matplotlib').
            select: Optional data selection dict. Supports single values, lists, slices, and index arrays.
        """
        # Handle deprecated indexer parameter
        if 'indexer' in kwargs:
            import warnings

            warnings.warn(
                "The 'indexer' parameter is deprecated and will be removed in a future version. Use 'select' instead.",
                DeprecationWarning,
                stacklevel=2,
            )

        # Check for unexpected kwargs
        unexpected_kwargs = set(kwargs.keys()) - {'indexer'}
        if unexpected_kwargs:
            raise TypeError(
                f'plot_node_balance_pie() got unexpected keyword argument(s): {", ".join(unexpected_kwargs)}'
            )

        inputs = sanitize_dataset(
            ds=self.solution[self.inputs] * self._calculation_results.hours_per_timestep,
            threshold=1e-5,
            drop_small_vars=True,
            zero_small_values=True,
            drop_suffix='|',
        )
        outputs = sanitize_dataset(
            ds=self.solution[self.outputs] * self._calculation_results.hours_per_timestep,
            threshold=1e-5,
            drop_small_vars=True,
            zero_small_values=True,
            drop_suffix='|',
        )

        inputs, suffix_parts = _apply_indexer_to_data(inputs, select=select, drop=True, **kwargs)
        outputs, suffix_parts = _apply_indexer_to_data(outputs, select=select, drop=True, **kwargs)
        suffix = '--' + '-'.join(suffix_parts) if suffix_parts else ''

        title = f'{self.label} (total flow hours){suffix}'

        inputs = inputs.sum('time')
        outputs = outputs.sum('time')

        if engine == 'plotly':
            figure_like = plotting.dual_pie_with_plotly(
                data_left=inputs.to_pandas(),
                data_right=outputs.to_pandas(),
                colors=colors,
                title=title,
                text_info=text_info,
                subtitles=('Inputs', 'Outputs'),
                legend_title='Flows',
                lower_percentage_group=lower_percentage_group,
            )
            default_filetype = '.html'
        elif engine == 'matplotlib':
            logger.debug('Parameter text_info is not supported for matplotlib')
            figure_like = plotting.dual_pie_with_matplotlib(
                data_left=inputs.to_pandas(),
                data_right=outputs.to_pandas(),
                colors=colors,
                title=title,
                subtitles=('Inputs', 'Outputs'),
                legend_title='Flows',
                lower_percentage_group=lower_percentage_group,
            )
            default_filetype = '.png'
        else:
            raise ValueError(f'Engine "{engine}" not supported. Use "plotly" or "matplotlib"')

        return plotting.export_figure(
            figure_like=figure_like,
            default_path=self._calculation_results.folder / title,
            default_filetype=default_filetype,
            user_path=None if isinstance(save, bool) else pathlib.Path(save),
            show=show,
            save=True if save else False,
        )

    def node_balance(
        self,
        negate_inputs: bool = True,
        negate_outputs: bool = False,
        threshold: float | None = 1e-5,
        with_last_timestep: bool = False,
        unit_type: Literal['flow_rate', 'flow_hours'] = 'flow_rate',
        drop_suffix: bool = False,
        select: dict[FlowSystemDimensions, Any] | None = None,
        **kwargs,
    ) -> xr.Dataset:
        """
        Returns a dataset with the node balance of the Component or Bus.
        Args:
            negate_inputs: Whether to negate the input flow_rates of the Node.
            negate_outputs: Whether to negate the output flow_rates of the Node.
            threshold: The threshold for small values. Variables with all values below the threshold are dropped.
            with_last_timestep: Whether to include the last timestep in the dataset.
            unit_type: The unit type to use for the dataset. Can be 'flow_rate' or 'flow_hours'.
                - 'flow_rate': Returns the flow_rates of the Node.
                - 'flow_hours': Returns the flow_hours of the Node. [flow_hours(t) = flow_rate(t) * dt(t)]. Renames suffixes to |flow_hours.
            drop_suffix: Whether to drop the suffix from the variable names.
            select: Optional data selection dict. Supports single values, lists, slices, and index arrays.
        """
        # Handle deprecated indexer parameter
        if 'indexer' in kwargs:
            import warnings

            warnings.warn(
                "The 'indexer' parameter is deprecated and will be removed in a future version. Use 'select' instead.",
                DeprecationWarning,
                stacklevel=2,
            )

        # Check for unexpected kwargs
        unexpected_kwargs = set(kwargs.keys()) - {'indexer'}
        if unexpected_kwargs:
            raise TypeError(f'node_balance() got unexpected keyword argument(s): {", ".join(unexpected_kwargs)}')

        ds = self.solution[self.inputs + self.outputs]

        ds = sanitize_dataset(
            ds=ds,
            threshold=threshold,
            timesteps=self._calculation_results.timesteps_extra if with_last_timestep else None,
            negate=(
                self.outputs + self.inputs
                if negate_outputs and negate_inputs
                else self.outputs
                if negate_outputs
                else self.inputs
                if negate_inputs
                else None
            ),
            drop_suffix='|' if drop_suffix else None,
        )

        ds, _ = _apply_indexer_to_data(ds, select=select, drop=True, **kwargs)

        if unit_type == 'flow_hours':
            ds = ds * self._calculation_results.hours_per_timestep
            ds = ds.rename_vars({var: var.replace('flow_rate', 'flow_hours') for var in ds.data_vars})

        return ds


class BusResults(_NodeResults):
    """Results container for energy/material balance nodes in the system."""


class ComponentResults(_NodeResults):
    """Results container for individual system components with specialized analysis tools."""

    @property
    def is_storage(self) -> bool:
        return self._charge_state in self._variable_names

    @property
    def _charge_state(self) -> str:
        return f'{self.label}|charge_state'

    @property
    def charge_state(self) -> xr.DataArray:
        """Get storage charge state solution."""
        if not self.is_storage:
            raise ValueError(f'Cant get charge_state. "{self.label}" is not a storage')
        return self.solution[self._charge_state]

    def plot_charge_state(
        self,
        save: bool | pathlib.Path = False,
        show: bool = True,
        colors: plotting.ColorType = 'viridis',
        engine: plotting.PlottingEngine = 'plotly',
        mode: Literal['area', 'stacked_bar', 'line'] = 'area',
        select: dict[FlowSystemDimensions, Any] | None = None,
        facet_by: str | list[str] | None = 'scenario',
        animate_by: str | None = 'period',
        facet_cols: int = 3,
        **kwargs,
    ) -> plotly.graph_objs.Figure:
        """Plot storage charge state over time, combined with the node balance with optional faceting and animation.

        Args:
            save: Whether to save the plot or not. If a path is provided, the plot will be saved at that location.
            show: Whether to show the plot or not.
            colors: Color scheme. Also see plotly.
            engine: Plotting engine to use. Only 'plotly' is implemented atm.
            mode: The plotting mode. Use 'stacked_bar' for stacked bar charts, 'line' for stepped lines, or 'area' for stacked area charts.
            select: Optional data selection dict. Supports single values, lists, slices, and index arrays.
                Applied BEFORE faceting/animation.
            facet_by: Dimension(s) to create facets (subplots) for. Can be a single dimension name (str)
                or list of dimensions. Each unique value combination creates a subplot. Ignored if not found.
            animate_by: Dimension to animate over (Plotly only). Creates animation frames that cycle through
                dimension values. Only one dimension can be animated. Ignored if not found.
            facet_cols: Number of columns in the facet grid layout (default: 3).

        Raises:
            ValueError: If component is not a storage.

        Examples:
            Basic plot:

            >>> results['Storage'].plot_charge_state()

            Facet by scenario:

            >>> results['Storage'].plot_charge_state(facet_by='scenario', facet_cols=2)

            Animate by period:

            >>> results['Storage'].plot_charge_state(animate_by='period')

            Facet by scenario AND animate by period:

            >>> results['Storage'].plot_charge_state(facet_by='scenario', animate_by='period')
        """
        # Handle deprecated indexer parameter
        if 'indexer' in kwargs:
            import warnings

            warnings.warn(
                "The 'indexer' parameter is deprecated and will be removed in a future version. Use 'select' instead.",
                DeprecationWarning,
                stacklevel=2,
            )

        # Check for unexpected kwargs
        unexpected_kwargs = set(kwargs.keys()) - {'indexer'}
        if unexpected_kwargs:
            raise TypeError(f'plot_charge_state() got unexpected keyword argument(s): {", ".join(unexpected_kwargs)}')

        if not self.is_storage:
            raise ValueError(f'Cant plot charge_state. "{self.label}" is not a storage')

        if (facet_by is not None or animate_by is not None) and engine == 'matplotlib':
            raise ValueError(
                f'Faceting and animating are not supported by the plotting engine {engine}. Use Plotly instead'
            )

        # Get node balance and charge state
        ds = self.node_balance(with_last_timestep=True)
        charge_state_da = self.charge_state

        # Apply select filtering
        ds, suffix_parts = _apply_indexer_to_data(ds, select=select, drop=True, **kwargs)
        charge_state_da, _ = _apply_indexer_to_data(charge_state_da, select=select, drop=True, **kwargs)
        suffix = '--' + '-'.join(suffix_parts) if suffix_parts else ''

        title = f'Operation Balance of {self.label}{suffix}'

        if engine == 'plotly':
            # Plot flows (node balance) with the specified mode
            figure_like = plotting.with_plotly(
                ds,
                facet_by=facet_by,
                animate_by=animate_by,
                colors=colors,
                mode=mode,
                title=title,
                facet_cols=facet_cols,
            )

            # Create a dataset with just charge_state and plot it as lines
            # This ensures proper handling of facets and animation
            charge_state_ds = charge_state_da.to_dataset(name=self._charge_state)

            # Plot charge_state with mode='line' to get Scatter traces
            charge_state_fig = plotting.with_plotly(
                charge_state_ds,
                facet_by=facet_by,
                animate_by=animate_by,
                colors=colors,
                mode='line',  # Always line for charge_state
                title='',  # No title needed for this temp figure
                facet_cols=facet_cols,
            )

            # Add charge_state traces to the main figure
            # This preserves subplot assignments and animation frames
            for trace in charge_state_fig.data:
                trace.line.width = 2  # Make charge_state line more prominent
                trace.line.shape = 'linear'  # Smooth line for charge state (not stepped like flows)
                figure_like.add_trace(trace)

            # Also add traces from animation frames if they exist
            # Both figures use the same animate_by parameter, so they should have matching frames
            if hasattr(charge_state_fig, 'frames') and charge_state_fig.frames:
                # Add charge_state traces to each frame
                for i, frame in enumerate(charge_state_fig.frames):
                    if i < len(figure_like.frames):
                        for trace in frame.data:
                            trace.line.width = 2
                            trace.line.shape = 'linear'  # Smooth line for charge state
                            figure_like.frames[i].data = figure_like.frames[i].data + (trace,)

            default_filetype = '.html'
        elif engine == 'matplotlib':
            # For matplotlib, plot flows (node balance), then add charge_state as line
            fig, ax = plotting.with_matplotlib(
                ds.to_dataframe(),
                colors=colors,
                mode=mode,
                title=title,
            )

            # Add charge_state as a line overlay
            charge_state_df = charge_state_da.to_dataframe()
            ax.plot(
                charge_state_df.index,
                charge_state_df.values.flatten(),
                label=self._charge_state,
                linewidth=2,
                color='black',
            )
            ax.legend()
            fig.tight_layout()

            figure_like = fig, ax
            default_filetype = '.png'

        return plotting.export_figure(
            figure_like=figure_like,
            default_path=self._calculation_results.folder / title,
            default_filetype=default_filetype,
            user_path=None if isinstance(save, bool) else pathlib.Path(save),
            show=show,
            save=True if save else False,
        )

    def node_balance_with_charge_state(
        self, negate_inputs: bool = True, negate_outputs: bool = False, threshold: float | None = 1e-5
    ) -> xr.Dataset:
        """Get storage node balance including charge state.

        Args:
            negate_inputs: Whether to negate input flows.
            negate_outputs: Whether to negate output flows.
            threshold: Threshold for small values.

        Returns:
            xr.Dataset: Node balance with charge state.

        Raises:
            ValueError: If component is not a storage.
        """
        if not self.is_storage:
            raise ValueError(f'Cant get charge_state. "{self.label}" is not a storage')
        variable_names = self.inputs + self.outputs + [self._charge_state]
        return sanitize_dataset(
            ds=self.solution[variable_names],
            threshold=threshold,
            timesteps=self._calculation_results.timesteps_extra,
            negate=(
                self.outputs + self.inputs
                if negate_outputs and negate_inputs
                else self.outputs
                if negate_outputs
                else self.inputs
                if negate_inputs
                else None
            ),
        )


class EffectResults(_ElementResults):
    """Results for an Effect"""

    def get_shares_from(self, element: str) -> xr.Dataset:
        """Get effect shares from specific element.

        Args:
            element: Element label to get shares from.

        Returns:
            xr.Dataset: Element shares to this effect.
        """
        return self.solution[[name for name in self._variable_names if name.startswith(f'{element}->')]]


class FlowResults(_ElementResults):
    def __init__(
        self,
        calculation_results: CalculationResults,
        label: str,
        variables: list[str],
        constraints: list[str],
        start: str,
        end: str,
        component: str,
    ):
        super().__init__(calculation_results, label, variables, constraints)
        self.start = start
        self.end = end
        self.component = component

    @property
    def flow_rate(self) -> xr.DataArray:
        return self.solution[f'{self.label}|flow_rate']

    @property
    def flow_hours(self) -> xr.DataArray:
        return (self.flow_rate * self._calculation_results.hours_per_timestep).rename(f'{self.label}|flow_hours')

    @property
    def size(self) -> xr.DataArray:
        name = f'{self.label}|size'
        if name in self.solution:
            return self.solution[name]
        try:
            return self._calculation_results.flow_system.flows[self.label].size.rename(name)
        except _FlowSystemRestorationError:
            logger.critical(f'Size of flow {self.label}.size not availlable. Returning NaN')
            return xr.DataArray(np.nan).rename(name)


class SegmentedCalculationResults:
    """Results container for segmented optimization calculations with temporal decomposition.

    This class manages results from SegmentedCalculation runs where large optimization
    problems are solved by dividing the time horizon into smaller, overlapping segments.
    It provides unified access to results across all segments while maintaining the
    ability to analyze individual segment behavior.

    Key Features:
        **Unified Time Series**: Automatically assembles results from all segments into
        continuous time series, removing overlaps and boundary effects
        **Segment Analysis**: Access individual segment results for debugging and validation
        **Consistency Checks**: Verify solution continuity at segment boundaries
        **Memory Efficiency**: Handles large datasets that exceed single-segment memory limits

    Temporal Handling:
        The class manages the complex task of combining overlapping segment solutions
        into coherent time series, ensuring proper treatment of:
        - Storage state continuity between segments
        - Flow rate transitions at segment boundaries
        - Aggregated results over the full time horizon

    Examples:
        Load and analyze segmented results:

        ```python
        # Load segmented calculation results
        results = SegmentedCalculationResults.from_file('results', 'annual_segmented')

        # Access unified results across all segments
        full_timeline = results.all_timesteps
        total_segments = len(results.segment_results)

        # Analyze individual segments
        for i, segment in enumerate(results.segment_results):
            print(f'Segment {i + 1}: {len(segment.solution.time)} timesteps')
            segment_costs = segment.effects['cost'].total_value

        # Check solution continuity at boundaries
        segment_boundaries = results.get_boundary_analysis()
        max_discontinuity = segment_boundaries['max_storage_jump']
        ```

        Create from segmented calculation:

        ```python
        # After running segmented calculation
        segmented_calc = SegmentedCalculation(
            name='annual_system',
            flow_system=system,
            timesteps_per_segment=730,  # Monthly segments
            overlap_timesteps=48,  # 2-day overlap
        )
        segmented_calc.do_modeling_and_solve(solver='gurobi')

        # Extract unified results
        results = SegmentedCalculationResults.from_calculation(segmented_calc)

        # Save combined results
        results.to_file(compression=5)
        ```

        Performance analysis across segments:

        ```python
        # Compare segment solve times
        solve_times = [seg.summary['durations']['solving'] for seg in results.segment_results]
        avg_solve_time = sum(solve_times) / len(solve_times)

        # Verify solution quality consistency
        segment_objectives = [seg.summary['objective_value'] for seg in results.segment_results]

        # Storage continuity analysis
        if 'Battery' in results.segment_results[0].components:
            storage_continuity = results.check_storage_continuity('Battery')
        ```

    Design Considerations:
        **Boundary Effects**: Monitor solution quality at segment interfaces where
        foresight is limited compared to full-horizon optimization.

        **Memory Management**: Individual segment results are maintained for detailed
        analysis while providing unified access for system-wide metrics.

        **Validation Tools**: Built-in methods to verify temporal consistency and
        identify potential issues from segmentation approach.

    Common Use Cases:
        - **Large-Scale Analysis**: Annual or multi-period optimization results
        - **Memory-Constrained Systems**: Results from systems exceeding hardware limits
        - **Segment Validation**: Verifying segmentation approach effectiveness
        - **Performance Monitoring**: Comparing segmented vs. full-horizon solutions
        - **Debugging**: Identifying issues specific to temporal decomposition

    """

    @classmethod
    def from_calculation(cls, calculation: SegmentedCalculation):
        return cls(
            [calc.results for calc in calculation.sub_calculations],
            all_timesteps=calculation.all_timesteps,
            timesteps_per_segment=calculation.timesteps_per_segment,
            overlap_timesteps=calculation.overlap_timesteps,
            name=calculation.name,
            folder=calculation.folder,
        )

    @classmethod
    def from_file(cls, folder: str | pathlib.Path, name: str) -> SegmentedCalculationResults:
        """Load SegmentedCalculationResults from saved files.

        Args:
            folder: Directory containing saved files.
            name: Base name of saved files.

        Returns:
            SegmentedCalculationResults: Loaded instance.
        """
        folder = pathlib.Path(folder)
        path = folder / name
        logger.info(f'loading calculation "{name}" from file ("{path.with_suffix(".nc4")}")')
        with open(path.with_suffix('.json'), encoding='utf-8') as f:
            meta_data = json.load(f)
        return cls(
            [CalculationResults.from_file(folder, sub_name) for sub_name in meta_data['sub_calculations']],
            all_timesteps=pd.DatetimeIndex(
                [datetime.datetime.fromisoformat(date) for date in meta_data['all_timesteps']], name='time'
            ),
            timesteps_per_segment=meta_data['timesteps_per_segment'],
            overlap_timesteps=meta_data['overlap_timesteps'],
            name=name,
            folder=folder,
        )

    def __init__(
        self,
        segment_results: list[CalculationResults],
        all_timesteps: pd.DatetimeIndex,
        timesteps_per_segment: int,
        overlap_timesteps: int,
        name: str,
        folder: pathlib.Path | None = None,
    ):
        self.segment_results = segment_results
        self.all_timesteps = all_timesteps
        self.timesteps_per_segment = timesteps_per_segment
        self.overlap_timesteps = overlap_timesteps
        self.name = name
        self.folder = pathlib.Path(folder) if folder is not None else pathlib.Path.cwd() / 'results'
        self.hours_per_timestep = FlowSystem.calculate_hours_per_timestep(self.all_timesteps)

    @property
    def meta_data(self) -> dict[str, int | list[str]]:
        return {
            'all_timesteps': [datetime.datetime.isoformat(date) for date in self.all_timesteps],
            'timesteps_per_segment': self.timesteps_per_segment,
            'overlap_timesteps': self.overlap_timesteps,
            'sub_calculations': [calc.name for calc in self.segment_results],
        }

    @property
    def segment_names(self) -> list[str]:
        return [segment.name for segment in self.segment_results]

    def solution_without_overlap(self, variable_name: str) -> xr.DataArray:
        """Get variable solution removing segment overlaps.

        Args:
            variable_name: Name of variable to extract.

        Returns:
            xr.DataArray: Continuous solution without overlaps.
        """
        dataarrays = [
            result.solution[variable_name].isel(time=slice(None, self.timesteps_per_segment))
            for result in self.segment_results[:-1]
        ] + [self.segment_results[-1].solution[variable_name]]
        return xr.concat(dataarrays, dim='time')

    def plot_heatmap(
        self,
        variable_name: str,
        reshape_time: tuple[Literal['YS', 'MS', 'W', 'D', 'h', '15min', 'min'], Literal['W', 'D', 'h', '15min', 'min']]
        | Literal['auto']
        | None = ('D', 'h'),
        colors: str = 'portland',
        save: bool | pathlib.Path = False,
        show: bool = True,
        engine: plotting.PlottingEngine = 'plotly',
        facet_by: str | list[str] | None = None,
        animate_by: str | None = None,
        facet_cols: int = 3,
        fill: Literal['ffill', 'bfill'] | None = 'ffill',
    ) -> plotly.graph_objs.Figure | tuple[plt.Figure, plt.Axes]:
        """Plot heatmap of variable solution across segments.

        Args:
            variable_name: Variable to plot.
            reshape_time: Time reshaping configuration:
                - 'auto': Automatically applies ('D', 'h') when only 'time' dimension remains
                - Tuple like ('D', 'h'): Explicit reshaping (days vs hours)
                - None: Disable time reshaping
            colors: Color scheme. See plotting.ColorType for options.
            save: Whether to save plot.
            show: Whether to display plot.
            engine: Plotting engine.
            facet_by: Dimension(s) to create facets (subplots) for.
            animate_by: Dimension to animate over (Plotly only).
            facet_cols: Number of columns in the facet grid layout.
            fill: Method to fill missing values: 'ffill' or 'bfill'.

        Returns:
            Figure object.
        """
        return plot_heatmap(
            data=self.solution_without_overlap(variable_name),
            name=variable_name,
            folder=self.folder,
            reshape_time=reshape_time,
            colors=colors,
            save=save,
            show=show,
            engine=engine,
            facet_by=facet_by,
            animate_by=animate_by,
            facet_cols=facet_cols,
            fill=fill,
        )

    def to_file(self, folder: str | pathlib.Path | None = None, name: str | None = None, compression: int = 5):
        """Save segmented results to files.

        Args:
            folder: Save folder (defaults to instance folder).
            name: File name (defaults to instance name).
            compression: Compression level 0-9.
        """
        folder = self.folder if folder is None else pathlib.Path(folder)
        name = self.name if name is None else name
        path = folder / name
        if not folder.exists():
            try:
                folder.mkdir(parents=False)
            except FileNotFoundError as e:
                raise FileNotFoundError(
                    f'Folder {folder} and its parent do not exist. Please create them first.'
                ) from e
        for segment in self.segment_results:
            segment.to_file(folder=folder, name=segment.name, compression=compression)

        with open(path.with_suffix('.json'), 'w', encoding='utf-8') as f:
            json.dump(self.meta_data, f, indent=4, ensure_ascii=False)
        logger.info(f'Saved calculation "{name}" to {path}')


def plot_heatmap(
    data: xr.DataArray | xr.Dataset,
    name: str | None = None,
    folder: pathlib.Path | None = None,
    colors: plotting.ColorType = 'viridis',
    save: bool | pathlib.Path = False,
    show: bool = True,
    engine: plotting.PlottingEngine = 'plotly',
    select: dict[str, Any] | None = None,
    facet_by: str | list[str] | None = None,
    animate_by: str | None = None,
    facet_cols: int = 3,
    reshape_time: tuple[Literal['YS', 'MS', 'W', 'D', 'h', '15min', 'min'], Literal['W', 'D', 'h', '15min', 'min']]
    | Literal['auto']
    | None = 'auto',
    **kwargs,
):
    """Plot heatmap visualization with support for multi-variable, faceting, and animation.

    This function provides a standalone interface to the heatmap plotting capabilities,
    supporting the same modern features as CalculationResults.plot_heatmap().

    Args:
        data: Data to plot. Can be a single DataArray or an xarray Dataset.
            When a Dataset is provided, all data variables are combined along a new 'variable' dimension.
        name: Optional name for the title. If not provided, uses the DataArray name or
            generates a default title for Datasets.
        folder: Save folder for the plot. Defaults to current directory if not provided.
        colors: Color scheme for the heatmap. See `flixopt.plotting.ColorType` for options.
        save: Whether to save the plot or not. If a path is provided, the plot will be saved at that location.
        show: Whether to show the plot or not.
        engine: The engine to use for plotting. Can be either 'plotly' or 'matplotlib'.
        select: Optional data selection dict. Supports single values, lists, slices, and index arrays.
        facet_by: Dimension(s) to create facets (subplots) for. Can be a single dimension name (str)
            or list of dimensions. Each unique value combination creates a subplot.
        animate_by: Dimension to animate over (Plotly only). Creates animation frames.
        facet_cols: Number of columns in the facet grid layout (default: 3).
        reshape_time: Time reshaping configuration (default: 'auto'):
            - 'auto': Automatically applies ('D', 'h') when only 'time' dimension remains
            - Tuple: Explicit reshaping, e.g. ('D', 'h') for days vs hours
            - None: Disable auto-reshaping

    Examples:
        Single DataArray with time reshaping:

        >>> plot_heatmap(data, name='Temperature', folder=Path('.'), reshape_time=('D', 'h'))

        Dataset with multiple variables (facet by variable):

        >>> dataset = xr.Dataset({'Boiler': data1, 'CHP': data2, 'Storage': data3})
        >>> plot_heatmap(
        ...     dataset,
        ...     folder=Path('.'),
        ...     facet_by='variable',
        ...     reshape_time=('D', 'h'),
        ... )

        Dataset with animation by variable:

        >>> plot_heatmap(dataset, animate_by='variable', reshape_time=('D', 'h'))
    """
    # Handle deprecated indexer parameter
    if 'indexer' in kwargs:
        import warnings

        warnings.warn(
            "The 'indexer' parameter is deprecated and will be removed in a future version. Use 'select' instead.",
            DeprecationWarning,
            stacklevel=2,
        )

    # Check for unexpected kwargs
    unexpected_kwargs = set(kwargs.keys()) - {'indexer'}
    if unexpected_kwargs:
        raise TypeError(f'plot_heatmap() got unexpected keyword argument(s): {", ".join(unexpected_kwargs)}')

    # Validate parameters
    if (facet_by is not None or animate_by is not None) and engine == 'matplotlib':
        raise ValueError(
            f'Faceting and animating are not supported by the plotting engine {engine}. Use Plotly instead'
        )

    # Convert Dataset to DataArray with 'variable' dimension
    if isinstance(data, xr.Dataset):
        # Extract all data variables from the Dataset
        variable_names = list(data.data_vars)
        dataarrays = [data[var] for var in variable_names]
<<<<<<< HEAD

        # Combine into single DataArray with 'variable' dimension
        data = xr.concat(dataarrays, dim='variable')
        data = data.assign_coords(variable=variable_names)

        # Use Dataset variable names for title if name not provided
        if name is None:
            title_name = f'Heatmap of {len(variable_names)} variables'
        else:
            title_name = name
    else:
        # Single DataArray
        if name is None:
            title_name = data.name if data.name else 'Heatmap'
        else:
            title_name = name

=======

        # Combine into single DataArray with 'variable' dimension
        data = xr.concat(dataarrays, dim='variable')
        data = data.assign_coords(variable=variable_names)

        # Use Dataset variable names for title if name not provided
        if name is None:
            title_name = f'Heatmap of {len(variable_names)} variables'
        else:
            title_name = name
    else:
        # Single DataArray
        if name is None:
            title_name = data.name if data.name else 'Heatmap'
        else:
            title_name = name

>>>>>>> fedd6b6a
    # Apply select filtering
    data, suffix_parts = _apply_indexer_to_data(data, select=select, drop=True, **kwargs)
    suffix = '--' + '-'.join(suffix_parts) if suffix_parts else ''

    # Build title
    title = f'{title_name}{suffix}'
    if isinstance(reshape_time, tuple):
        timeframes, timesteps_per_frame = reshape_time
        title += f' ({timeframes} vs {timesteps_per_frame})'

    # Plot with appropriate engine
    if engine == 'plotly':
        figure_like = plotting.heatmap_with_plotly(
            data=data,
            facet_by=facet_by,
            animate_by=animate_by,
            colors=colors,
            title=title,
            facet_cols=facet_cols,
            reshape_time=reshape_time,
        )
        default_filetype = '.html'
    elif engine == 'matplotlib':
        figure_like = plotting.heatmap_with_matplotlib(
            data=data,
            colors=colors,
            title=title,
            reshape_time=reshape_time,
        )
        default_filetype = '.png'
    else:
        raise ValueError(f'Engine "{engine}" not supported. Use "plotly" or "matplotlib"')

    # Set default folder if not provided
    if folder is None:
        folder = pathlib.Path('.')

    return plotting.export_figure(
        figure_like=figure_like,
        default_path=folder / title,
        default_filetype=default_filetype,
        user_path=None if isinstance(save, bool) else pathlib.Path(save),
        show=show,
        save=True if save else False,
    )


def sanitize_dataset(
    ds: xr.Dataset,
    timesteps: pd.DatetimeIndex | None = None,
    threshold: float | None = 1e-5,
    negate: list[str] | None = None,
    drop_small_vars: bool = True,
    zero_small_values: bool = False,
    drop_suffix: str | None = None,
) -> xr.Dataset:
    """Clean dataset by handling small values and reindexing time.

    Args:
        ds: Dataset to sanitize.
        timesteps: Time index for reindexing (optional).
        threshold: Threshold for small values processing.
        negate: Variables to negate.
        drop_small_vars: Whether to drop variables below threshold.
        zero_small_values: Whether to zero values below threshold.
        drop_suffix: Drop suffix of data var names. Split by the provided str.
    """
    # Create a copy to avoid modifying the original
    ds = ds.copy()

    # Step 1: Negate specified variables
    if negate is not None:
        for var in negate:
            if var in ds:
                ds[var] = -ds[var]

    # Step 2: Handle small values
    if threshold is not None:
        ds_no_nan_abs = xr.apply_ufunc(np.abs, ds).fillna(0)  # Replace NaN with 0 (below threshold) for the comparison

        # Option 1: Drop variables where all values are below threshold
        if drop_small_vars:
            vars_to_drop = [var for var in ds.data_vars if (ds_no_nan_abs[var] <= threshold).all().item()]
            ds = ds.drop_vars(vars_to_drop)

        # Option 2: Set small values to zero
        if zero_small_values:
            for var in ds.data_vars:
                # Create a boolean mask of values below threshold
                mask = ds_no_nan_abs[var] <= threshold
                # Only proceed if there are values to zero out
                if bool(mask.any().item()):
                    # Create a copy to ensure we don't modify data with views
                    ds[var] = ds[var].copy()
                    # Set values below threshold to zero
                    ds[var] = ds[var].where(~mask, 0)

    # Step 3: Reindex to specified timesteps if needed
    if timesteps is not None and not ds.indexes['time'].equals(timesteps):
        ds = ds.reindex({'time': timesteps}, fill_value=np.nan)

    if drop_suffix is not None:
        if not isinstance(drop_suffix, str):
            raise ValueError(f'Only pass str values to drop suffixes. Got {drop_suffix}')
        unique_dict = {}
        for var in ds.data_vars:
            new_name = var.split(drop_suffix)[0]

            # If name already exists, keep original name
            if new_name in unique_dict.values():
                unique_dict[var] = var
            else:
                unique_dict[var] = new_name
        ds = ds.rename(unique_dict)

    return ds


def filter_dataset(
    ds: xr.Dataset,
    variable_dims: Literal['scalar', 'time', 'scenario', 'timeonly', 'scenarioonly'] | None = None,
    timesteps: pd.DatetimeIndex | str | pd.Timestamp | None = None,
    scenarios: pd.Index | str | int | None = None,
    contains: str | list[str] | None = None,
    startswith: str | list[str] | None = None,
) -> xr.Dataset:
    """Filter dataset by variable dimensions, indexes, and with string filters for variable names.

    Args:
        ds: The dataset to filter.
        variable_dims: The dimension of which to get variables from.
            - 'scalar': Get scalar variables (without dimensions)
            - 'time': Get time-dependent variables (with a time dimension)
            - 'scenario': Get scenario-dependent variables (with ONLY a scenario dimension)
            - 'timeonly': Get time-dependent variables (with ONLY a time dimension)
            - 'scenarioonly': Get scenario-dependent variables (with ONLY a scenario dimension)
        timesteps: Optional time indexes to select. Can be:
            - pd.DatetimeIndex: Multiple timesteps
            - str/pd.Timestamp: Single timestep
            Defaults to all available timesteps.
        scenarios: Optional scenario indexes to select. Can be:
            - pd.Index: Multiple scenarios
            - str/int: Single scenario (int is treated as a label, not an index position)
            Defaults to all available scenarios.
        contains: Filter variables that contain this string or strings.
            If a list is provided, variables must contain ALL strings in the list.
        startswith: Filter variables that start with this string or strings.
            If a list is provided, variables must start with ANY of the strings in the list.
    """
    # First filter by dimensions
    filtered_ds = ds.copy()
    if variable_dims is not None:
        if variable_dims == 'scalar':
            filtered_ds = filtered_ds[[v for v in filtered_ds.data_vars if not filtered_ds[v].dims]]
        elif variable_dims == 'time':
            filtered_ds = filtered_ds[[v for v in filtered_ds.data_vars if 'time' in filtered_ds[v].dims]]
        elif variable_dims == 'scenario':
            filtered_ds = filtered_ds[[v for v in filtered_ds.data_vars if 'scenario' in filtered_ds[v].dims]]
        elif variable_dims == 'timeonly':
            filtered_ds = filtered_ds[[v for v in filtered_ds.data_vars if filtered_ds[v].dims == ('time',)]]
        elif variable_dims == 'scenarioonly':
            filtered_ds = filtered_ds[[v for v in filtered_ds.data_vars if filtered_ds[v].dims == ('scenario',)]]
        else:
            raise ValueError(f'Unknown variable_dims "{variable_dims}" for filter_dataset')

    # Filter by 'contains' parameter
    if contains is not None:
        if isinstance(contains, str):
            # Single string - keep variables that contain this string
            filtered_ds = filtered_ds[[v for v in filtered_ds.data_vars if contains in v]]
        elif isinstance(contains, list) and all(isinstance(s, str) for s in contains):
            # List of strings - keep variables that contain ALL strings in the list
            filtered_ds = filtered_ds[[v for v in filtered_ds.data_vars if all(s in v for s in contains)]]
        else:
            raise TypeError(f"'contains' must be a string or list of strings, got {type(contains)}")

    # Filter by 'startswith' parameter
    if startswith is not None:
        if isinstance(startswith, str):
            # Single string - keep variables that start with this string
            filtered_ds = filtered_ds[[v for v in filtered_ds.data_vars if v.startswith(startswith)]]
        elif isinstance(startswith, list) and all(isinstance(s, str) for s in startswith):
            # List of strings - keep variables that start with ANY of the strings in the list
            filtered_ds = filtered_ds[[v for v in filtered_ds.data_vars if any(v.startswith(s) for s in startswith)]]
        else:
            raise TypeError(f"'startswith' must be a string or list of strings, got {type(startswith)}")

    # Handle time selection if needed
    if timesteps is not None and 'time' in filtered_ds.dims:
        try:
            filtered_ds = filtered_ds.sel(time=timesteps)
        except KeyError as e:
            available_times = set(filtered_ds.indexes['time'])
            requested_times = set([timesteps]) if not isinstance(timesteps, pd.Index) else set(timesteps)
            missing_times = requested_times - available_times
            raise ValueError(
                f'Timesteps not found in dataset: {missing_times}. Available times: {available_times}'
            ) from e

    # Handle scenario selection if needed
    if scenarios is not None and 'scenario' in filtered_ds.dims:
        try:
            filtered_ds = filtered_ds.sel(scenario=scenarios)
        except KeyError as e:
            available_scenarios = set(filtered_ds.indexes['scenario'])
            requested_scenarios = set([scenarios]) if not isinstance(scenarios, pd.Index) else set(scenarios)
            missing_scenarios = requested_scenarios - available_scenarios
            raise ValueError(
                f'Scenarios not found in dataset: {missing_scenarios}. Available scenarios: {available_scenarios}'
            ) from e

    return filtered_ds


def filter_dataarray_by_coord(da: xr.DataArray, **kwargs: str | list[str] | None) -> xr.DataArray:
    """Filter flows by node and component attributes.

    Filters are applied in the order they are specified. All filters must match for an edge to be included.

    To recombine filtered dataarrays, use `xr.concat`.

    xr.concat([res.sizes(start='Fernwärme'), res.sizes(end='Fernwärme')], dim='flow')

    Args:
        da: Flow DataArray with network metadata coordinates.
        **kwargs: Coord filters as name=value pairs.

    Returns:
        Filtered DataArray with matching edges.

    Raises:
        AttributeError: If required coordinates are missing.
        ValueError: If specified nodes don't exist or no matches found.
    """

    # Helper function to process filters
    def apply_filter(array, coord_name: str, coord_values: Any | list[Any]):
        # Verify coord exists
        if coord_name not in array.coords:
            raise AttributeError(f"Missing required coordinate '{coord_name}'")

        # Convert single value to list
        val_list = [coord_values] if isinstance(coord_values, str) else coord_values

        # Verify coord_values exist
        available = set(array[coord_name].values)
        missing = [v for v in val_list if v not in available]
        if missing:
            raise ValueError(f'{coord_name.title()} value(s) not found: {missing}')

        # Apply filter
        return array.where(
            array[coord_name].isin(val_list) if isinstance(coord_values, list) else array[coord_name] == coord_values,
            drop=True,
        )

    # Apply filters from kwargs
    filters = {k: v for k, v in kwargs.items() if v is not None}
    try:
        for coord, values in filters.items():
            da = apply_filter(da, coord, values)
    except ValueError as e:
        raise ValueError(f'No edges match criteria: {filters}') from e

    # Verify results exist
    if da.size == 0:
        raise ValueError(f'No edges match criteria: {filters}')

    return da


def _apply_indexer_to_data(
    data: xr.DataArray | xr.Dataset,
    select: dict[str, Any] | None = None,
    drop=False,
    **kwargs,
) -> tuple[xr.DataArray | xr.Dataset, list[str]]:
    """
    Apply selection to data.

    Args:
        data: xarray Dataset or DataArray
        select: Optional selection dict (takes precedence over indexer)
        drop: Whether to drop dimensions after selection

    Returns:
        Tuple of (selected_data, selection_string)
    """
    selection_string = []

    # Handle deprecated indexer parameter
    indexer = kwargs.get('indexer')
    if indexer is not None:
        import warnings

        warnings.warn(
            "The 'indexer' parameter is deprecated and will be removed in a future version. Use 'select' instead.",
            DeprecationWarning,
            stacklevel=3,
        )

    # Check for unexpected kwargs
    unexpected_kwargs = set(kwargs.keys()) - {'indexer'}
    if unexpected_kwargs:
        raise TypeError(f'_apply_indexer_to_data() got unexpected keyword argument(s): {", ".join(unexpected_kwargs)}')

    # Merge both dicts, select takes precedence
    selection = {**(indexer or {}), **(select or {})}

    if selection:
        data = data.sel(selection, drop=drop)
        selection_string.extend(f'{dim}={val}' for dim, val in selection.items())

    return data, selection_string<|MERGE_RESOLUTION|>--- conflicted
+++ resolved
@@ -744,15 +744,9 @@
             Animate by period:
 
             >>> results.plot_heatmap('Boiler(Qth)|flow_rate', select={'scenario': 'base'}, animate_by='period')
-<<<<<<< HEAD
 
             Time reshape mode - daily patterns:
 
-=======
-
-            Time reshape mode - daily patterns:
-
->>>>>>> fedd6b6a
             >>> results.plot_heatmap('Boiler(Qth)|flow_rate', select={'scenario': 'base'}, reshape_time=('D', 'h'))
 
             Combined: time reshaping with faceting and animation:
@@ -1879,7 +1873,6 @@
         # Extract all data variables from the Dataset
         variable_names = list(data.data_vars)
         dataarrays = [data[var] for var in variable_names]
-<<<<<<< HEAD
 
         # Combine into single DataArray with 'variable' dimension
         data = xr.concat(dataarrays, dim='variable')
@@ -1897,25 +1890,6 @@
         else:
             title_name = name
 
-=======
-
-        # Combine into single DataArray with 'variable' dimension
-        data = xr.concat(dataarrays, dim='variable')
-        data = data.assign_coords(variable=variable_names)
-
-        # Use Dataset variable names for title if name not provided
-        if name is None:
-            title_name = f'Heatmap of {len(variable_names)} variables'
-        else:
-            title_name = name
-    else:
-        # Single DataArray
-        if name is None:
-            title_name = data.name if data.name else 'Heatmap'
-        else:
-            title_name = name
-
->>>>>>> fedd6b6a
     # Apply select filtering
     data, suffix_parts = _apply_indexer_to_data(data, select=select, drop=True, **kwargs)
     suffix = '--' + '-'.join(suffix_parts) if suffix_parts else ''
