--- conflicted
+++ resolved
@@ -693,15 +693,12 @@
         colors: plotting.ColorType = 'viridis',
         engine: plotting.PlottingEngine = 'plotly',
         select: dict[FlowSystemDimensions, Any] | None = None,
-<<<<<<< HEAD
         facet_by: str | list[str] | None = 'scenario',
         animate_by: str | None = 'period',
         facet_cols: int = 3,
         reshape_time: tuple[Literal['YS', 'MS', 'W', 'D', 'h', '15min', 'min'], Literal['W', 'D', 'h', '15min', 'min']]
         | Literal['auto']
         | None = 'auto',
-=======
->>>>>>> cc7de388
         **kwargs,
     ) -> plotly.graph_objs.Figure | tuple[plt.Figure, plt.Axes]:
         """
@@ -722,7 +719,6 @@
             colors: Color scheme for the heatmap. See `flixopt.plotting.ColorType` for options.
             engine: The engine to use for plotting. Can be either 'plotly' or 'matplotlib'.
             select: Optional data selection dict. Supports single values, lists, slices, and index arrays.
-<<<<<<< HEAD
                 Applied BEFORE faceting/animation/reshaping.
             facet_by: Dimension(s) to create facets (subplots) for. Can be a single dimension name (str)
                 or list of dimensions. Each unique value combination creates a subplot. Ignored if not found.
@@ -735,10 +731,6 @@
                          ('MS', 'D') for months vs days, ('W', 'h') for weeks vs hours
                 - None: Disable auto-reshaping (will error if only 1D time data)
                 Supported timeframes: 'YS', 'MS', 'W', 'D', 'h', '15min', 'min'
-=======
-                 If None, uses first value for each dimension.
-                 If empty dict {}, uses all values.
->>>>>>> cc7de388
 
         Examples:
             Direct imshow mode (default):
@@ -749,11 +741,7 @@
 
             >>> results.plot_heatmap('Boiler(Qth)|flow_rate', facet_by='scenario', facet_cols=2)
 
-<<<<<<< HEAD
             Animate by period:
-=======
-            >>> results.plot_heatmap('Boiler(Qth)|flow_rate', select={'scenario': 'base', 'period': 2024})
->>>>>>> cc7de388
 
             >>> results.plot_heatmap('Boiler(Qth)|flow_rate', select={'scenario': 'base'}, animate_by='period')
 
@@ -764,46 +752,16 @@
             Combined: time reshaping with faceting and animation:
 
             >>> results.plot_heatmap(
-<<<<<<< HEAD
             ...     'Boiler(Qth)|flow_rate', facet_by='scenario', animate_by='period', reshape_time=('D', 'h')
-=======
-            ...     'Boiler(Qth)|flow_rate',
-            ...     select={
-            ...         'scenario': 'base',
-            ...         'time': results.solution.time[results.solution.time.dt.month.isin([6, 7, 8])],
-            ...     },
->>>>>>> cc7de388
             ... )
 
             Multi-variable heatmap (variables as one axis):
 
             >>> results.plot_heatmap(
-<<<<<<< HEAD
             ...     ['Boiler(Q_th)|flow_rate', 'CHP(Q_th)|flow_rate', 'HeatStorage|charge_state'],
             ...     select={'scenario': 'base', 'period': 1},
             ...     reshape_time=None,
             ... )
-=======
-            ...     'Boiler(Qth)|flow_rate', select={'scenario': 'base'}, save='path/to/my_heatmap.html'
-            ... )
-        """
-        # Handle deprecated indexer parameter
-        if 'indexer' in kwargs:
-            import warnings
-
-            warnings.warn(
-                "The 'indexer' parameter is deprecated and will be removed in a future version. Use 'select' instead.",
-                DeprecationWarning,
-                stacklevel=2,
-            )
-
-        # Check for unexpected kwargs
-        unexpected_kwargs = set(kwargs.keys()) - {'indexer'}
-        if unexpected_kwargs:
-            raise TypeError(f'plot_heatmap() got unexpected keyword argument(s): {", ".join(unexpected_kwargs)}')
-
-        dataarray = self.solution[variable_name]
->>>>>>> cc7de388
 
             Multi-variable with time reshaping:
 
@@ -824,13 +782,10 @@
             show=show,
             engine=engine,
             select=select,
-<<<<<<< HEAD
             facet_by=facet_by,
             animate_by=animate_by,
             facet_cols=facet_cols,
             reshape_time=reshape_time,
-=======
->>>>>>> cc7de388
             **kwargs,
         )
 
@@ -1073,7 +1028,6 @@
         # Handle deprecated indexer parameter
         if 'indexer' in kwargs:
             import warnings
-<<<<<<< HEAD
 
             warnings.warn(
                 "The 'indexer' parameter is deprecated and will be removed in a future version. Use 'select' instead.",
@@ -1081,15 +1035,6 @@
                 stacklevel=2,
             )
 
-=======
-
-            warnings.warn(
-                "The 'indexer' parameter is deprecated and will be removed in a future version. Use 'select' instead.",
-                DeprecationWarning,
-                stacklevel=2,
-            )
-
->>>>>>> cc7de388
         # Check for unexpected kwargs
         unexpected_kwargs = set(kwargs.keys()) - {'indexer'}
         if unexpected_kwargs:
@@ -1097,20 +1042,11 @@
 
         if engine not in {'plotly', 'matplotlib'}:
             raise ValueError(f'Engine "{engine}" not supported. Use one of ["plotly", "matplotlib"]')
-<<<<<<< HEAD
-        if (facet_by is not None or animate_by is not None) and engine == 'matplotlib':
-            raise ValueError(
-                f'Faceting and animating are not supported by the plotting engine {engine}. Use Plotly instead'
-            )
-=======
->>>>>>> cc7de388
 
         # Don't pass select/indexer to node_balance - we'll apply it afterwards
         ds = self.node_balance(with_last_timestep=True, unit_type=unit_type, drop_suffix=drop_suffix)
 
         ds, suffix_parts = _apply_indexer_to_data(ds, select=select, drop=True, **kwargs)
-<<<<<<< HEAD
-=======
 
         # Check if faceting/animating would actually happen based on available dimensions
         if engine == 'matplotlib':
@@ -1126,7 +1062,6 @@
                 raise ValueError(
                     f'Faceting and animating are not supported by the plotting engine {engine}. Use Plotly instead'
                 )
->>>>>>> cc7de388
         suffix = '--' + '-'.join(suffix_parts) if suffix_parts else ''
 
         title = (
@@ -1773,15 +1708,12 @@
     show: bool = True,
     engine: plotting.PlottingEngine = 'plotly',
     select: dict[str, Any] | None = None,
-<<<<<<< HEAD
     facet_by: str | list[str] | None = None,
     animate_by: str | None = None,
     facet_cols: int = 3,
     reshape_time: tuple[Literal['YS', 'MS', 'W', 'D', 'h', '15min', 'min'], Literal['W', 'D', 'h', '15min', 'min']]
     | Literal['auto']
     | None = 'auto',
-=======
->>>>>>> cc7de388
     **kwargs,
 ):
     """Plot heatmap visualization with support for multi-variable, faceting, and animation.
@@ -1790,7 +1722,6 @@
     supporting the same modern features as CalculationResults.plot_heatmap().
 
     Args:
-<<<<<<< HEAD
         data: Data to plot. Can be a single DataArray or an xarray Dataset.
             When a Dataset is provided, all data variables are combined along a new 'variable' dimension.
         name: Optional name for the title. If not provided, uses the DataArray name or
@@ -1828,18 +1759,6 @@
         Dataset with animation by variable:
 
         >>> plot_heatmap(dataset, animate_by='variable', reshape_time=('D', 'h'))
-=======
-        dataarray: Data to plot.
-        name: Variable name for title.
-        folder: Save folder.
-        heatmap_timeframes: Time aggregation level.
-        heatmap_timesteps_per_frame: Timesteps per frame.
-        color_map: Color scheme. Also see plotly.
-        save: Whether to save plot.
-        show: Whether to display plot.
-        engine: Plotting engine.
-        select: Optional data selection dict. Supports single values, lists, slices, and index arrays.
->>>>>>> cc7de388
     """
     # Handle deprecated indexer parameter
     if 'indexer' in kwargs:
@@ -1850,18 +1769,6 @@
             DeprecationWarning,
             stacklevel=2,
         )
-<<<<<<< HEAD
-=======
-
-    # Check for unexpected kwargs
-    unexpected_kwargs = set(kwargs.keys()) - {'indexer'}
-    if unexpected_kwargs:
-        raise TypeError(f'plot_heatmap() got unexpected keyword argument(s): {", ".join(unexpected_kwargs)}')
-
-    dataarray, suffix_parts = _apply_indexer_to_data(dataarray, select=select, drop=True, **kwargs)
-    suffix = '--' + '-'.join(suffix_parts) if suffix_parts else ''
-    name = name if not suffix_parts else name + suffix
->>>>>>> cc7de388
 
     # Check for unexpected kwargs
     unexpected_kwargs = set(kwargs.keys()) - {'indexer'}
