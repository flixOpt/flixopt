--- conflicted
+++ resolved
@@ -15,11 +15,7 @@
 from . import io as fx_io
 from . import plotting
 from .color_processing import process_colors
-<<<<<<< HEAD
 from .config import CONFIG, DEPRECATION_REMOVAL_VERSION, SUCCESS_LEVEL
-=======
-from .config import CONFIG, DEPRECATION_REMOVAL_VERSION
->>>>>>> b669c5c9
 from .flow_system import FlowSystem
 from .structure import CompositeContainerMixin, ResultsContainer
 
