--- conflicted
+++ resolved
@@ -5,31 +5,16 @@
 from __future__ import annotations
 
 import logging
-<<<<<<< HEAD
 from typing import Literal
-=======
-from typing import TYPE_CHECKING, Any, Literal
->>>>>>> 23d5e2e1
 
-if TYPE_CHECKING:
-    import numpy as np
-    import xarray as xr
+import numpy as np
+import xarray as xr
 
 logger = logging.getLogger('flixopt')
 
 
-<<<<<<< HEAD
 def round_nested_floats(obj, decimals=2):
     """Recursively round floating point numbers in nested data structures.
-=======
-def is_number(number_alias: int | float | str) -> bool:
-    """Returns True if value is a number or a number-like string."""
-    try:
-        float(number_alias)
-        return True
-    except (ValueError, TypeError):
-        return False
->>>>>>> 23d5e2e1
 
     This function traverses nested data structures (dictionaries, lists) and rounds
     any floating point numbers to the specified number of decimal places. It handles
@@ -73,11 +58,7 @@
 
 def convert_dataarray(
     data: xr.DataArray, mode: Literal['py', 'numpy', 'xarray', 'structure']
-<<<<<<< HEAD
 ) -> list | np.ndarray | xr.DataArray | str:
-=======
-) -> list[Any] | np.ndarray | xr.DataArray | str:
->>>>>>> 23d5e2e1
     """
     Convert a DataArray to a different format.
 
