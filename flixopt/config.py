--- conflicted
+++ resolved
@@ -4,11 +4,7 @@
 import os
 import types
 from dataclasses import dataclass, fields, is_dataclass
-<<<<<<< HEAD
-from typing import Annotated, Literal
-=======
 from typing import Annotated, Literal, get_type_hints
->>>>>>> 23d5e2e1
 
 import yaml
 from rich.console import Console
