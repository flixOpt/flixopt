--- conflicted
+++ resolved
@@ -12,24 +12,10 @@
     # Package is not installed (development mode without editable install)
     __version__ = '0.0.0.dev0'
 
-<<<<<<< HEAD
-from .commons import (
-    CONFIG,
-    AggregatedCalculation,
-    AggregationParameters,
-    Bus,
-    Effect,
-    Flow,
-    FlowSystem,
-    FullCalculation,
-    InvestmentParameters,
-    InvestParameters,
-=======
 # Import commonly used classes and functions
 from . import linear_converters, plotting, results, solvers
 from .clustering import ClusteringParameters
 from .components import (
->>>>>>> 802ca7fa
     LinearConverter,
     Sink,
     SizingParameters,
@@ -43,7 +29,15 @@
 from .effects import PENALTY_EFFECT_LABEL, Effect
 from .elements import Bus, Flow
 from .flow_system import FlowSystem
-from .interface import InvestParameters, Piece, Piecewise, PiecewiseConversion, PiecewiseEffects, StatusParameters
+from .interface import (
+    InvestmentParameters,
+    InvestParameters,
+    Piece,
+    Piecewise,
+    PiecewiseConversion,
+    PiecewiseEffects,
+    StatusParameters,
+)
 from .optimization import ClusteredOptimization, Optimization, SegmentedOptimization
 
 __all__ = [
@@ -64,6 +58,8 @@
     'ClusteredOptimization',
     'SegmentedOptimization',
     'InvestParameters',
+    'InvestmentParameters',
+    'SizingParameters',
     'StatusParameters',
     'Piece',
     'Piecewise',
