"""
This module contains the basic elements of the flixopt framework.
"""

from __future__ import annotations

import logging
import warnings
from typing import TYPE_CHECKING

import numpy as np
import xarray as xr

from .config import CONFIG
from .core import PlausibilityError, Scalar, TemporalData, TemporalDataUser
from .features import InvestmentModel, ModelingPrimitives, OnOffModel
from .interface import InvestParameters, OnOffParameters
from .modeling import BoundingPatterns, ModelingUtilitiesAbstract
from .structure import Element, ElementModel, FlowSystemModel, register_class_for_io

if TYPE_CHECKING:
    import linopy

    from .effects import TemporalEffectsUser
    from .flow_system import FlowSystem

logger = logging.getLogger('flixopt')


@register_class_for_io
class Component(Element):
    """
    Base class for all system components that transform, convert, or process flows.

    Components are the active elements in energy systems that define how input and output
    Flows interact with each other. They represent equipment, processes, or logical
    operations that transform energy or materials between different states, carriers,
    or locations.

    Components serve as connection points between Buses through their associated Flows,
    enabling the modeling of complex energy system topologies and operational constraints.

    Args:
        label: The label of the Element. Used to identify it in the FlowSystem.
        inputs: list of input Flows feeding into the component. These represent
            energy/material consumption by the component.
        outputs: list of output Flows leaving the component. These represent
            energy/material production by the component.
        on_off_parameters: Defines binary operation constraints and costs when the
            component has discrete on/off states. Creates binary variables for all
            connected Flows. For better performance, prefer defining OnOffParameters
            on individual Flows when possible.
        prevent_simultaneous_flows: list of Flows that cannot be active simultaneously.
            Creates binary variables to enforce mutual exclusivity. Use sparingly as
            it increases computational complexity.
        meta_data: Used to store additional information. Not used internally but saved
            in results. Only use Python native types.

    Note:
        Component operational state is determined by its connected Flows:
        - Component is "on" if ANY of its Flows is active (flow_rate > 0)
        - Component is "off" only when ALL Flows are inactive (flow_rate = 0)

        Binary variables and constraints:
        - on_off_parameters creates binary variables for ALL connected Flows
        - prevent_simultaneous_flows creates binary variables for specified Flows
        - For better computational performance, prefer Flow-level OnOffParameters

        Component is an abstract base class. In practice, use specialized subclasses:
        - LinearConverter: Linear input/output relationships
        - Storage: Temporal energy/material storage
        - Transmission: Transport between locations
        - Source/Sink: System boundaries

    """

    def __init__(
        self,
        label: str,
        inputs: list[Flow] | None = None,
        outputs: list[Flow] | None = None,
        on_off_parameters: OnOffParameters | None = None,
        prevent_simultaneous_flows: list[Flow] | None = None,
        meta_data: dict | None = None,
    ):
        super().__init__(label, meta_data=meta_data)
        self.inputs: list[Flow] = inputs or []
        self.outputs: list[Flow] = outputs or []
        self._check_unique_flow_labels()
        self.on_off_parameters = on_off_parameters
        self.prevent_simultaneous_flows: list[Flow] = prevent_simultaneous_flows or []

        self.flows: dict[str, Flow] = {flow.label: flow for flow in self.inputs + self.outputs}

    def create_model(self, model: FlowSystemModel) -> ComponentModel:
        self._plausibility_checks()
        self.submodel = ComponentModel(model, self)
        return self.submodel

    def transform_data(self, flow_system: FlowSystem, name_prefix: str = '') -> None:
        if self.on_off_parameters is not None:
            prefix = '|'.join(filter(None, [name_prefix, self.label_full]))
            self.on_off_parameters.transform_data(flow_system, prefix)

        for flow in self.inputs + self.outputs:
            flow.transform_data(flow_system, name_prefix)

    def _check_unique_flow_labels(self):
        all_flow_labels = [flow.label for flow in self.inputs + self.outputs]

        if len(set(all_flow_labels)) != len(all_flow_labels):
            duplicates = {label for label in all_flow_labels if all_flow_labels.count(label) > 1}
            raise ValueError(f'Flow names must be unique! "{self.label_full}" got 2 or more of: {duplicates}')

    def _plausibility_checks(self) -> None:
        self._check_unique_flow_labels()


@register_class_for_io
class Bus(Element):
    """
    Buses represent nodal balances between flow rates, serving as connection points.

    A Bus enforces energy or material balance constraints where the sum of all incoming
    flows must equal the sum of all outgoing flows at each time step. Buses represent
    physical or logical connection points for energy carriers (electricity, heat, gas)
    or material flows between different Components.

    Args:
        label: The label of the Element. Used to identify it in the FlowSystem.
        excess_penalty_per_flow_hour: Penalty costs for bus balance violations.
            When None, no excess/deficit is allowed (hard constraint). When set to a
            value > 0, allows bus imbalances at penalty cost. Default is 1e5 (high penalty).
        meta_data: Used to store additional information. Not used internally but saved
            in results. Only use Python native types.

    Examples:
        Electrical bus with strict balance:

        ```python
        electricity_bus = Bus(
            label='main_electrical_bus',
            excess_penalty_per_flow_hour=None,  # No imbalance allowed
        )
        ```

        Heat network with penalty for imbalances:

        ```python
        heat_network = Bus(
            label='district_heating_network',
            excess_penalty_per_flow_hour=1000,  # €1000/MWh penalty for imbalance
        )
        ```

        Material flow with time-varying penalties:

        ```python
        material_hub = Bus(
            label='material_processing_hub',
            excess_penalty_per_flow_hour=waste_disposal_costs,  # Time series
        )
        ```

    Note:
        The bus balance equation enforced is: Σ(inflows) = Σ(outflows) + excess - deficit

        When excess_penalty_per_flow_hour is None, excess and deficit are forced to zero.
        When a penalty cost is specified, the optimization can choose to violate the
        balance if economically beneficial, paying the penalty.
        The penalty is added to the objective directly.

        Empty `inputs` and `outputs` lists are initialized and populated automatically
        by the FlowSystem during system setup.
    """

    def __init__(
        self,
        label: str,
        excess_penalty_per_flow_hour: TemporalDataUser | None = 1e5,
        meta_data: dict | None = None,
    ):
        super().__init__(label, meta_data=meta_data)
        self.excess_penalty_per_flow_hour = excess_penalty_per_flow_hour
        self.inputs: list[Flow] = []
        self.outputs: list[Flow] = []

    def create_model(self, model: FlowSystemModel) -> BusModel:
        self._plausibility_checks()
        self.submodel = BusModel(model, self)
        return self.submodel

    def transform_data(self, flow_system: FlowSystem, name_prefix: str = '') -> None:
<<<<<<< HEAD
=======
        base = '|'.join(filter(None, [name_prefix, self.label_full]))
>>>>>>> c03e8880
        self.excess_penalty_per_flow_hour = flow_system.fit_to_model_coords(
            f'{base}|excess_penalty_per_flow_hour', self.excess_penalty_per_flow_hour
        )

    def _plausibility_checks(self) -> None:
        if self.excess_penalty_per_flow_hour is not None:
            zero_penalty = np.all(np.equal(self.excess_penalty_per_flow_hour, 0))
            if zero_penalty:
                logger.warning(
                    f'In Bus {self.label_full}, the excess_penalty_per_flow_hour is 0. Use "None" or a value > 0.'
                )

    @property
    def with_excess(self) -> bool:
        return False if self.excess_penalty_per_flow_hour is None else True


@register_class_for_io
class Connection:
    # input/output-dock (TODO:
    # -> wäre cool, damit Komponenten auch auch ohne Knoten verbindbar
    # input wären wie Flow,aber statt bus: connectsTo -> hier andere Connection oder aber Bus (dort keine Connection, weil nicht notwendig)

    def __init__(self):
        """
        This class is not yet implemented!
        """
        raise NotImplementedError()


@register_class_for_io
class Flow(Element):
    """Define a directed flow of energy or material between bus and component.

    A Flow represents the transfer of energy (electricity, heat, fuel) or material
    between a Bus and a Component in a specific direction. The flow rate is the
    primary optimization variable, with constraints and costs defined through
    various parameters. Flows can have fixed or variable sizes, operational
    constraints, and complex on/off behavior.

    Key Concepts:
        **Flow Rate**: The instantaneous rate of energy/material transfer (optimization variable) [kW, m³/h, kg/h]
        **Flow Hours**: Amount of energy/material transferred per timestep. [kWh, m³, kg]
        **Flow Size**: The maximum capacity or nominal rating of the flow [kW, m³/h, kg/h]
        **Relative Bounds**: Flow rate limits expressed as fractions of flow size

    Integration with Parameter Classes:
        - **InvestParameters**: Used for `size` when flow Size is an investment decision
        - **OnOffParameters**: Used for `on_off_parameters` when flow has discrete states

    Args:
        label: Unique identifier for the flow within its component.
            The full label combines component and flow labels.
        bus: Label of the bus this flow connects to. Must match a bus in the FlowSystem.
        size: Flow capacity or nominal rating. Can be:
            - Scalar value for fixed capacity
            - InvestParameters for investment-based sizing decisions
            - None to use large default value (CONFIG.modeling.BIG)
        relative_minimum: Minimum flow rate as fraction of size.
            Example: 0.2 means flow cannot go below 20% of rated capacity.
        relative_maximum: Maximum flow rate as fraction of size (typically 1.0).
            Values >1.0 allow temporary overload operation.
        load_factor_min: Minimum average utilization over the time horizon (0-1).
            Calculated as total flow hours divided by (size × total time).
        load_factor_max: Maximum average utilization over the time horizon (0-1).
            Useful for equipment duty cycle limits or maintenance scheduling.
        effects_per_flow_hour: Operational costs and impacts per unit of flow-time.
            Dictionary mapping effect names to unit costs (e.g., fuel costs, emissions).
        on_off_parameters: Binary operation constraints using OnOffParameters.
            Enables modeling of startup costs, minimum run times, cycling limits.
            Only relevant when relative_minimum > 0 or discrete operation is required.
        flow_hours_total_max: Maximum cumulative flow-hours over time horizon.
            Alternative to load_factor_max for absolute energy/material limits.
        flow_hours_total_min: Minimum cumulative flow-hours over time horizon.
            Alternative to load_factor_min for contractual or operational requirements.
        fixed_relative_profile: Predetermined flow pattern as fraction of size.
            When specified, flow rate becomes: size × fixed_relative_profile(t).
            Used for: demand profiles, renewable generation, fixed schedules.
        previous_flow_rate: Initial flow state for startup/shutdown dynamics.
            Used with on_off_parameters to determine initial on/off status.
            If None, assumes flow was off in previous time period.
        meta_data: Additional information stored with results but not used in optimization.
            Must contain only Python native types (dict, list, str, int, float, bool).

    Examples:
        Basic power flow with fixed capacity:

        ```python
        generator_output = Flow(
            label='electricity_out',
            bus='electricity_grid',
            size=100,  # 100 MW capacity
            relative_minimum=0.4,  # Cannot operate below 40 MW
            effects_per_flow_hour={'fuel_cost': 45, 'co2_emissions': 0.8},
        )
        ```

        Investment decision for battery capacity:

        ```python
        battery_flow = Flow(
            label='electricity_storage',
            bus='electricity_grid',
            size=InvestParameters(
                minimum_size=10,  # Minimum 10 MWh
                maximum_size=100,  # Maximum 100 MWh
                specific_effects={'cost': 150_000},  # €150k/MWh annualized
            ),
        )
        ```

        Heat pump with startup costs and minimum run times:

        ```python
        heat_pump = Flow(
            label='heat_output',
            bus='heating_network',
            size=50,  # 50 kW thermal
            relative_minimum=0.3,  # Minimum 15 kW output when on
            effects_per_flow_hour={'electricity_cost': 25, 'maintenance': 2},
            on_off_parameters=OnOffParameters(
                effects_per_switch_on={'startup_cost': 100, 'wear': 0.1},
                consecutive_on_hours_min=2,  # Must run at least 2 hours
                consecutive_off_hours_min=1,  # Must stay off at least 1 hour
                switch_on_total_max=200,  # Maximum 200 starts per year
            ),
        )
        ```

        Fixed renewable generation profile:

        ```python
        solar_generation = Flow(
            label='solar_power',
            bus='electricity_grid',
            size=25,  # 25 MW installed capacity
            fixed_relative_profile=np.array([0, 0.1, 0.4, 0.8, 0.9, 0.7, 0.3, 0.1, 0]),
            effects_per_flow_hour={'maintenance_costs': 5},  # €5/MWh maintenance
        )
        ```

        Industrial process with annual utilization limits:

        ```python
        production_line = Flow(
            label='product_output',
            bus='product_market',
            size=1000,  # 1000 units/hour capacity
            load_factor_min=0.6,  # Must achieve 60% annual utilization
            load_factor_max=0.85,  # Cannot exceed 85% for maintenance
            effects_per_flow_hour={'variable_cost': 12, 'quality_control': 0.5},
        )
        ```

    Design Considerations:
        **Size vs Load Factors**: Use `flow_hours_total_min/max` for absolute limits,
        `load_factor_min/max` for utilization-based constraints.

        **Relative Bounds**: Set `relative_minimum > 0` only when equipment cannot
        operate below that level. Use `on_off_parameters` for discrete on/off behavior.

        **Fixed Profiles**: Use `fixed_relative_profile` for known exact patterns,
        `relative_maximum` for upper bounds on optimization variables.

    Notes:
        - Default size (CONFIG.modeling.BIG) is used when size=None
        - list inputs for previous_flow_rate are converted to NumPy arrays
        - Flow direction is determined by component input/output designation

    Deprecated:
        Passing Bus objects to `bus` parameter. Use bus label strings instead.

    """

    def __init__(
        self,
        label: str,
        bus: str,
        size: Scalar | InvestParameters = None,
        fixed_relative_profile: TemporalDataUser | None = None,
        relative_minimum: TemporalDataUser = 0,
        relative_maximum: TemporalDataUser = 1,
        effects_per_flow_hour: TemporalEffectsUser | None = None,
        on_off_parameters: OnOffParameters | None = None,
        flow_hours_total_max: Scalar | None = None,
        flow_hours_total_min: Scalar | None = None,
        load_factor_min: Scalar | None = None,
        load_factor_max: Scalar | None = None,
        previous_flow_rate: Scalar | list[Scalar] | None = None,
        meta_data: dict | None = None,
    ):
        super().__init__(label, meta_data=meta_data)
        self.size = CONFIG.modeling.BIG if size is None else size
        self.relative_minimum = relative_minimum
        self.relative_maximum = relative_maximum
        self.fixed_relative_profile = fixed_relative_profile

        self.load_factor_min = load_factor_min
        self.load_factor_max = load_factor_max
        # self.positive_gradient = TimeSeries('positive_gradient', positive_gradient, self)
        self.effects_per_flow_hour = effects_per_flow_hour if effects_per_flow_hour is not None else {}
        self.flow_hours_total_max = flow_hours_total_max
        self.flow_hours_total_min = flow_hours_total_min
        self.on_off_parameters = on_off_parameters

        self.previous_flow_rate = previous_flow_rate

        self.component: str = 'UnknownComponent'
        self.is_input_in_component: bool | None = None
        if isinstance(bus, Bus):
            self.bus = bus.label_full
            warnings.warn(
                f'Bus {bus.label} is passed as a Bus object to {self.label}. This is deprecated and will be removed '
                f'in the future. Add the Bus to the FlowSystem instead and pass its label to the Flow.',
                UserWarning,
                stacklevel=1,
            )
            self._bus_object = bus
        else:
            self.bus = bus
            self._bus_object = None

    def create_model(self, model: FlowSystemModel) -> FlowModel:
        self._plausibility_checks()
        self.submodel = FlowModel(model, self)
        return self.submodel

    def transform_data(self, flow_system: FlowSystem, name_prefix: str = '') -> None:
<<<<<<< HEAD
        self.relative_minimum = flow_system.fit_to_model_coords(
            f'{self.label_full}|relative_minimum', self.relative_minimum
        )
        self.relative_maximum = flow_system.fit_to_model_coords(
            f'{self.label_full}|relative_maximum', self.relative_maximum
        )
=======
        base = '|'.join(filter(None, [name_prefix, self.label_full]))
        self.relative_minimum = flow_system.fit_to_model_coords(f'{base}|relative_minimum', self.relative_minimum)
        self.relative_maximum = flow_system.fit_to_model_coords(f'{base}|relative_maximum', self.relative_maximum)
>>>>>>> c03e8880
        self.fixed_relative_profile = flow_system.fit_to_model_coords(
            f'{base}|fixed_relative_profile', self.fixed_relative_profile
        )
        self.effects_per_flow_hour = flow_system.fit_effects_to_model_coords(
            base, self.effects_per_flow_hour, 'per_flow_hour'
        )
        self.flow_hours_total_max = flow_system.fit_to_model_coords(
            f'{base}|flow_hours_total_max', self.flow_hours_total_max, dims=['year', 'scenario']
        )
        self.flow_hours_total_min = flow_system.fit_to_model_coords(
            f'{base}|flow_hours_total_min', self.flow_hours_total_min, dims=['year', 'scenario']
        )
        self.load_factor_max = flow_system.fit_to_model_coords(
            f'{base}|load_factor_max', self.load_factor_max, dims=['year', 'scenario']
        )
        self.load_factor_min = flow_system.fit_to_model_coords(
            f'{base}|load_factor_min', self.load_factor_min, dims=['year', 'scenario']
        )

        if self.on_off_parameters is not None:
            self.on_off_parameters.transform_data(flow_system, base)
        if isinstance(self.size, InvestParameters):
            self.size.transform_data(flow_system, base)
        else:
            self.size = flow_system.fit_to_model_coords(f'{base}|size', self.size, dims=['year', 'scenario'])

    def _plausibility_checks(self) -> None:
        # TODO: Incorporate into Variable? (Lower_bound can not be greater than upper bound
        if np.any(self.relative_minimum > self.relative_maximum):
            raise PlausibilityError(self.label_full + ': Take care, that relative_minimum <= relative_maximum!')

        if not isinstance(self.size, InvestParameters) and (
            np.any(self.size == CONFIG.modeling.BIG) and self.fixed_relative_profile is not None
        ):  # Default Size --> Most likely by accident
            logger.warning(
                f'Flow "{self.label_full}" has no size assigned, but a "fixed_relative_profile". '
                f'The default size is {CONFIG.modeling.BIG}. As "flow_rate = size * fixed_relative_profile", '
                f'the resulting flow_rate will be very high. To fix this, assign a size to the Flow {self}.'
            )

        if self.fixed_relative_profile is not None and self.on_off_parameters is not None:
            logger.warning(
                f'Flow {self.label_full} has both a fixed_relative_profile and an on_off_parameters.'
                f'This will allow the flow to be switched on and off, effectively differing from the fixed_flow_rate.'
            )

        if (self.relative_minimum > 0).any() and self.on_off_parameters is None:
            logger.warning(
                f'Flow {self.label_full} has a relative_minimum of {self.relative_minimum} and no on_off_parameters. '
                f'This prevents the flow_rate from switching off (flow_rate = 0). '
                f'Consider using on_off_parameters to allow the flow to be switched on and off.'
            )

        if self.previous_flow_rate is not None:
            if not any(
                [
                    isinstance(self.previous_flow_rate, np.ndarray) and self.previous_flow_rate.ndim == 1,
                    isinstance(self.previous_flow_rate, (int, float, list)),
                ]
            ):
                raise TypeError(
                    f'previous_flow_rate must be None, a scalar, a list of scalars or a 1D-numpy-array. Got {type(self.previous_flow_rate)}. '
                    f'Different values in different years or scenarios are not yet supported.'
                )

    @property
    def label_full(self) -> str:
        return f'{self.component}({self.label})'

    @property
    def size_is_fixed(self) -> bool:
        # Wenn kein InvestParameters existiert --> True; Wenn Investparameter, den Wert davon nehmen
        return False if (isinstance(self.size, InvestParameters) and self.size.fixed_size is None) else True

    @property
    def invest_is_optional(self) -> bool:
        # Wenn kein InvestParameters existiert: # Investment ist nicht optional -> Keine Variable --> False
        return False if (isinstance(self.size, InvestParameters) and not self.size.optional) else True


class FlowModel(ElementModel):
    element: Flow  # Type hint

    def __init__(self, model: FlowSystemModel, element: Flow):
        super().__init__(model, element)

    def _do_modeling(self):
        super()._do_modeling()
        # Main flow rate variable
        self.add_variables(
            lower=self.absolute_flow_rate_bounds[0],
            upper=self.absolute_flow_rate_bounds[1],
            coords=self._model.get_coords(),
            short_name='flow_rate',
        )

        self._constraint_flow_rate()

        # Total flow hours tracking
        ModelingPrimitives.expression_tracking_variable(
            model=self,
            name=f'{self.label_full}|total_flow_hours',
            tracked_expression=(self.flow_rate * self._model.hours_per_step).sum('time'),
            bounds=(
                self.element.flow_hours_total_min if self.element.flow_hours_total_min is not None else 0,
                self.element.flow_hours_total_max if self.element.flow_hours_total_max is not None else None,
            ),
            coords=['year', 'scenario'],
            short_name='total_flow_hours',
        )

        # Load factor constraints
        self._create_bounds_for_load_factor()

        # Effects
        self._create_shares()

    def _create_on_off_model(self):
        on = self.add_variables(binary=True, short_name='on', coords=self._model.get_coords())
        self.add_submodels(
            OnOffModel(
                model=self._model,
                label_of_element=self.label_of_element,
                parameters=self.element.on_off_parameters,
                on_variable=on,
                previous_states=self.previous_states,
                label_of_model=self.label_of_element,
            ),
            short_name='on_off',
        )

    def _create_investment_model(self):
        self.add_submodels(
            InvestmentModel(
                model=self._model,
                label_of_element=self.label_of_element,
                parameters=self.element.size,
                label_of_model=self.label_of_element,
            ),
            'investment',
        )

    def _constraint_flow_rate(self):
        if not self.with_investment and not self.with_on_off:
            # Most basic case. Already covered by direct variable bounds
            pass

        elif self.with_on_off and not self.with_investment:
            # OnOff, but no Investment
            self._create_on_off_model()
            bounds = self.relative_flow_rate_bounds
            BoundingPatterns.bounds_with_state(
                self,
                variable=self.flow_rate,
                bounds=(bounds[0] * self.element.size, bounds[1] * self.element.size),
                variable_state=self.on_off.on,
            )

        elif self.with_investment and not self.with_on_off:
            # Investment, but no OnOff
            self._create_investment_model()
            BoundingPatterns.scaled_bounds(
                self,
                variable=self.flow_rate,
                scaling_variable=self.investment.size,
                relative_bounds=self.relative_flow_rate_bounds,
            )

        elif self.with_investment and self.with_on_off:
            # Investment and OnOff
            self._create_investment_model()
            self._create_on_off_model()

            BoundingPatterns.scaled_bounds_with_state(
                model=self,
                variable=self.flow_rate,
                scaling_variable=self._investment.size,
                relative_bounds=self.relative_flow_rate_bounds,
                scaling_bounds=(self.element.size.minimum_or_fixed_size, self.element.size.maximum_or_fixed_size),
                variable_state=self.on_off.on,
            )
        else:
            raise Exception('Not valid')

    @property
    def with_on_off(self) -> bool:
        return self.element.on_off_parameters is not None

    @property
    def with_investment(self) -> bool:
        return isinstance(self.element.size, InvestParameters)

    # Properties for clean access to variables
    @property
    def flow_rate(self) -> linopy.Variable:
        """Main flow rate variable"""
        return self['flow_rate']

    @property
    def total_flow_hours(self) -> linopy.Variable:
        """Total flow hours variable"""
        return self['total_flow_hours']

    def results_structure(self):
        return {
            **super().results_structure(),
            'start': self.element.bus if self.element.is_input_in_component else self.element.component,
            'end': self.element.component if self.element.is_input_in_component else self.element.bus,
            'component': self.element.component,
        }

    def _create_shares(self):
        # Effects per flow hour
        if self.element.effects_per_flow_hour:
            self._model.effects.add_share_to_effects(
                name=self.label_full,
                expressions={
                    effect: self.flow_rate * self._model.hours_per_step * factor
                    for effect, factor in self.element.effects_per_flow_hour.items()
                },
                target='operation',
            )

    def _create_bounds_for_load_factor(self):
        """Create load factor constraints using current approach"""
        # Get the size (either from element or investment)
        size = self.investment.size if self.with_investment else self.element.size

        # Maximum load factor constraint
        if self.element.load_factor_max is not None:
            flow_hours_per_size_max = self._model.hours_per_step.sum('time') * self.element.load_factor_max
            self.add_constraints(
                self.total_flow_hours <= size * flow_hours_per_size_max,
                short_name='load_factor_max',
            )

        # Minimum load factor constraint
        if self.element.load_factor_min is not None:
            flow_hours_per_size_min = self._model.hours_per_step.sum('time') * self.element.load_factor_min
            self.add_constraints(
                self.total_flow_hours >= size * flow_hours_per_size_min,
                short_name='load_factor_min',
            )

    @property
    def relative_flow_rate_bounds(self) -> tuple[TemporalData, TemporalData]:
        if self.element.fixed_relative_profile is not None:
            return self.element.fixed_relative_profile, self.element.fixed_relative_profile
        return self.element.relative_minimum, self.element.relative_maximum

    @property
    def absolute_flow_rate_bounds(self) -> tuple[TemporalData, TemporalData]:
        """
        Returns the absolute bounds the flow_rate can reach.
        Further constraining might be needed
        """
        lb_relative, ub_relative = self.relative_flow_rate_bounds

        lb = 0
        if not self.with_on_off:
            if not self.with_investment:
                # Basic case without investment and without OnOff
                lb = lb_relative * self.element.size
            elif isinstance(self.element.size, InvestParameters) and not self.element.size.optional:
                # With non-optional Investment
                lb = lb_relative * self.element.size.minimum_or_fixed_size

        if self.with_investment:
            ub = ub_relative * self.element.size.maximum_or_fixed_size
        else:
            ub = ub_relative * self.element.size

        return lb, ub

    @property
    def on_off(self) -> OnOffModel | None:
        """OnOff feature"""
        if 'on_off' not in self.submodels:
            return None
        return self.submodels['on_off']

    @property
    def _investment(self) -> InvestmentModel | None:
        """Deprecated alias for investment"""
        return self.investment

    @property
    def investment(self) -> InvestmentModel | None:
        """OnOff feature"""
        if 'investment' not in self.submodels:
            return None
        return self.submodels['investment']

    @property
    def previous_states(self) -> TemporalData | None:
        """Previous states of the flow rate"""
        # TODO: This would be nicer to handle in the Flow itself, and allow DataArrays as well.
        previous_flow_rate = self.element.previous_flow_rate
        if previous_flow_rate is None:
            return None

        return ModelingUtilitiesAbstract.to_binary(
            values=xr.DataArray(
                [previous_flow_rate] if np.isscalar(previous_flow_rate) else previous_flow_rate, dims='time'
            ),
            epsilon=CONFIG.modeling.EPSILON,
            dims='time',
        )


class BusModel(ElementModel):
    element: Bus  # Type hint

    def __init__(self, model: FlowSystemModel, element: Bus):
        self.excess_input: linopy.Variable | None = None
        self.excess_output: linopy.Variable | None = None
        super().__init__(model, element)

    def _do_modeling(self) -> None:
        super()._do_modeling()
        # inputs == outputs
        for flow in self.element.inputs + self.element.outputs:
            self.register_variable(flow.submodel.flow_rate, flow.label_full)
        inputs = sum([flow.submodel.flow_rate for flow in self.element.inputs])
        outputs = sum([flow.submodel.flow_rate for flow in self.element.outputs])
        eq_bus_balance = self.add_constraints(inputs == outputs, short_name='balance')

        # Fehlerplus/-minus:
        if self.element.with_excess:
            excess_penalty = np.multiply(self._model.hours_per_step, self.element.excess_penalty_per_flow_hour)

            self.excess_input = self.add_variables(lower=0, coords=self._model.get_coords(), short_name='excess_input')

            self.excess_output = self.add_variables(
                lower=0, coords=self._model.get_coords(), short_name='excess_output'
            )

            eq_bus_balance.lhs -= -self.excess_input + self.excess_output

            self._model.effects.add_share_to_penalty(self.label_of_element, (self.excess_input * excess_penalty).sum())
            self._model.effects.add_share_to_penalty(self.label_of_element, (self.excess_output * excess_penalty).sum())

    def results_structure(self):
        inputs = [flow.submodel.flow_rate.name for flow in self.element.inputs]
        outputs = [flow.submodel.flow_rate.name for flow in self.element.outputs]
        if self.excess_input is not None:
            inputs.append(self.excess_input.name)
        if self.excess_output is not None:
            outputs.append(self.excess_output.name)
        return {
            **super().results_structure(),
            'inputs': inputs,
            'outputs': outputs,
            'flows': [flow.label_full for flow in self.element.inputs + self.element.outputs],
        }


class ComponentModel(ElementModel):
    element: Component  # Type hint

    def __init__(self, model: FlowSystemModel, element: Component):
        self.on_off: OnOffModel | None = None
        super().__init__(model, element)

    def _do_modeling(self):
        """Initiates all FlowModels"""
        super()._do_modeling()
        all_flows = self.element.inputs + self.element.outputs
        if self.element.on_off_parameters:
            for flow in all_flows:
                if flow.on_off_parameters is None:
                    flow.on_off_parameters = OnOffParameters()

        if self.element.prevent_simultaneous_flows:
            for flow in self.element.prevent_simultaneous_flows:
                if flow.on_off_parameters is None:
                    flow.on_off_parameters = OnOffParameters()

        for flow in all_flows:
            self.add_submodels(flow.create_model(self._model), short_name=flow.label)

        if self.element.on_off_parameters:
            on = self.add_variables(binary=True, short_name='on', coords=self._model.get_coords())
            if len(all_flows) == 1:
                self.add_constraints(on == all_flows[0].submodel.on_off.on, short_name='on')
            else:
                flow_ons = [flow.submodel.on_off.on for flow in all_flows]
                # TODO: Is the EPSILON even necessary?
                self.add_constraints(on <= sum(flow_ons) + CONFIG.modeling.EPSILON, short_name='on|ub')
                self.add_constraints(
                    on >= sum(flow_ons) / (len(flow_ons) + CONFIG.modeling.EPSILON), short_name='on|lb'
                )

            self.on_off = self.add_submodels(
                OnOffModel(
                    model=self._model,
                    label_of_element=self.label_of_element,
                    parameters=self.element.on_off_parameters,
                    on_variable=on,
                    label_of_model=self.label_of_element,
                    previous_states=self.previous_states,
                ),
                short_name='on_off',
            )

        if self.element.prevent_simultaneous_flows:
            # Simultanious Useage --> Only One FLow is On at a time, but needs a Binary for every flow
            ModelingPrimitives.mutual_exclusivity_constraint(
                self,
                binary_variables=[flow.submodel.on_off.on for flow in self.element.prevent_simultaneous_flows],
                short_name='prevent_simultaneous_use',
            )

    def results_structure(self):
        return {
            **super().results_structure(),
            'inputs': [flow.submodel.flow_rate.name for flow in self.element.inputs],
            'outputs': [flow.submodel.flow_rate.name for flow in self.element.outputs],
            'flows': [flow.label_full for flow in self.element.inputs + self.element.outputs],
        }

    @property
    def previous_states(self) -> xr.DataArray | None:
        """Previous state of the component, derived from its flows"""
        if self.element.on_off_parameters is None:
            raise ValueError(f'OnOffModel not present in \n{self}\nCant access previous_states')

        previous_states = [flow.submodel.on_off._previous_states for flow in self.element.inputs + self.element.outputs]
        previous_states = [da for da in previous_states if da is not None]

        if not previous_states:  # Empty list
            return None

        max_len = max(da.sizes['time'] for da in previous_states)

        padded_previous_states = [
            da.assign_coords(time=range(-da.sizes['time'], 0)).reindex(time=range(-max_len, 0), fill_value=0)
            for da in previous_states
        ]
        return xr.concat(padded_previous_states, dim='flow').any(dim='flow').astype(int)<|MERGE_RESOLUTION|>--- conflicted
+++ resolved
@@ -191,10 +191,7 @@
         return self.submodel
 
     def transform_data(self, flow_system: FlowSystem, name_prefix: str = '') -> None:
-<<<<<<< HEAD
-=======
         base = '|'.join(filter(None, [name_prefix, self.label_full]))
->>>>>>> c03e8880
         self.excess_penalty_per_flow_hour = flow_system.fit_to_model_coords(
             f'{base}|excess_penalty_per_flow_hour', self.excess_penalty_per_flow_hour
         )
@@ -423,18 +420,9 @@
         return self.submodel
 
     def transform_data(self, flow_system: FlowSystem, name_prefix: str = '') -> None:
-<<<<<<< HEAD
-        self.relative_minimum = flow_system.fit_to_model_coords(
-            f'{self.label_full}|relative_minimum', self.relative_minimum
-        )
-        self.relative_maximum = flow_system.fit_to_model_coords(
-            f'{self.label_full}|relative_maximum', self.relative_maximum
-        )
-=======
         base = '|'.join(filter(None, [name_prefix, self.label_full]))
         self.relative_minimum = flow_system.fit_to_model_coords(f'{base}|relative_minimum', self.relative_minimum)
         self.relative_maximum = flow_system.fit_to_model_coords(f'{base}|relative_maximum', self.relative_maximum)
->>>>>>> c03e8880
         self.fixed_relative_profile = flow_system.fit_to_model_coords(
             f'{base}|fixed_relative_profile', self.fixed_relative_profile
         )
