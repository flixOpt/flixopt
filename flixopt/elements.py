--- conflicted
+++ resolved
@@ -12,14 +12,8 @@
 import xarray as xr
 
 from .config import CONFIG
-<<<<<<< HEAD
 from .core import PlausibilityError, Scalar, TemporalData, TemporalDataUser
-from .effects import TemporalEffectsUser
 from .features import InvestmentModel, ModelingPrimitives, OnOffModel
-=======
-from .core import NumericData, NumericDataTS, PlausibilityError, Scalar
-from .features import InvestmentModel, OnOffModel, PreventSimultaneousUsageModel
->>>>>>> 23d5e2e1
 from .interface import InvestParameters, OnOffParameters
 from .modeling import BoundingPatterns, ModelingUtilitiesAbstract
 from .structure import Element, ElementModel, FlowSystemModel, register_class_for_io
@@ -27,7 +21,7 @@
 if TYPE_CHECKING:
     import linopy
 
-    from .effects import EffectValuesUser
+    from .effects import TemporalEffectsUser
     from .flow_system import FlowSystem
 
 logger = logging.getLogger('flixopt')
@@ -36,13 +30,6 @@
 @register_class_for_io
 class Component(Element):
     """
-<<<<<<< HEAD
-    A Component contains incoming and outgoing [`Flows`][flixopt.elements.Flow]. It defines how these Flows interact with each other.
-    The On or Off state of the Component is defined by all its Flows. Its on, if any of its FLows is On.
-    It's mathematically advisable to define the On/Off state in a FLow rather than a Component if possible,
-    as this introduces less binary variables to the Submodel
-    Constraints to the On/Off state are defined by the [`on_off_parameters`][flixopt.interface.OnOffParameters].
-=======
     Base class for all system components that transform, convert, or process flows.
 
     Components are the active elements in energy systems that define how input and output
@@ -85,23 +72,15 @@
         - Transmission: Transport between locations
         - Source/Sink: System boundaries
 
->>>>>>> 23d5e2e1
     """
 
     def __init__(
         self,
         label: str,
-<<<<<<< HEAD
-        inputs: list['Flow'] | None = None,
-        outputs: list['Flow'] | None = None,
-        on_off_parameters: OnOffParameters | None = None,
-        prevent_simultaneous_flows: list['Flow'] | None = None,
-=======
         inputs: list[Flow] | None = None,
         outputs: list[Flow] | None = None,
         on_off_parameters: OnOffParameters | None = None,
         prevent_simultaneous_flows: list[Flow] | None = None,
->>>>>>> 23d5e2e1
         meta_data: dict | None = None,
     ):
         super().__init__(label, meta_data=meta_data)
@@ -113,11 +92,7 @@
 
         self.flows: dict[str, Flow] = {flow.label: flow for flow in self.inputs + self.outputs}
 
-<<<<<<< HEAD
-    def create_model(self, model: FlowSystemModel) -> 'ComponentModel':
-=======
-    def create_model(self, model: SystemModel) -> ComponentModel:
->>>>>>> 23d5e2e1
+    def create_model(self, model: FlowSystemModel) -> ComponentModel:
         self._plausibility_checks()
         self.submodel = ComponentModel(model, self)
         return self.submodel
@@ -126,16 +101,8 @@
         if self.on_off_parameters is not None:
             self.on_off_parameters.transform_data(flow_system, self.label_full)
 
-<<<<<<< HEAD
         for flow in self.inputs + self.outputs:
             flow.transform_data(flow_system)
-=======
-    def infos(self, use_numpy=True, use_element_label: bool = False) -> dict:
-        infos = super().infos(use_numpy, use_element_label)
-        infos['inputs'] = [flow.infos(use_numpy, use_element_label) for flow in self.inputs]
-        infos['outputs'] = [flow.infos(use_numpy, use_element_label) for flow in self.outputs]
-        return infos
->>>>>>> 23d5e2e1
 
     def _check_unique_flow_labels(self):
         all_flow_labels = [flow.label for flow in self.inputs + self.outputs]
@@ -209,11 +176,7 @@
     def __init__(
         self,
         label: str,
-<<<<<<< HEAD
         excess_penalty_per_flow_hour: TemporalDataUser | None = 1e5,
-=======
-        excess_penalty_per_flow_hour: NumericData | NumericDataTS | None = 1e5,
->>>>>>> 23d5e2e1
         meta_data: dict | None = None,
     ):
         super().__init__(label, meta_data=meta_data)
@@ -221,39 +184,23 @@
         self.inputs: list[Flow] = []
         self.outputs: list[Flow] = []
 
-<<<<<<< HEAD
-    def create_model(self, model: FlowSystemModel) -> 'BusModel':
-=======
-    def create_model(self, model: SystemModel) -> BusModel:
->>>>>>> 23d5e2e1
+    def create_model(self, model: FlowSystemModel) -> BusModel:
         self._plausibility_checks()
         self.submodel = BusModel(model, self)
         return self.submodel
 
-<<<<<<< HEAD
-    def transform_data(self, flow_system: 'FlowSystem'):
+    def transform_data(self, flow_system: FlowSystem):
         self.excess_penalty_per_flow_hour = flow_system.fit_to_model_coords(
-=======
-    def transform_data(self, flow_system: FlowSystem):
-        self.excess_penalty_per_flow_hour = flow_system.create_time_series(
->>>>>>> 23d5e2e1
             f'{self.label_full}|excess_penalty_per_flow_hour', self.excess_penalty_per_flow_hour
         )
 
     def _plausibility_checks(self) -> None:
-<<<<<<< HEAD
-        if self.excess_penalty_per_flow_hour is not None and (self.excess_penalty_per_flow_hour == 0).all():
-            logger.warning(
-                f'In Bus {self.label_full}, the excess_penalty_per_flow_hour is 0. Use "None" or a value > 0.'
-            )
-=======
         if self.excess_penalty_per_flow_hour is not None:
             zero_penalty = np.all(np.equal(self.excess_penalty_per_flow_hour, 0))
             if zero_penalty:
                 logger.warning(
-                    f'In Bus {self.label}, the excess_penalty_per_flow_hour is 0. Use "None" or a value > 0.'
+                    f'In Bus {self.label_full}, the excess_penalty_per_flow_hour is 0. Use "None" or a value > 0.'
                 )
->>>>>>> 23d5e2e1
 
     @property
     def with_excess(self) -> bool:
@@ -421,68 +368,21 @@
         self,
         label: str,
         bus: str,
-<<<<<<< HEAD
         size: Scalar | InvestParameters = None,
         fixed_relative_profile: TemporalDataUser | None = None,
         relative_minimum: TemporalDataUser = 0,
         relative_maximum: TemporalDataUser = 1,
         effects_per_flow_hour: TemporalEffectsUser | None = None,
-=======
-        size: Scalar | InvestParameters | None = None,
-        fixed_relative_profile: NumericDataTS | None = None,
-        relative_minimum: NumericDataTS = 0,
-        relative_maximum: NumericDataTS = 1,
-        effects_per_flow_hour: EffectValuesUser | None = None,
->>>>>>> 23d5e2e1
         on_off_parameters: OnOffParameters | None = None,
         flow_hours_total_max: Scalar | None = None,
         flow_hours_total_min: Scalar | None = None,
         load_factor_min: Scalar | None = None,
         load_factor_max: Scalar | None = None,
-<<<<<<< HEAD
         previous_flow_rate: Scalar | list[Scalar] | None = None,
-        meta_data: dict | None = None,
-    ):
-        r"""
-        Args:
-            label: The label of the FLow. Used to identify it in the FlowSystem. Its `full_label` consists of the label of the Component and the label of the Flow.
-            bus: blabel of the bus the flow is connected to.
-            size: size of the flow. If InvestmentParameters is used, size is optimized.
-                If size is None, a default value is used.
-            relative_minimum: min value is relative_minimum multiplied by size
-            relative_maximum: max value is relative_maximum multiplied by size. If size = max then relative_maximum=1
-            load_factor_min: minimal load factor  general: avg Flow per nominalVal/investSize
-                (e.g. boiler, kW/kWh=h; solarthermal: kW/m²;
-                 def: :math:`load\_factor:= sumFlowHours/ (nominal\_val \cdot \Delta t_{tot})`
-            load_factor_max: maximal load factor (see minimal load factor)
-            effects_per_flow_hour: operational costs, costs per flow-"work"
-            on_off_parameters: If present, flow can be "off", i.e. be zero (only relevant if relative_minimum > 0)
-                Therefore a binary var "on" is used. Further, several other restrictions and effects can be modeled
-                through this On/Off State (See OnOffParameters)
-            flow_hours_total_max: maximum flow-hours ("flow-work")
-                (if size is not const, maybe load_factor_max is the better choice!)
-            flow_hours_total_min: minimum flow-hours ("flow-work")
-                (if size is not predefined, maybe load_factor_min is the better choice!)
-            fixed_relative_profile: fixed relative values for flow (if given).
-                flow_rate(t) := fixed_relative_profile(t) * size(t)
-                With this value, the flow_rate is no optimization-variable anymore.
-                (relative_minimum and relative_maximum are ignored)
-                used for fixed load or supply profiles, i.g. heat demand, wind-power, solarthermal
-                If the load-profile is just an upper limit, use relative_maximum instead.
-            previous_flow_rate: previous flow rate of the flow. Used to determine if and how long the
-                flow is already on / off. If None, the flow is considered to be off for one timestep.
-                Currently does not support different values in different years or scenarios!
-            meta_data: used to store more information about the Element. Is not used internally, but saved in the results. Only use python native types.
-        """
-        super().__init__(label, meta_data=meta_data)
-        self.size = size if size is not None else CONFIG.modeling.BIG  # Default size
-=======
-        previous_flow_rate: NumericData | None = None,
         meta_data: dict | None = None,
     ):
         super().__init__(label, meta_data=meta_data)
         self.size = CONFIG.modeling.BIG if size is None else size
->>>>>>> 23d5e2e1
         self.relative_minimum = relative_minimum
         self.relative_maximum = relative_maximum
         self.fixed_relative_profile = fixed_relative_profile
@@ -512,22 +412,13 @@
             self.bus = bus
             self._bus_object = None
 
-<<<<<<< HEAD
-    def create_model(self, model: FlowSystemModel) -> 'FlowModel':
-=======
-    def create_model(self, model: SystemModel) -> FlowModel:
->>>>>>> 23d5e2e1
+    def create_model(self, model: FlowSystemModel) -> FlowModel:
         self._plausibility_checks()
         self.submodel = FlowModel(model, self)
         return self.submodel
 
-<<<<<<< HEAD
-    def transform_data(self, flow_system: 'FlowSystem'):
+    def transform_data(self, flow_system: FlowSystem):
         self.relative_minimum = flow_system.fit_to_model_coords(
-=======
-    def transform_data(self, flow_system: FlowSystem):
-        self.relative_minimum = flow_system.create_time_series(
->>>>>>> 23d5e2e1
             f'{self.label_full}|relative_minimum', self.relative_minimum
         )
         self.relative_maximum = flow_system.fit_to_model_coords(
@@ -555,24 +446,9 @@
         if self.on_off_parameters is not None:
             self.on_off_parameters.transform_data(flow_system, self.label_full)
         if isinstance(self.size, InvestParameters):
-<<<<<<< HEAD
             self.size.transform_data(flow_system, self.label_full)
         else:
             self.size = flow_system.fit_to_model_coords(f'{self.label_full}|size', self.size, dims=['year', 'scenario'])
-=======
-            self.size.transform_data(flow_system)
-
-    def infos(self, use_numpy: bool = True, use_element_label: bool = False) -> dict:
-        infos = super().infos(use_numpy, use_element_label)
-        infos['is_input_in_component'] = self.is_input_in_component
-        return infos
-
-    def to_dict(self) -> dict:
-        data = super().to_dict()
-        if isinstance(data.get('previous_flow_rate'), np.ndarray):
-            data['previous_flow_rate'] = data['previous_flow_rate'].tolist()
-        return data
->>>>>>> 23d5e2e1
 
     def _plausibility_checks(self) -> None:
         # TODO: Incorporate into Variable? (Lower_bound can not be greater than upper bound
@@ -633,7 +509,6 @@
 
     def __init__(self, model: FlowSystemModel, element: Flow):
         super().__init__(model, element)
-<<<<<<< HEAD
 
     def _do_modeling(self):
         super()._do_modeling()
@@ -655,23 +530,6 @@
             bounds=(
                 self.element.flow_hours_total_min if self.element.flow_hours_total_min is not None else 0,
                 self.element.flow_hours_total_max if self.element.flow_hours_total_max is not None else None,
-=======
-        self.element: Flow = element
-        self.flow_rate: linopy.Variable | None = None
-        self.total_flow_hours: linopy.Variable | None = None
-
-        self.on_off: OnOffModel | None = None
-        self._investment: InvestmentModel | None = None
-
-    def do_modeling(self):
-        # eq relative_minimum(t) * size <= flow_rate(t) <= relative_maximum(t) * size
-        self.flow_rate: linopy.Variable = self.add(
-            self._model.add_variables(
-                lower=self.flow_rate_lower_bound,
-                upper=self.flow_rate_upper_bound,
-                coords=self._model.coords,
-                name=f'{self.label_full}|flow_rate',
->>>>>>> 23d5e2e1
             ),
             coords=['year', 'scenario'],
             short_name='total_flow_hours',
@@ -811,22 +669,10 @@
             )
 
     @property
-<<<<<<< HEAD
     def relative_flow_rate_bounds(self) -> tuple[TemporalData, TemporalData]:
         if self.element.fixed_relative_profile is not None:
             return self.element.fixed_relative_profile, self.element.fixed_relative_profile
         return self.element.relative_minimum, self.element.relative_maximum
-=======
-    def flow_rate_bounds_on(self) -> tuple[NumericData, NumericData]:
-        """Returns absolute flow rate bounds. Important for OnOffModel"""
-        relative_minimum, relative_maximum = self.flow_rate_lower_bound_relative, self.flow_rate_upper_bound_relative
-        size = self.element.size
-        if not isinstance(size, InvestParameters):
-            return relative_minimum * size, relative_maximum * size
-        if size.fixed_size is not None:
-            return relative_minimum * size.fixed_size, relative_maximum * size.fixed_size
-        return relative_minimum * size.minimum_size, relative_maximum * size.maximum_size
->>>>>>> 23d5e2e1
 
     @property
     def absolute_flow_rate_bounds(self) -> tuple[TemporalData, TemporalData]:
@@ -895,12 +741,6 @@
         self.excess_input: linopy.Variable | None = None
         self.excess_output: linopy.Variable | None = None
         super().__init__(model, element)
-<<<<<<< HEAD
-=======
-        self.element: Bus = element
-        self.excess_input: linopy.Variable | None = None
-        self.excess_output: linopy.Variable | None = None
->>>>>>> 23d5e2e1
 
     def _do_modeling(self) -> None:
         super()._do_modeling()
@@ -947,11 +787,6 @@
     def __init__(self, model: FlowSystemModel, element: Component):
         self.on_off: OnOffModel | None = None
         super().__init__(model, element)
-<<<<<<< HEAD
-=======
-        self.element: Component = element
-        self.on_off: OnOffModel | None = None
->>>>>>> 23d5e2e1
 
     def _do_modeling(self):
         """Initiates all FlowModels"""
