--- conflicted
+++ resolved
@@ -532,37 +532,21 @@
 
     def transform_data(self, name_prefix: str = '') -> None:
         prefix = '|'.join(filter(None, [name_prefix, self.label_full]))
-<<<<<<< HEAD
-        self.relative_minimum = flow_system.fit_to_model_coords(f'{prefix}|relative_minimum', self.relative_minimum)
-        self.relative_maximum = flow_system.fit_to_model_coords(f'{prefix}|relative_maximum', self.relative_maximum)
-        self.fixed_relative_profile = flow_system.fit_to_model_coords(
-            f'{prefix}|fixed_relative_profile', self.fixed_relative_profile
-        )
-        self.effects_per_flow_hour = flow_system.fit_effects_to_model_coords(
-            prefix, self.effects_per_flow_hour, 'per_flow_hour'
-        )
-        self.flow_hours_max = flow_system.fit_to_model_coords(
-            f'{prefix}|flow_hours_max', self.flow_hours_max, dims=['period', 'scenario']
-        )
-        self.flow_hours_min = flow_system.fit_to_model_coords(
-            f'{prefix}|flow_hours_min', self.flow_hours_min, dims=['period', 'scenario']
-        )
-        self.flow_hours_max_over_periods = flow_system.fit_to_model_coords(
-            f'{prefix}|flow_hours_max_over_periods', self.flow_hours_max_over_periods, dims=['scenario']
-        )
-        self.flow_hours_min_over_periods = flow_system.fit_to_model_coords(
-            f'{prefix}|flow_hours_min_over_periods', self.flow_hours_min_over_periods, dims=['scenario']
-=======
         self.relative_minimum = self._fit_coords(f'{prefix}|relative_minimum', self.relative_minimum)
         self.relative_maximum = self._fit_coords(f'{prefix}|relative_maximum', self.relative_maximum)
         self.fixed_relative_profile = self._fit_coords(f'{prefix}|fixed_relative_profile', self.fixed_relative_profile)
         self.effects_per_flow_hour = self._fit_effect_coords(prefix, self.effects_per_flow_hour, 'per_flow_hour')
-        self.flow_hours_total_max = self._fit_coords(
-            f'{prefix}|flow_hours_total_max', self.flow_hours_total_max, dims=['period', 'scenario']
-        )
-        self.flow_hours_total_min = self._fit_coords(
-            f'{prefix}|flow_hours_total_min', self.flow_hours_total_min, dims=['period', 'scenario']
->>>>>>> 351751af
+        self.flow_hours_max = self._fit_coords(
+            f'{prefix}|flow_hours_max', self.flow_hours_max, dims=['period', 'scenario']
+        )
+        self.flow_hours_min = self._fit_coords(
+            f'{prefix}|flow_hours_min', self.flow_hours_min, dims=['period', 'scenario']
+        )
+        self.flow_hours_max_over_periods = self._fit_coords(
+            f'{prefix}|flow_hours_max_over_periods', self.flow_hours_max_over_periods, dims=['scenario']
+        )
+        self.flow_hours_min_over_periods = self._fit_coords(
+            f'{prefix}|flow_hours_min_over_periods', self.flow_hours_min_over_periods, dims=['scenario']
         )
         self.load_factor_max = self._fit_coords(
             f'{prefix}|load_factor_max', self.load_factor_max, dims=['period', 'scenario']
@@ -692,11 +676,7 @@
 
         self._constraint_flow_rate()
 
-<<<<<<< HEAD
         # Total flow hours tracking (per period)
-=======
-        # Total flow hours tracking (creates variable + constraint)
->>>>>>> 351751af
         ModelingPrimitives.expression_tracking_variable(
             model=self,
             name=f'{self.label_full}|total_flow_hours',
