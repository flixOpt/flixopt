--- conflicted
+++ resolved
@@ -13,14 +13,8 @@
 
 from .config import CONFIG
 from .core import PlausibilityError, Scalar, TemporalData, TemporalDataUser
-<<<<<<< HEAD
-from .effects import TemporalEffectsUser
 from .features import InvestmentModel, InvestmentTimingModel, ModelingPrimitives, OnOffModel
 from .interface import InvestParameters, InvestTimingParameters, OnOffParameters
-=======
-from .features import InvestmentModel, ModelingPrimitives, OnOffModel
-from .interface import InvestParameters, OnOffParameters
->>>>>>> af4a2973
 from .modeling import BoundingPatterns, ModelingUtilitiesAbstract
 from .structure import Element, ElementModel, FlowSystemModel, register_class_for_io
 
@@ -103,11 +97,7 @@
         self.submodel = ComponentModel(model, self)
         return self.submodel
 
-<<<<<<< HEAD
-    def transform_data(self, flow_system: 'FlowSystem', name_prefix: str = '') -> None:
-=======
     def transform_data(self, flow_system: FlowSystem) -> None:
->>>>>>> af4a2973
         if self.on_off_parameters is not None:
             self.on_off_parameters.transform_data(flow_system, self.label_full)
 
@@ -199,11 +189,7 @@
         self.submodel = BusModel(model, self)
         return self.submodel
 
-<<<<<<< HEAD
-    def transform_data(self, flow_system: 'FlowSystem', name_prefix: str = '') -> None:
-=======
     def transform_data(self, flow_system: FlowSystem):
->>>>>>> af4a2973
         self.excess_penalty_per_flow_hour = flow_system.fit_to_model_coords(
             f'{self.label_full}|excess_penalty_per_flow_hour', self.excess_penalty_per_flow_hour
         )
@@ -382,13 +368,8 @@
         self,
         label: str,
         bus: str,
-<<<<<<< HEAD
-        size: Union[Scalar, InvestParameters, InvestTimingParameters] = None,
-        fixed_relative_profile: Optional[TemporalDataUser] = None,
-=======
-        size: Scalar | InvestParameters = None,
+        size: Scalar | InvestParameters | InvestTimingParameters = None,
         fixed_relative_profile: TemporalDataUser | None = None,
->>>>>>> af4a2973
         relative_minimum: TemporalDataUser = 0,
         relative_maximum: TemporalDataUser = 1,
         effects_per_flow_hour: TemporalEffectsUser | None = None,
@@ -436,11 +417,7 @@
         self.submodel = FlowModel(model, self)
         return self.submodel
 
-<<<<<<< HEAD
-    def transform_data(self, flow_system: 'FlowSystem', name_prefix: str = '') -> None:
-=======
     def transform_data(self, flow_system: FlowSystem):
->>>>>>> af4a2973
         self.relative_minimum = flow_system.fit_to_model_coords(
             f'{self.label_full}|relative_minimum', self.relative_minimum
         )
