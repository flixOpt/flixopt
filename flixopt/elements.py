"""
This module contains the basic elements of the flixopt framework.
"""

from __future__ import annotations

import logging
import warnings
from typing import TYPE_CHECKING

import numpy as np
import xarray as xr

from .config import CONFIG
from .core import PlausibilityError, Scalar, TemporalData, TemporalDataUser
from .features import InvestmentModel, OnOffModel
from .interface import InvestParameters, OnOffParameters
from .modeling import BoundingPatterns, ModelingPrimitives, ModelingUtilitiesAbstract
from .structure import Element, ElementModel, FlowSystemModel, register_class_for_io

if TYPE_CHECKING:
    import linopy

    from .effects import TemporalEffectsUser
    from .flow_system import FlowSystem

logger = logging.getLogger('flixopt')


@register_class_for_io
class Component(Element):
    """
    Base class for all system components that transform, convert, or process flows.

    Components are the active elements in energy systems that define how input and output
    Flows interact with each other. They represent equipment, processes, or logical
    operations that transform energy or materials between different states, carriers,
    or locations.

    Components serve as connection points between Buses through their associated Flows,
    enabling the modeling of complex energy system topologies and operational constraints.

    Args:
        label: The label of the Element. Used to identify it in the FlowSystem.
        inputs: list of input Flows feeding into the component. These represent
            energy/material consumption by the component.
        outputs: list of output Flows leaving the component. These represent
            energy/material production by the component.
        on_off_parameters: Defines binary operation constraints and costs when the
            component has discrete on/off states. Creates binary variables for all
            connected Flows. For better performance, prefer defining OnOffParameters
            on individual Flows when possible.
        prevent_simultaneous_flows: list of Flows that cannot be active simultaneously.
            Creates binary variables to enforce mutual exclusivity. Use sparingly as
            it increases computational complexity.
        meta_data: Used to store additional information. Not used internally but saved
            in results. Only use Python native types.

    Note:
        Component operational state is determined by its connected Flows:
        - Component is "on" if ANY of its Flows is active (flow_rate > 0)
        - Component is "off" only when ALL Flows are inactive (flow_rate = 0)

        Binary variables and constraints:
        - on_off_parameters creates binary variables for ALL connected Flows
        - prevent_simultaneous_flows creates binary variables for specified Flows
        - For better computational performance, prefer Flow-level OnOffParameters

        Component is an abstract base class. In practice, use specialized subclasses:
        - LinearConverter: Linear input/output relationships
        - Storage: Temporal energy/material storage
        - Transmission: Transport between locations
        - Source/Sink: System boundaries

    """

    def __init__(
        self,
        label: str,
        inputs: list[Flow] | None = None,
        outputs: list[Flow] | None = None,
        on_off_parameters: OnOffParameters | None = None,
        prevent_simultaneous_flows: list[Flow] | None = None,
        meta_data: dict | None = None,
    ):
        super().__init__(label, meta_data=meta_data)
        self.inputs: list[Flow] = inputs or []
        self.outputs: list[Flow] = outputs or []
        self._check_unique_flow_labels()
        self.on_off_parameters = on_off_parameters
        self.prevent_simultaneous_flows: list[Flow] = prevent_simultaneous_flows or []

        self.flows: dict[str, Flow] = {flow.label: flow for flow in self.inputs + self.outputs}

    def create_model(self, model: FlowSystemModel) -> ComponentModel:
        self._plausibility_checks()
        self.submodel = ComponentModel(model, self)
        return self.submodel

    def transform_data(self, flow_system: FlowSystem, name_prefix: str = '') -> None:
        prefix = '|'.join(filter(None, [name_prefix, self.label_full]))
        if self.on_off_parameters is not None:
            self.on_off_parameters.transform_data(flow_system, prefix)

        for flow in self.inputs + self.outputs:
            flow.transform_data(flow_system)  # Flow doesnt need the name_prefix

    def _check_unique_flow_labels(self):
        all_flow_labels = [flow.label for flow in self.inputs + self.outputs]

        if len(set(all_flow_labels)) != len(all_flow_labels):
            duplicates = {label for label in all_flow_labels if all_flow_labels.count(label) > 1}
            raise ValueError(f'Flow names must be unique! "{self.label_full}" got 2 or more of: {duplicates}')

    def _plausibility_checks(self) -> None:
        self._check_unique_flow_labels()


@register_class_for_io
class Bus(Element):
    """
    Buses represent nodal balances between flow rates, serving as connection points.

    A Bus enforces energy or material balance constraints where the sum of all incoming
    flows must equal the sum of all outgoing flows at each time step. Buses represent
    physical or logical connection points for energy carriers (electricity, heat, gas)
    or material flows between different Components.

    Mathematical Formulation:
        See the complete mathematical model in the documentation:
        [Bus](../user-guide/mathematical-notation/elements/Bus.md)

    Args:
        label: The label of the Element. Used to identify it in the FlowSystem.
        excess_penalty_per_flow_hour: Penalty costs for bus balance violations.
            When None, no excess/deficit is allowed (hard constraint). When set to a
            value > 0, allows bus imbalances at penalty cost. Default is 1e5 (high penalty).
        meta_data: Used to store additional information. Not used internally but saved
            in results. Only use Python native types.

    Examples:
        Electrical bus with strict balance:

        ```python
        electricity_bus = Bus(
            label='main_electrical_bus',
            excess_penalty_per_flow_hour=None,  # No imbalance allowed
        )
        ```

        Heat network with penalty for imbalances:

        ```python
        heat_network = Bus(
            label='district_heating_network',
            excess_penalty_per_flow_hour=1000,  # €1000/MWh penalty for imbalance
        )
        ```

        Material flow with time-varying penalties:

        ```python
        material_hub = Bus(
            label='material_processing_hub',
            excess_penalty_per_flow_hour=waste_disposal_costs,  # Time series
        )
        ```

    Note:
        The bus balance equation enforced is: Σ(inflows) = Σ(outflows) + excess - deficit

        When excess_penalty_per_flow_hour is None, excess and deficit are forced to zero.
        When a penalty cost is specified, the optimization can choose to violate the
        balance if economically beneficial, paying the penalty.
        The penalty is added to the objective directly.

        Empty `inputs` and `outputs` lists are initialized and populated automatically
        by the FlowSystem during system setup.
    """

    def __init__(
        self,
        label: str,
        excess_penalty_per_flow_hour: TemporalDataUser | None = 1e5,
        meta_data: dict | None = None,
    ):
        super().__init__(label, meta_data=meta_data)
        self.excess_penalty_per_flow_hour = excess_penalty_per_flow_hour
        self.inputs: list[Flow] = []
        self.outputs: list[Flow] = []

    def create_model(self, model: FlowSystemModel) -> BusModel:
        self._plausibility_checks()
        self.submodel = BusModel(model, self)
        return self.submodel

    def transform_data(self, flow_system: FlowSystem, name_prefix: str = '') -> None:
        prefix = '|'.join(filter(None, [name_prefix, self.label_full]))
        self.excess_penalty_per_flow_hour = flow_system.fit_to_model_coords(
            f'{prefix}|excess_penalty_per_flow_hour', self.excess_penalty_per_flow_hour
        )

    def _plausibility_checks(self) -> None:
        if self.excess_penalty_per_flow_hour is not None:
            zero_penalty = np.all(np.equal(self.excess_penalty_per_flow_hour, 0))
            if zero_penalty:
                logger.warning(
                    f'In Bus {self.label_full}, the excess_penalty_per_flow_hour is 0. Use "None" or a value > 0.'
                )

    @property
    def with_excess(self) -> bool:
        return False if self.excess_penalty_per_flow_hour is None else True


@register_class_for_io
class Connection:
    # input/output-dock (TODO:
    # -> wäre cool, damit Komponenten auch auch ohne Knoten verbindbar
    # input wären wie Flow,aber statt bus: connectsTo -> hier andere Connection oder aber Bus (dort keine Connection, weil nicht notwendig)

    def __init__(self):
        """
        This class is not yet implemented!
        """
        raise NotImplementedError()


@register_class_for_io
class Flow(Element):
    """Define a directed flow of energy or material between bus and component.

    A Flow represents the transfer of energy (electricity, heat, fuel) or material
    between a Bus and a Component in a specific direction. The flow rate is the
    primary optimization variable, with constraints and costs defined through
    various parameters. Flows can have fixed or variable sizes, operational
    constraints, and complex on/off behavior.

    Key Concepts:
        **Flow Rate**: The instantaneous rate of energy/material transfer (optimization variable) [kW, m³/h, kg/h]
        **Flow Hours**: Amount of energy/material transferred per timestep. [kWh, m³, kg]
        **Flow Size**: The maximum capacity or nominal rating of the flow [kW, m³/h, kg/h]
        **Relative Bounds**: Flow rate limits expressed as fractions of flow size

    Integration with Parameter Classes:
        - **InvestParameters**: Used for `size` when flow Size is an investment decision
        - **OnOffParameters**: Used for `on_off_parameters` when flow has discrete states

    Mathematical Formulation:
        See the complete mathematical model in the documentation:
        [Flow](../user-guide/mathematical-notation/elements/Flow.md)

    Args:
        label: Unique flow identifier within its component.
        bus: Bus label this flow connects to.
        size: Flow capacity. Scalar, InvestParameters, or None (uses CONFIG.modeling.BIG).
        relative_minimum: Minimum flow rate as fraction of size (0-1). Default: 0.
        relative_maximum: Maximum flow rate as fraction of size. Default: 1.
        load_factor_min: Minimum average utilization (0-1). Default: 0.
        load_factor_max: Maximum average utilization (0-1). Default: 1.
        effects_per_flow_hour: Operational costs/impacts per flow-hour.
            Dict mapping effect names to values (e.g., {'cost': 45, 'CO2': 0.8}).
        on_off_parameters: Binary operation constraints (OnOffParameters). Default: None.
        flow_hours_total_max: Maximum cumulative flow-hours. Alternative to load_factor_max.
        flow_hours_total_min: Minimum cumulative flow-hours. Alternative to load_factor_min.
        fixed_relative_profile: Predetermined pattern as fraction of size.
            Flow rate = size × fixed_relative_profile(t).
        previous_flow_rate: Initial flow state for on/off dynamics. Default: None (off).
        meta_data: Additional info stored in results. Python native types only.

    Examples:
        Basic power flow with fixed capacity:

        ```python
        generator_output = Flow(
            label='electricity_out',
            bus='electricity_grid',
            size=100,  # 100 MW capacity
            relative_minimum=0.4,  # Cannot operate below 40 MW
            effects_per_flow_hour={'fuel_cost': 45, 'co2_emissions': 0.8},
        )
        ```

        Investment decision for battery capacity:

        ```python
        battery_flow = Flow(
            label='electricity_storage',
            bus='electricity_grid',
            size=InvestParameters(
                minimum_size=10,  # Minimum 10 MWh
                maximum_size=100,  # Maximum 100 MWh
                specific_effects={'cost': 150_000},  # €150k/MWh annualized
            ),
        )
        ```

        Heat pump with startup costs and minimum run times:

        ```python
        heat_pump = Flow(
            label='heat_output',
            bus='heating_network',
            size=50,  # 50 kW thermal
            relative_minimum=0.3,  # Minimum 15 kW output when on
            effects_per_flow_hour={'electricity_cost': 25, 'maintenance': 2},
            on_off_parameters=OnOffParameters(
                effects_per_switch_on={'startup_cost': 100, 'wear': 0.1},
                consecutive_on_hours_min=2,  # Must run at least 2 hours
                consecutive_off_hours_min=1,  # Must stay off at least 1 hour
                switch_on_total_max=200,  # Maximum 200 starts per period
            ),
        )
        ```

        Fixed renewable generation profile:

        ```python
        solar_generation = Flow(
            label='solar_power',
            bus='electricity_grid',
            size=25,  # 25 MW installed capacity
            fixed_relative_profile=np.array([0, 0.1, 0.4, 0.8, 0.9, 0.7, 0.3, 0.1, 0]),
            effects_per_flow_hour={'maintenance_costs': 5},  # €5/MWh maintenance
        )
        ```

        Industrial process with annual utilization limits:

        ```python
        production_line = Flow(
            label='product_output',
            bus='product_market',
            size=1000,  # 1000 units/hour capacity
            load_factor_min=0.6,  # Must achieve 60% annual utilization
            load_factor_max=0.85,  # Cannot exceed 85% for maintenance
            effects_per_flow_hour={'variable_cost': 12, 'quality_control': 0.5},
        )
        ```

    Design Considerations:
        **Size vs Load Factors**: Use `flow_hours_total_min/max` for absolute limits,
        `load_factor_min/max` for utilization-based constraints.

        **Relative Bounds**: Set `relative_minimum > 0` only when equipment cannot
        operate below that level. Use `on_off_parameters` for discrete on/off behavior.

        **Fixed Profiles**: Use `fixed_relative_profile` for known exact patterns,
        `relative_maximum` for upper bounds on optimization variables.

    Notes:
        - Default size (CONFIG.modeling.BIG) is used when size=None
        - list inputs for previous_flow_rate are converted to NumPy arrays
        - Flow direction is determined by component input/output designation

    Deprecated:
        Passing Bus objects to `bus` parameter. Use bus label strings instead.

    """

    def __init__(
        self,
        label: str,
        bus: str,
        size: Scalar | InvestParameters = None,
        fixed_relative_profile: TemporalDataUser | None = None,
        relative_minimum: TemporalDataUser = 0,
        relative_maximum: TemporalDataUser = 1,
        effects_per_flow_hour: TemporalEffectsUser | None = None,
        on_off_parameters: OnOffParameters | None = None,
        flow_hours_total_max: Scalar | None = None,
        flow_hours_total_min: Scalar | None = None,
        load_factor_min: Scalar | None = None,
        load_factor_max: Scalar | None = None,
        previous_flow_rate: Scalar | list[Scalar] | None = None,
        meta_data: dict | None = None,
    ):
        super().__init__(label, meta_data=meta_data)
        self.size = CONFIG.modeling.BIG if size is None else size
        self.relative_minimum = relative_minimum
        self.relative_maximum = relative_maximum
        self.fixed_relative_profile = fixed_relative_profile

        self.load_factor_min = load_factor_min
        self.load_factor_max = load_factor_max
        # self.positive_gradient = TimeSeries('positive_gradient', positive_gradient, self)
        self.effects_per_flow_hour = effects_per_flow_hour if effects_per_flow_hour is not None else {}
        self.flow_hours_total_max = flow_hours_total_max
        self.flow_hours_total_min = flow_hours_total_min
        self.on_off_parameters = on_off_parameters

        self.previous_flow_rate = previous_flow_rate

        self.component: str = 'UnknownComponent'
        self.is_input_in_component: bool | None = None
        if isinstance(bus, Bus):
            self.bus = bus.label_full
            warnings.warn(
                f'Bus {bus.label} is passed as a Bus object to {self.label}. This is deprecated and will be removed '
                f'in the future. Add the Bus to the FlowSystem instead and pass its label to the Flow.',
                UserWarning,
                stacklevel=1,
            )
            self._bus_object = bus
        else:
            self.bus = bus
            self._bus_object = None

    def create_model(self, model: FlowSystemModel) -> FlowModel:
        self._plausibility_checks()
        self.submodel = FlowModel(model, self)
        return self.submodel

    def transform_data(self, flow_system: FlowSystem, name_prefix: str = '') -> None:
        prefix = '|'.join(filter(None, [name_prefix, self.label_full]))
        self.relative_minimum = flow_system.fit_to_model_coords(f'{prefix}|relative_minimum', self.relative_minimum)
        self.relative_maximum = flow_system.fit_to_model_coords(f'{prefix}|relative_maximum', self.relative_maximum)
        self.fixed_relative_profile = flow_system.fit_to_model_coords(
            f'{prefix}|fixed_relative_profile', self.fixed_relative_profile
        )
        self.effects_per_flow_hour = flow_system.fit_effects_to_model_coords(
            prefix, self.effects_per_flow_hour, 'per_flow_hour'
        )
        self.flow_hours_total_max = flow_system.fit_to_model_coords(
            f'{prefix}|flow_hours_total_max', self.flow_hours_total_max, dims=['period', 'scenario']
        )
        self.flow_hours_total_min = flow_system.fit_to_model_coords(
            f'{prefix}|flow_hours_total_min', self.flow_hours_total_min, dims=['period', 'scenario']
        )
        self.load_factor_max = flow_system.fit_to_model_coords(
            f'{prefix}|load_factor_max', self.load_factor_max, dims=['period', 'scenario']
        )
        self.load_factor_min = flow_system.fit_to_model_coords(
            f'{prefix}|load_factor_min', self.load_factor_min, dims=['period', 'scenario']
        )

        if self.on_off_parameters is not None:
            self.on_off_parameters.transform_data(flow_system, prefix)
        if isinstance(self.size, InvestParameters):
            self.size.transform_data(flow_system, prefix)
        else:
            self.size = flow_system.fit_to_model_coords(f'{prefix}|size', self.size, dims=['period', 'scenario'])

    def _plausibility_checks(self) -> None:
        # TODO: Incorporate into Variable? (Lower_bound can not be greater than upper bound
        if (self.relative_minimum > self.relative_maximum).any():
            raise PlausibilityError(self.label_full + ': Take care, that relative_minimum <= relative_maximum!')

        if not isinstance(self.size, InvestParameters) and (
            np.any(self.size == CONFIG.modeling.BIG) and self.fixed_relative_profile is not None
        ):  # Default Size --> Most likely by accident
            logger.warning(
                f'Flow "{self.label_full}" has no size assigned, but a "fixed_relative_profile". '
                f'The default size is {CONFIG.modeling.BIG}. As "flow_rate = size * fixed_relative_profile", '
                f'the resulting flow_rate will be very high. To fix this, assign a size to the Flow {self}.'
            )

        if self.fixed_relative_profile is not None and self.on_off_parameters is not None:
            logger.warning(
                f'Flow {self.label_full} has both a fixed_relative_profile and an on_off_parameters.'
                f'This will allow the flow to be switched on and off, effectively differing from the fixed_flow_rate.'
            )

        if (self.relative_minimum > 0).any() and self.on_off_parameters is None:
            logger.warning(
                f'Flow {self.label_full} has a relative_minimum of {self.relative_minimum} and no on_off_parameters. '
                f'This prevents the flow_rate from switching off (flow_rate = 0). '
                f'Consider using on_off_parameters to allow the flow to be switched on and off.'
            )

        if self.previous_flow_rate is not None:
            if not any(
                [
                    isinstance(self.previous_flow_rate, np.ndarray) and self.previous_flow_rate.ndim == 1,
                    isinstance(self.previous_flow_rate, (int, float, list)),
                ]
            ):
                raise TypeError(
                    f'previous_flow_rate must be None, a scalar, a list of scalars or a 1D-numpy-array. Got {type(self.previous_flow_rate)}. '
                    f'Different values in different periods or scenarios are not yet supported.'
                )

    @property
    def label_full(self) -> str:
        return f'{self.component}({self.label})'

    @property
    def size_is_fixed(self) -> bool:
        # Wenn kein InvestParameters existiert --> True; Wenn Investparameter, den Wert davon nehmen
        return False if (isinstance(self.size, InvestParameters) and self.size.fixed_size is None) else True


class FlowModel(ElementModel):
    element: Flow  # Type hint

    def __init__(self, model: FlowSystemModel, element: Flow):
        super().__init__(model, element)

    def _do_modeling(self):
        super()._do_modeling()
        # Main flow rate variable
        self.add_variables(
            lower=self.absolute_flow_rate_bounds[0],
            upper=self.absolute_flow_rate_bounds[1],
            coords=self._model.get_coords(),
            short_name='flow_rate',
        )

        self._constraint_flow_rate()

        # Total flow hours tracking
        ModelingPrimitives.expression_tracking_variable(
            model=self,
            name=f'{self.label_full}|total_flow_hours',
            tracked_expression=(self.flow_rate * self._model.hours_per_step).sum('time'),
            bounds=(
                self.element.flow_hours_total_min if self.element.flow_hours_total_min is not None else 0,
                self.element.flow_hours_total_max if self.element.flow_hours_total_max is not None else None,
            ),
            coords=['period', 'scenario'],
            short_name='total_flow_hours',
        )

        # Load factor constraints
        self._create_bounds_for_load_factor()

        # Effects
        self._create_shares()

    def _create_on_off_model(self):
        on = self.add_variables(binary=True, short_name='on', coords=self._model.get_coords())
        self.add_submodels(
            OnOffModel(
                model=self._model,
                label_of_element=self.label_of_element,
                parameters=self.element.on_off_parameters,
                on_variable=on,
                previous_states=self.previous_states,
                label_of_model=self.label_of_element,
            ),
            short_name='on_off',
        )

    def _create_investment_model(self):
        self.add_submodels(
            InvestmentModel(
                model=self._model,
                label_of_element=self.label_of_element,
                parameters=self.element.size,
                label_of_model=self.label_of_element,
            ),
            'investment',
        )

    def _constraint_flow_rate(self):
        if not self.with_investment and not self.with_on_off:
            # Most basic case. Already covered by direct variable bounds
            pass

        elif self.with_on_off and not self.with_investment:
            # OnOff, but no Investment
            self._create_on_off_model()
            bounds = self.relative_flow_rate_bounds
            BoundingPatterns.bounds_with_state(
                self,
                variable=self.flow_rate,
                bounds=(bounds[0] * self.element.size, bounds[1] * self.element.size),
                variable_state=self.on_off.on,
            )

        elif self.with_investment and not self.with_on_off:
            # Investment, but no OnOff
            self._create_investment_model()
            BoundingPatterns.scaled_bounds(
                self,
                variable=self.flow_rate,
                scaling_variable=self.investment.size,
                relative_bounds=self.relative_flow_rate_bounds,
            )

        elif self.with_investment and self.with_on_off:
            # Investment and OnOff
            self._create_investment_model()
            self._create_on_off_model()

            BoundingPatterns.scaled_bounds_with_state(
                model=self,
                variable=self.flow_rate,
                scaling_variable=self._investment.size,
                relative_bounds=self.relative_flow_rate_bounds,
                scaling_bounds=(self.element.size.minimum_or_fixed_size, self.element.size.maximum_or_fixed_size),
                variable_state=self.on_off.on,
            )
        else:
            raise Exception('Not valid')

    @property
    def with_on_off(self) -> bool:
        return self.element.on_off_parameters is not None

    @property
    def with_investment(self) -> bool:
        return isinstance(self.element.size, InvestParameters)

    # Properties for clean access to variables
    @property
    def flow_rate(self) -> linopy.Variable:
        """Main flow rate variable"""
        return self['flow_rate']

    @property
    def total_flow_hours(self) -> linopy.Variable:
        """Total flow hours variable"""
        return self['total_flow_hours']

    def results_structure(self):
        return {
            **super().results_structure(),
            'start': self.element.bus if self.element.is_input_in_component else self.element.component,
            'end': self.element.component if self.element.is_input_in_component else self.element.bus,
            'component': self.element.component,
        }

    def _create_shares(self):
        # Effects per flow hour
        if self.element.effects_per_flow_hour:
            self._model.effects.add_share_to_effects(
                name=self.label_full,
                expressions={
                    effect: self.flow_rate * self._model.hours_per_step * factor
                    for effect, factor in self.element.effects_per_flow_hour.items()
                },
                target='temporal',
            )

    def _create_bounds_for_load_factor(self):
        """Create load factor constraints using current approach"""
        # Get the size (either from element or investment)
        size = self.investment.size if self.with_investment else self.element.size

        # Maximum load factor constraint
        if self.element.load_factor_max is not None:
            flow_hours_per_size_max = self._model.hours_per_step.sum('time') * self.element.load_factor_max
            self.add_constraints(
                self.total_flow_hours <= size * flow_hours_per_size_max,
                short_name='load_factor_max',
            )

        # Minimum load factor constraint
        if self.element.load_factor_min is not None:
            flow_hours_per_size_min = self._model.hours_per_step.sum('time') * self.element.load_factor_min
            self.add_constraints(
                self.total_flow_hours >= size * flow_hours_per_size_min,
                short_name='load_factor_min',
            )

    @property
    def relative_flow_rate_bounds(self) -> tuple[TemporalData, TemporalData]:
        if self.element.fixed_relative_profile is not None:
            return self.element.fixed_relative_profile, self.element.fixed_relative_profile
        return self.element.relative_minimum, self.element.relative_maximum

    @property
    def absolute_flow_rate_bounds(self) -> tuple[TemporalData, TemporalData]:
        """
        Returns the absolute bounds the flow_rate can reach.
        Further constraining might be needed
        """
        lb_relative, ub_relative = self.relative_flow_rate_bounds

        lb = 0
        if not self.with_on_off:
            if not self.with_investment:
                # Basic case without investment and without OnOff
                lb = lb_relative * self.element.size
            elif isinstance(self.element.size, InvestParameters) and not self.element.size.optional:
                # With non-optional Investment
                lb = lb_relative * self.element.size.minimum_or_fixed_size

        if self.with_investment:
            ub = ub_relative * self.element.size.maximum_or_fixed_size
        else:
            ub = ub_relative * self.element.size

        return lb, ub

    @property
    def on_off(self) -> OnOffModel | None:
        """OnOff feature"""
        if 'on_off' not in self.submodels:
            return None
        return self.submodels['on_off']

    @property
<<<<<<< HEAD
    def flow_rate_lower_bound(self) -> NumericData:
        """
        Returns the minimum bound the flow_rate can reach.
        Further constraining might be done in OnOffModel and InvestmentModel
        """
        if self.element.on_off_parameters is not None:
            return 0
        if isinstance(self.element.size, InvestParameters):
            if not self.element.size.mandatory:
                return 0
            return self.flow_rate_lower_bound_relative * self.element.size.minimum_size
        return self.flow_rate_lower_bound_relative * self.element.size
=======
    def _investment(self) -> InvestmentModel | None:
        """Deprecated alias for investment"""
        return self.investment
>>>>>>> f736ee64

    @property
    def investment(self) -> InvestmentModel | None:
        """OnOff feature"""
        if 'investment' not in self.submodels:
            return None
        return self.submodels['investment']

    @property
    def previous_states(self) -> TemporalData | None:
        """Previous states of the flow rate"""
        # TODO: This would be nicer to handle in the Flow itself, and allow DataArrays as well.
        previous_flow_rate = self.element.previous_flow_rate
        if previous_flow_rate is None:
            return None

        return ModelingUtilitiesAbstract.to_binary(
            values=xr.DataArray(
                [previous_flow_rate] if np.isscalar(previous_flow_rate) else previous_flow_rate, dims='time'
            ),
            epsilon=CONFIG.modeling.EPSILON,
            dims='time',
        )


class BusModel(ElementModel):
    element: Bus  # Type hint

    def __init__(self, model: FlowSystemModel, element: Bus):
        self.excess_input: linopy.Variable | None = None
        self.excess_output: linopy.Variable | None = None
        super().__init__(model, element)

    def _do_modeling(self) -> None:
        super()._do_modeling()
        # inputs == outputs
        for flow in self.element.inputs + self.element.outputs:
            self.register_variable(flow.submodel.flow_rate, flow.label_full)
        inputs = sum([flow.submodel.flow_rate for flow in self.element.inputs])
        outputs = sum([flow.submodel.flow_rate for flow in self.element.outputs])
        eq_bus_balance = self.add_constraints(inputs == outputs, short_name='balance')

        # Fehlerplus/-minus:
        if self.element.with_excess:
            excess_penalty = np.multiply(self._model.hours_per_step, self.element.excess_penalty_per_flow_hour)

            self.excess_input = self.add_variables(lower=0, coords=self._model.get_coords(), short_name='excess_input')

            self.excess_output = self.add_variables(
                lower=0, coords=self._model.get_coords(), short_name='excess_output'
            )

            eq_bus_balance.lhs -= -self.excess_input + self.excess_output

            self._model.effects.add_share_to_penalty(self.label_of_element, (self.excess_input * excess_penalty).sum())
            self._model.effects.add_share_to_penalty(self.label_of_element, (self.excess_output * excess_penalty).sum())

    def results_structure(self):
        inputs = [flow.submodel.flow_rate.name for flow in self.element.inputs]
        outputs = [flow.submodel.flow_rate.name for flow in self.element.outputs]
        if self.excess_input is not None:
            inputs.append(self.excess_input.name)
        if self.excess_output is not None:
            outputs.append(self.excess_output.name)
        return {
            **super().results_structure(),
            'inputs': inputs,
            'outputs': outputs,
            'flows': [flow.label_full for flow in self.element.inputs + self.element.outputs],
        }


class ComponentModel(ElementModel):
    element: Component  # Type hint

    def __init__(self, model: FlowSystemModel, element: Component):
        self.on_off: OnOffModel | None = None
        super().__init__(model, element)

    def _do_modeling(self):
        """Initiates all FlowModels"""
        super()._do_modeling()
        all_flows = self.element.inputs + self.element.outputs
        if self.element.on_off_parameters:
            for flow in all_flows:
                if flow.on_off_parameters is None:
                    flow.on_off_parameters = OnOffParameters()

        if self.element.prevent_simultaneous_flows:
            for flow in self.element.prevent_simultaneous_flows:
                if flow.on_off_parameters is None:
                    flow.on_off_parameters = OnOffParameters()

        for flow in all_flows:
            self.add_submodels(flow.create_model(self._model), short_name=flow.label)

        if self.element.on_off_parameters:
            on = self.add_variables(binary=True, short_name='on', coords=self._model.get_coords())
            if len(all_flows) == 1:
                self.add_constraints(on == all_flows[0].submodel.on_off.on, short_name='on')
            else:
                flow_ons = [flow.submodel.on_off.on for flow in all_flows]
                # TODO: Is the EPSILON even necessary?
                self.add_constraints(on <= sum(flow_ons) + CONFIG.modeling.EPSILON, short_name='on|ub')
                self.add_constraints(
                    on >= sum(flow_ons) / (len(flow_ons) + CONFIG.modeling.EPSILON), short_name='on|lb'
                )

            self.on_off = self.add_submodels(
                OnOffModel(
                    model=self._model,
                    label_of_element=self.label_of_element,
                    parameters=self.element.on_off_parameters,
                    on_variable=on,
                    label_of_model=self.label_of_element,
                    previous_states=self.previous_states,
                ),
                short_name='on_off',
            )

        if self.element.prevent_simultaneous_flows:
            # Simultanious Useage --> Only One FLow is On at a time, but needs a Binary for every flow
            ModelingPrimitives.mutual_exclusivity_constraint(
                self,
                binary_variables=[flow.submodel.on_off.on for flow in self.element.prevent_simultaneous_flows],
                short_name='prevent_simultaneous_use',
            )

    def results_structure(self):
        return {
            **super().results_structure(),
            'inputs': [flow.submodel.flow_rate.name for flow in self.element.inputs],
            'outputs': [flow.submodel.flow_rate.name for flow in self.element.outputs],
            'flows': [flow.label_full for flow in self.element.inputs + self.element.outputs],
        }

    @property
    def previous_states(self) -> xr.DataArray | None:
        """Previous state of the component, derived from its flows"""
        if self.element.on_off_parameters is None:
            raise ValueError(f'OnOffModel not present in \n{self}\nCant access previous_states')

        previous_states = [flow.submodel.on_off._previous_states for flow in self.element.inputs + self.element.outputs]
        previous_states = [da for da in previous_states if da is not None]

        if not previous_states:  # Empty list
            return None

        max_len = max(da.sizes['time'] for da in previous_states)

        padded_previous_states = [
            da.assign_coords(time=range(-da.sizes['time'], 0)).reindex(time=range(-max_len, 0), fill_value=0)
            for da in previous_states
        ]
        return xr.concat(padded_previous_states, dim='flow').any(dim='flow').astype(int)<|MERGE_RESOLUTION|>--- conflicted
+++ resolved
@@ -692,24 +692,9 @@
         return self.submodels['on_off']
 
     @property
-<<<<<<< HEAD
-    def flow_rate_lower_bound(self) -> NumericData:
-        """
-        Returns the minimum bound the flow_rate can reach.
-        Further constraining might be done in OnOffModel and InvestmentModel
-        """
-        if self.element.on_off_parameters is not None:
-            return 0
-        if isinstance(self.element.size, InvestParameters):
-            if not self.element.size.mandatory:
-                return 0
-            return self.flow_rate_lower_bound_relative * self.element.size.minimum_size
-        return self.flow_rate_lower_bound_relative * self.element.size
-=======
     def _investment(self) -> InvestmentModel | None:
         """Deprecated alias for investment"""
         return self.investment
->>>>>>> f736ee64
 
     @property
     def investment(self) -> InvestmentModel | None:
