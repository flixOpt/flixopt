"""
This module contains the basic elements of the flixopt framework.
"""

from __future__ import annotations

import logging
from typing import TYPE_CHECKING

import numpy as np
import xarray as xr

from . import io as fx_io
from .config import CONFIG
<<<<<<< HEAD
from .core import PlausibilityError, Scalar, TemporalData, TemporalDataUser
from .features import InvestmentModel, OnOffModel, SizingModel, _SizeModel
from .interface import InvestmentParameters, OnOffParameters, SizingParameters, _SizeParameters
=======
from .core import PlausibilityError
from .features import InvestmentModel, StatusModel
from .interface import InvestParameters, StatusParameters
>>>>>>> 802ca7fa
from .modeling import BoundingPatterns, ModelingPrimitives, ModelingUtilitiesAbstract
from .structure import (
    Element,
    ElementModel,
    FlowSystemModel,
    Interface,
    register_class_for_io,
)

if TYPE_CHECKING:
    import linopy

    from .types import (
        Effect_TPS,
        Numeric_PS,
        Numeric_S,
        Numeric_TPS,
        Scalar,
    )

logger = logging.getLogger('flixopt')


@register_class_for_io
class Component(Element):
    """
    Base class for all system components that transform, convert, or process flows.

    Components are the active elements in energy systems that define how input and output
    Flows interact with each other. They represent equipment, processes, or logical
    operations that transform energy or materials between different states, carriers,
    or locations.

    Components serve as connection points between Buses through their associated Flows,
    enabling the modeling of complex energy system topologies and operational constraints.

    Args:
        label: The label of the Element. Used to identify it in the FlowSystem.
        inputs: list of input Flows feeding into the component. These represent
            energy/material consumption by the component.
        outputs: list of output Flows leaving the component. These represent
            energy/material production by the component.
        status_parameters: Defines binary operation constraints and costs when the
            component has discrete active/inactive states. Creates binary variables for all
            connected Flows. For better performance, prefer defining StatusParameters
            on individual Flows when possible.
        prevent_simultaneous_flows: list of Flows that cannot be active simultaneously.
            Creates binary variables to enforce mutual exclusivity. Use sparingly as
            it increases computational complexity.
        meta_data: Used to store additional information. Not used internally but saved
            in results. Only use Python native types.

    Note:
        Component operational state is determined by its connected Flows:
        - Component is "active" if ANY of its Flows is active (flow_rate > 0)
        - Component is "inactive" only when ALL Flows are inactive (flow_rate = 0)

        Binary variables and constraints:
        - status_parameters creates binary variables for ALL connected Flows
        - prevent_simultaneous_flows creates binary variables for specified Flows
        - For better computational performance, prefer Flow-level StatusParameters

        Component is an abstract base class. In practice, use specialized subclasses:
        - LinearConverter: Linear input/output relationships
        - Storage: Temporal energy/material storage
        - Transmission: Transport between locations
        - Source/Sink: System boundaries

    """

    def __init__(
        self,
        label: str,
        inputs: list[Flow] | None = None,
        outputs: list[Flow] | None = None,
        status_parameters: StatusParameters | None = None,
        prevent_simultaneous_flows: list[Flow] | None = None,
        meta_data: dict | None = None,
    ):
        super().__init__(label, meta_data=meta_data)
        self.inputs: list[Flow] = inputs or []
        self.outputs: list[Flow] = outputs or []
        self.status_parameters = status_parameters
        self.prevent_simultaneous_flows: list[Flow] = prevent_simultaneous_flows or []

        self._check_unique_flow_labels()
        self._connect_flows()

        self.flows: dict[str, Flow] = {flow.label: flow for flow in self.inputs + self.outputs}

    def create_model(self, model: FlowSystemModel) -> ComponentModel:
        self._plausibility_checks()
        self.submodel = ComponentModel(model, self)
        return self.submodel

    def _set_flow_system(self, flow_system) -> None:
        """Propagate flow_system reference to nested Interface objects and flows."""
        super()._set_flow_system(flow_system)
        if self.status_parameters is not None:
            self.status_parameters._set_flow_system(flow_system)
        for flow in self.inputs + self.outputs:
            flow._set_flow_system(flow_system)

    def transform_data(self, name_prefix: str = '') -> None:
        prefix = '|'.join(filter(None, [name_prefix, self.label_full]))
        if self.status_parameters is not None:
            self.status_parameters.transform_data(prefix)

        for flow in self.inputs + self.outputs:
            flow.transform_data()  # Flow doesnt need the name_prefix

    def _check_unique_flow_labels(self):
        all_flow_labels = [flow.label for flow in self.inputs + self.outputs]

        if len(set(all_flow_labels)) != len(all_flow_labels):
            duplicates = {label for label in all_flow_labels if all_flow_labels.count(label) > 1}
            raise ValueError(f'Flow names must be unique! "{self.label_full}" got 2 or more of: {duplicates}')

    def _plausibility_checks(self) -> None:
        self._check_unique_flow_labels()

    def _connect_flows(self):
        # Inputs
        for flow in self.inputs:
            if flow.component not in ('UnknownComponent', self.label_full):
                raise ValueError(
                    f'Flow "{flow.label}" already assigned to component "{flow.component}". '
                    f'Cannot attach to "{self.label_full}".'
                )
            flow.component = self.label_full
            flow.is_input_in_component = True
        # Outputs
        for flow in self.outputs:
            if flow.component not in ('UnknownComponent', self.label_full):
                raise ValueError(
                    f'Flow "{flow.label}" already assigned to component "{flow.component}". '
                    f'Cannot attach to "{self.label_full}".'
                )
            flow.component = self.label_full
            flow.is_input_in_component = False

        # Validate prevent_simultaneous_flows: only allow local flows
        if self.prevent_simultaneous_flows:
            # Deduplicate while preserving order
            seen = set()
            self.prevent_simultaneous_flows = [
                f for f in self.prevent_simultaneous_flows if id(f) not in seen and not seen.add(id(f))
            ]
            local = set(self.inputs + self.outputs)
            foreign = [f for f in self.prevent_simultaneous_flows if f not in local]
            if foreign:
                names = ', '.join(f.label_full for f in foreign)
                raise ValueError(
                    f'prevent_simultaneous_flows for "{self.label_full}" must reference its own flows. '
                    f'Foreign flows detected: {names}'
                )

    def __repr__(self) -> str:
        """Return string representation with flow information."""
        return fx_io.build_repr_from_init(
            self, excluded_params={'self', 'label', 'inputs', 'outputs', 'kwargs'}, skip_default_size=True
        ) + fx_io.format_flow_details(self)


@register_class_for_io
class Bus(Element):
    """
    Buses represent nodal balances between flow rates, serving as connection points.

    A Bus enforces energy or material balance constraints where the sum of all incoming
    flows must equal the sum of all outgoing flows at each time step. Buses represent
    physical or logical connection points for energy carriers (electricity, heat, gas)
    or material flows between different Components.

    Mathematical Formulation:
        See the complete mathematical model in the documentation:
        [Bus](../user-guide/mathematical-notation/elements/Bus.md)

    Args:
        label: The label of the Element. Used to identify it in the FlowSystem.
        excess_penalty_per_flow_hour: Penalty costs for bus balance violations.
            When None, no excess/deficit is allowed (hard constraint). When set to a
            value > 0, allows bus imbalances at penalty cost. Default is 1e5 (high penalty).
        meta_data: Used to store additional information. Not used internally but saved
            in results. Only use Python native types.

    Examples:
        Electrical bus with strict balance:

        ```python
        electricity_bus = Bus(
            label='main_electrical_bus',
            excess_penalty_per_flow_hour=None,  # No imbalance allowed
        )
        ```

        Heat network with penalty for imbalances:

        ```python
        heat_network = Bus(
            label='district_heating_network',
            excess_penalty_per_flow_hour=1000,  # €1000/MWh penalty for imbalance
        )
        ```

        Material flow with time-varying penalties:

        ```python
        material_hub = Bus(
            label='material_processing_hub',
            excess_penalty_per_flow_hour=waste_disposal_costs,  # Time series
        )
        ```

    Note:
        The bus balance equation enforced is: Σ(inflows) = Σ(outflows) + excess - deficit

        When excess_penalty_per_flow_hour is None, excess and deficit are forced to zero.
        When a penalty cost is specified, the optimization can choose to violate the
        balance if economically beneficial, paying the penalty.
        The penalty is added to the objective directly.

        Empty `inputs` and `outputs` lists are initialized and populated automatically
        by the FlowSystem during system setup.
    """

    submodel: BusModel | None

    def __init__(
        self,
        label: str,
        excess_penalty_per_flow_hour: Numeric_TPS | None = 1e5,
        meta_data: dict | None = None,
    ):
        super().__init__(label, meta_data=meta_data)
        self.excess_penalty_per_flow_hour = excess_penalty_per_flow_hour
        self.inputs: list[Flow] = []
        self.outputs: list[Flow] = []

    def create_model(self, model: FlowSystemModel) -> BusModel:
        self._plausibility_checks()
        self.submodel = BusModel(model, self)
        return self.submodel

    def _set_flow_system(self, flow_system) -> None:
        """Propagate flow_system reference to nested flows."""
        super()._set_flow_system(flow_system)
        for flow in self.inputs + self.outputs:
            flow._set_flow_system(flow_system)

    def transform_data(self, name_prefix: str = '') -> None:
        prefix = '|'.join(filter(None, [name_prefix, self.label_full]))
        self.excess_penalty_per_flow_hour = self._fit_coords(
            f'{prefix}|excess_penalty_per_flow_hour', self.excess_penalty_per_flow_hour
        )

    def _plausibility_checks(self) -> None:
        if self.excess_penalty_per_flow_hour is not None:
            zero_penalty = np.all(np.equal(self.excess_penalty_per_flow_hour, 0))
            if zero_penalty:
                logger.warning(
                    f'In Bus {self.label_full}, the excess_penalty_per_flow_hour is 0. Use "None" or a value > 0.'
                )
        if len(self.inputs) == 0 and len(self.outputs) == 0:
            raise ValueError(
                f'Bus "{self.label_full}" has no Flows connected to it. Please remove it from the FlowSystem'
            )

    @property
    def with_excess(self) -> bool:
        return False if self.excess_penalty_per_flow_hour is None else True

    def __repr__(self) -> str:
        """Return string representation."""
        return super().__repr__() + fx_io.format_flow_details(self)


@register_class_for_io
class Connection:
    # input/output-dock (TODO:
    # -> wäre cool, damit Komponenten auch auch ohne Knoten verbindbar
    # input wären wie Flow,aber statt bus: connectsTo -> hier andere Connection oder aber Bus (dort keine Connection, weil nicht notwendig)

    def __init__(self):
        """
        This class is not yet implemented!
        """
        raise NotImplementedError()


@register_class_for_io
class Flow(Element):
    """Define a directed flow of energy or material between bus and component.

    A Flow represents the transfer of energy (electricity, heat, fuel) or material
    between a Bus and a Component in a specific direction. The flow rate is the
    primary optimization variable, with constraints and costs defined through
    various parameters. Flows can have fixed or variable sizes, operational
    constraints, and complex on/inactive behavior.

    Key Concepts:
        **Flow Rate**: The instantaneous rate of energy/material transfer (optimization variable) [kW, m³/h, kg/h]
        **Flow Hours**: Amount of energy/material transferred per timestep. [kWh, m³, kg]
        **Flow Size**: The maximum capacity or nominal rating of the flow [kW, m³/h, kg/h]
        **Relative Bounds**: Flow rate limits expressed as fractions of flow size

    Integration with Parameter Classes:
<<<<<<< HEAD
        - **SizingParameters**: Used for `size` when flow Size is an investment decision
        - **OnOffParameters**: Used for `on_off_parameters` when flow has discrete states
=======
        - **InvestParameters**: Used for `size` when flow Size is an investment decision
        - **StatusParameters**: Used for `status_parameters` when flow has discrete states
>>>>>>> 802ca7fa

    Mathematical Formulation:
        See the complete mathematical model in the documentation:
        [Flow](../user-guide/mathematical-notation/elements/Flow.md)

    Args:
        label: Unique flow identifier within its component.
        bus: Bus label this flow connects to.
        size: Flow capacity. Scalar, SizingParameters, or None (uses CONFIG.Modeling.big).
        relative_minimum: Minimum flow rate as fraction of size (0-1). Default: 0.
        relative_maximum: Maximum flow rate as fraction of size. Default: 1.
        load_factor_min: Minimum average utilization (0-1). Default: 0.
        load_factor_max: Maximum average utilization (0-1). Default: 1.
        effects_per_flow_hour: Operational costs/impacts per flow-hour.
            Dict mapping effect names to values (e.g., {'cost': 45, 'CO2': 0.8}).
        status_parameters: Binary operation constraints (StatusParameters). Default: None.
        flow_hours_max: Maximum cumulative flow-hours per period. Alternative to load_factor_max.
        flow_hours_min: Minimum cumulative flow-hours per period. Alternative to load_factor_min.
        flow_hours_max_over_periods: Maximum weighted sum of flow-hours across ALL periods.
            Weighted by FlowSystem period weights.
        flow_hours_min_over_periods: Minimum weighted sum of flow-hours across ALL periods.
            Weighted by FlowSystem period weights.
        fixed_relative_profile: Predetermined pattern as fraction of size.
            Flow rate = size × fixed_relative_profile(t).
        previous_flow_rate: Initial flow state for active/inactive status at model start. Default: None (inactive).
        meta_data: Additional info stored in results. Python native types only.

    Examples:
        Basic power flow with fixed capacity:

        ```python
        generator_output = Flow(
            label='electricity_out',
            bus='electricity_grid',
            size=100,  # 100 MW capacity
            relative_minimum=0.4,  # Cannot operate below 40 MW
            effects_per_flow_hour={'fuel_cost': 45, 'co2_emissions': 0.8},
        )
        ```

        Investment decision for battery capacity:

        ```python
        battery_flow = Flow(
            label='electricity_storage',
            bus='electricity_grid',
            size=SizingParameters(
                minimum_size=10,  # Minimum 10 MWh
                maximum_size=100,  # Maximum 100 MWh
                specific_effects={'cost': 150_000},  # €150k/MWh annualized
            ),
        )
        ```

        Heat pump with startup costs and minimum run times:

        ```python
        heat_pump = Flow(
            label='heat_output',
            bus='heating_network',
            size=50,  # 50 kW thermal
            relative_minimum=0.3,  # Minimum 15 kW output when active
            effects_per_flow_hour={'electricity_cost': 25, 'maintenance': 2},
            status_parameters=StatusParameters(
                effects_per_startup={'startup_cost': 100, 'wear': 0.1},
                min_uptime=2,  # Must run at least 2 hours
                min_downtime=1,  # Must stay inactive at least 1 hour
                startup_limit=200,  # Maximum 200 starts per period
            ),
        )
        ```

        Fixed renewable generation profile:

        ```python
        solar_generation = Flow(
            label='solar_power',
            bus='electricity_grid',
            size=25,  # 25 MW installed capacity
            fixed_relative_profile=np.array([0, 0.1, 0.4, 0.8, 0.9, 0.7, 0.3, 0.1, 0]),
            effects_per_flow_hour={'maintenance_costs': 5},  # €5/MWh maintenance
        )
        ```

        Industrial process with annual utilization limits:

        ```python
        production_line = Flow(
            label='product_output',
            bus='product_market',
            size=1000,  # 1000 units/hour capacity
            load_factor_min=0.6,  # Must achieve 60% annual utilization
            load_factor_max=0.85,  # Cannot exceed 85% for maintenance
            effects_per_flow_hour={'variable_cost': 12, 'quality_control': 0.5},
        )
        ```

    Design Considerations:
        **Size vs Load Factors**: Use `flow_hours_min/max` for absolute limits per period,
        `load_factor_min/max` for utilization-based constraints, or `flow_hours_min/max_over_periods` for
        limits across all periods.

        **Relative Bounds**: Set `relative_minimum > 0` only when equipment cannot
        operate below that level. Use `status_parameters` for discrete active/inactive behavior.

        **Fixed Profiles**: Use `fixed_relative_profile` for known exact patterns,
        `relative_maximum` for upper bounds on optimization variables.

    Notes:
        - Default size (CONFIG.Modeling.big) is used when size=None
        - list inputs for previous_flow_rate are converted to NumPy arrays
        - Flow direction is determined by component input/output designation

    Deprecated:
        Passing Bus objects to `bus` parameter. Use bus label strings instead.

    """

    submodel: FlowModel | None

    def __init__(
        self,
        label: str,
        bus: str,
<<<<<<< HEAD
        size: Scalar | SizingParameters | InvestmentParameters = None,
        fixed_relative_profile: TemporalDataUser | None = None,
        relative_minimum: TemporalDataUser = 0,
        relative_maximum: TemporalDataUser = 1,
        effects_per_flow_hour: TemporalEffectsUser | None = None,
        on_off_parameters: OnOffParameters | None = None,
        flow_hours_total_max: Scalar | None = None,
        flow_hours_total_min: Scalar | None = None,
        load_factor_min: Scalar | None = None,
        load_factor_max: Scalar | None = None,
=======
        size: Numeric_PS | InvestParameters = None,
        fixed_relative_profile: Numeric_TPS | None = None,
        relative_minimum: Numeric_TPS = 0,
        relative_maximum: Numeric_TPS = 1,
        effects_per_flow_hour: Effect_TPS | Numeric_TPS | None = None,
        status_parameters: StatusParameters | None = None,
        flow_hours_max: Numeric_PS | None = None,
        flow_hours_min: Numeric_PS | None = None,
        flow_hours_max_over_periods: Numeric_S | None = None,
        flow_hours_min_over_periods: Numeric_S | None = None,
        load_factor_min: Numeric_PS | None = None,
        load_factor_max: Numeric_PS | None = None,
>>>>>>> 802ca7fa
        previous_flow_rate: Scalar | list[Scalar] | None = None,
        meta_data: dict | None = None,
    ):
        super().__init__(label, meta_data=meta_data)
        self.size = CONFIG.Modeling.big if size is None else size
        self.relative_minimum = relative_minimum
        self.relative_maximum = relative_maximum
        self.fixed_relative_profile = fixed_relative_profile

        self.load_factor_min = load_factor_min
        self.load_factor_max = load_factor_max

        # self.positive_gradient = TimeSeries('positive_gradient', positive_gradient, self)
        self.effects_per_flow_hour = effects_per_flow_hour if effects_per_flow_hour is not None else {}
        self.flow_hours_max = flow_hours_max
        self.flow_hours_min = flow_hours_min
        self.flow_hours_max_over_periods = flow_hours_max_over_periods
        self.flow_hours_min_over_periods = flow_hours_min_over_periods
        self.status_parameters = status_parameters

        self.previous_flow_rate = previous_flow_rate

        self.component: str = 'UnknownComponent'
        self.is_input_in_component: bool | None = None
        if isinstance(bus, Bus):
            raise TypeError(
                f'Bus {bus.label} is passed as a Bus object to Flow {self.label}. '
                f'This is no longer supported. Add the Bus to the FlowSystem and pass its label (string) to the Flow.'
            )
        self.bus = bus

    def create_model(self, model: FlowSystemModel) -> FlowModel:
        self._plausibility_checks()
        self.submodel = FlowModel(model, self)
        return self.submodel

    def _set_flow_system(self, flow_system) -> None:
        """Propagate flow_system reference to nested Interface objects."""
        super()._set_flow_system(flow_system)
        if self.status_parameters is not None:
            self.status_parameters._set_flow_system(flow_system)
        if isinstance(self.size, Interface):
            self.size._set_flow_system(flow_system)

    def transform_data(self, name_prefix: str = '') -> None:
        prefix = '|'.join(filter(None, [name_prefix, self.label_full]))
        self.relative_minimum = self._fit_coords(f'{prefix}|relative_minimum', self.relative_minimum)
        self.relative_maximum = self._fit_coords(f'{prefix}|relative_maximum', self.relative_maximum)
        self.fixed_relative_profile = self._fit_coords(f'{prefix}|fixed_relative_profile', self.fixed_relative_profile)
        self.effects_per_flow_hour = self._fit_effect_coords(prefix, self.effects_per_flow_hour, 'per_flow_hour')
        self.flow_hours_max = self._fit_coords(
            f'{prefix}|flow_hours_max', self.flow_hours_max, dims=['period', 'scenario']
        )
        self.flow_hours_min = self._fit_coords(
            f'{prefix}|flow_hours_min', self.flow_hours_min, dims=['period', 'scenario']
        )
        self.flow_hours_max_over_periods = self._fit_coords(
            f'{prefix}|flow_hours_max_over_periods', self.flow_hours_max_over_periods, dims=['scenario']
        )
        self.flow_hours_min_over_periods = self._fit_coords(
            f'{prefix}|flow_hours_min_over_periods', self.flow_hours_min_over_periods, dims=['scenario']
        )
        self.load_factor_max = self._fit_coords(
            f'{prefix}|load_factor_max', self.load_factor_max, dims=['period', 'scenario']
        )
        self.load_factor_min = self._fit_coords(
            f'{prefix}|load_factor_min', self.load_factor_min, dims=['period', 'scenario']
        )

<<<<<<< HEAD
        if self.on_off_parameters is not None:
            self.on_off_parameters.transform_data(flow_system, prefix)
        if isinstance(self.size, _SizeParameters):
            self.size.transform_data(flow_system, prefix)
=======
        if self.status_parameters is not None:
            self.status_parameters.transform_data(prefix)
        if isinstance(self.size, InvestParameters):
            self.size.transform_data(prefix)
>>>>>>> 802ca7fa
        else:
            self.size = self._fit_coords(f'{prefix}|size', self.size, dims=['period', 'scenario'])

    def _plausibility_checks(self) -> None:
        # TODO: Incorporate into Variable? (Lower_bound can not be greater than upper bound
        if (self.relative_minimum > self.relative_maximum).any():
            raise PlausibilityError(self.label_full + ': Take care, that relative_minimum <= relative_maximum!')

        if not isinstance(self.size, _SizeParameters) and (
            np.any(self.size == CONFIG.Modeling.big) and self.fixed_relative_profile is not None
        ):  # Default Size --> Most likely by accident
            logger.warning(
                f'Flow "{self.label_full}" has no size assigned, but a "fixed_relative_profile". '
                f'The default size is {CONFIG.Modeling.big}. As "flow_rate = size * fixed_relative_profile", '
                f'the resulting flow_rate will be very high. To fix this, assign a size to the Flow {self}.'
            )

        if self.fixed_relative_profile is not None and self.status_parameters is not None:
            logger.warning(
                f'Flow {self.label_full} has both a fixed_relative_profile and status_parameters.'
                f'This will allow the flow to be switched active and inactive, effectively differing from the fixed_flow_rate.'
            )

        if np.any(self.relative_minimum > 0) and self.status_parameters is None:
            logger.warning(
                f'Flow {self.label_full} has a relative_minimum of {self.relative_minimum} and no status_parameters. '
                f'This prevents the Flow from switching inactive (flow_rate = 0). '
                f'Consider using status_parameters to allow the Flow to be switched active and inactive.'
            )

        if self.previous_flow_rate is not None:
            if not any(
                [
                    isinstance(self.previous_flow_rate, np.ndarray) and self.previous_flow_rate.ndim == 1,
                    isinstance(self.previous_flow_rate, (int, float, list)),
                ]
            ):
                raise TypeError(
                    f'previous_flow_rate must be None, a scalar, a list of scalars or a 1D-numpy-array. Got {type(self.previous_flow_rate)}. '
                    f'Different values in different periods or scenarios are not yet supported.'
                )

    @property
    def label_full(self) -> str:
        return f'{self.component}({self.label})'

    @property
    def size_is_fixed(self) -> bool:
        # Wenn kein SizingParameters existiert --> True; Wenn Investparameter, den Wert davon nehmen
        return False if (isinstance(self.size, SizingParameters) and self.size.fixed_size is None) else True


class FlowModel(ElementModel):
    element: Flow  # Type hint

    def __init__(self, model: FlowSystemModel, element: Flow):
        super().__init__(model, element)

    def _do_modeling(self):
        """Create variables, constraints, and nested submodels"""
        super()._do_modeling()

        # Main flow rate variable
        self.add_variables(
            lower=self.absolute_flow_rate_bounds[0],
            upper=self.absolute_flow_rate_bounds[1],
            coords=self._model.get_coords(),
            short_name='flow_rate',
        )

        self._constraint_flow_rate()

        # Total flow hours tracking (per period)
        ModelingPrimitives.expression_tracking_variable(
            model=self,
            name=f'{self.label_full}|total_flow_hours',
            tracked_expression=(self.flow_rate * self._model.hours_per_step).sum('time'),
            bounds=(
                self.element.flow_hours_min if self.element.flow_hours_min is not None else 0,
                self.element.flow_hours_max if self.element.flow_hours_max is not None else None,
            ),
            coords=['period', 'scenario'],
            short_name='total_flow_hours',
        )

        # Weighted sum over all periods constraint
        if self.element.flow_hours_min_over_periods is not None or self.element.flow_hours_max_over_periods is not None:
            # Validate that period dimension exists
            if self._model.flow_system.periods is None:
                raise ValueError(
                    f"{self.label_full}: flow_hours_*_over_periods requires FlowSystem to define 'periods', "
                    f'but FlowSystem has no period dimension. Please define periods in FlowSystem constructor.'
                )
            # Get period weights from FlowSystem
            weighted_flow_hours_over_periods = (self.total_flow_hours * self._model.flow_system.period_weights).sum(
                'period'
            )

            # Create tracking variable for the weighted sum
            ModelingPrimitives.expression_tracking_variable(
                model=self,
                name=f'{self.label_full}|flow_hours_over_periods',
                tracked_expression=weighted_flow_hours_over_periods,
                bounds=(
                    self.element.flow_hours_min_over_periods
                    if self.element.flow_hours_min_over_periods is not None
                    else 0,
                    self.element.flow_hours_max_over_periods
                    if self.element.flow_hours_max_over_periods is not None
                    else None,
                ),
                coords=['scenario'],
                short_name='flow_hours_over_periods',
            )

        # Load factor constraints
        self._create_bounds_for_load_factor()

        # Effects
        self._create_shares()

    def _create_status_model(self):
        status = self.add_variables(binary=True, short_name='status', coords=self._model.get_coords())
        self.add_submodels(
            StatusModel(
                model=self._model,
                label_of_element=self.label_of_element,
                parameters=self.element.status_parameters,
                status=status,
                previous_status=self.previous_status,
                label_of_model=self.label_of_element,
            ),
            short_name='status',
        )

    def _create_investment_model(self):
        # Check InvestmentParameters first (best practice to check more specific types first)
        if isinstance(self.element.size, InvestmentParameters):
            self.add_submodels(
                InvestmentModel(
                    model=self._model,
                    label_of_element=self.label_of_element,
                    parameters=self.element.size,
                    label_of_model=self.label_of_element,
                ),
                'investment',
            )
        elif isinstance(self.element.size, SizingParameters):
            self.add_submodels(
                SizingModel(
                    model=self._model,
                    label_of_element=self.label_of_element,
                    parameters=self.element.size,
                    label_of_model=self.label_of_element,
                ),
                'investment',
            )
        else:
            raise ValueError(f'Invalid SizingParameters type: {type(self.element.size)}')

    def _constraint_flow_rate(self):
        """Create bounding constraints for flow_rate (models already created in _create_variables)"""
        if not self.with_investment and not self.with_status:
            # Most basic case. Already covered by direct variable bounds
            pass

        elif self.with_status and not self.with_investment:
            # Status, but no Investment
            self._create_status_model()
            bounds = self.relative_flow_rate_bounds
            BoundingPatterns.bounds_with_state(
                self,
                variable=self.flow_rate,
                bounds=(bounds[0] * self.element.size, bounds[1] * self.element.size),
                state=self.status.status,
            )

        elif self.with_investment and not self.with_status:
            # Investment, but no Status
            self._create_investment_model()
            BoundingPatterns.scaled_bounds(
                self,
                variable=self.flow_rate,
                scaling_variable=self.investment.size,
                relative_bounds=self.relative_flow_rate_bounds,
            )

        elif self.with_investment and self.with_status:
            # Investment and Status
            self._create_investment_model()
            self._create_status_model()

            BoundingPatterns.scaled_bounds_with_state(
                model=self,
                variable=self.flow_rate,
                scaling_variable=self._investment.size,
                relative_bounds=self.relative_flow_rate_bounds,
                scaling_bounds=(self.element.size.minimum_or_fixed_size, self.element.size.maximum_or_fixed_size),
                state=self.status.status,
            )
        else:
            raise Exception('Not valid')

    @property
    def with_status(self) -> bool:
        return self.element.status_parameters is not None

    @property
    def with_investment(self) -> bool:
        return isinstance(self.element.size, _SizeParameters)

    # Properties for clean access to variables
    @property
    def flow_rate(self) -> linopy.Variable:
        """Main flow rate variable"""
        return self['flow_rate']

    @property
    def total_flow_hours(self) -> linopy.Variable:
        """Total flow hours variable"""
        return self['total_flow_hours']

    def results_structure(self):
        return {
            **super().results_structure(),
            'start': self.element.bus if self.element.is_input_in_component else self.element.component,
            'end': self.element.component if self.element.is_input_in_component else self.element.bus,
            'component': self.element.component,
        }

    def _create_shares(self):
        # Effects per flow hour
        if self.element.effects_per_flow_hour:
            self._model.effects.add_share_to_effects(
                name=self.label_full,
                expressions={
                    effect: self.flow_rate * self._model.hours_per_step * factor
                    for effect, factor in self.element.effects_per_flow_hour.items()
                },
                target='temporal',
            )

    def _create_bounds_for_load_factor(self):
        """Create load factor constraints using current approach"""
        # Get the size (either from element or investment)
        size = self.investment.size if self.with_investment else self.element.size

        # Maximum load factor constraint
        if self.element.load_factor_max is not None:
            flow_hours_per_size_max = self._model.hours_per_step.sum('time') * self.element.load_factor_max
            self.add_constraints(
                self.total_flow_hours <= size * flow_hours_per_size_max,
                short_name='load_factor_max',
            )

        # Minimum load factor constraint
        if self.element.load_factor_min is not None:
            flow_hours_per_size_min = self._model.hours_per_step.sum('time') * self.element.load_factor_min
            self.add_constraints(
                self.total_flow_hours >= size * flow_hours_per_size_min,
                short_name='load_factor_min',
            )

    @property
    def relative_flow_rate_bounds(self) -> tuple[xr.DataArray, xr.DataArray]:
        if self.element.fixed_relative_profile is not None:
            return self.element.fixed_relative_profile, self.element.fixed_relative_profile
        return self.element.relative_minimum, self.element.relative_maximum

    @property
    def absolute_flow_rate_bounds(self) -> tuple[xr.DataArray, xr.DataArray]:
        """
        Returns the absolute bounds the flow_rate can reach.
        Further constraining might be needed
        """
        lb_relative, ub_relative = self.relative_flow_rate_bounds

        lb = 0
        if not self.with_status:
            if not self.with_investment:
                # Basic case without investment and without Status
                lb = lb_relative * self.element.size
            elif self.with_investment and self.element.size.mandatory.all():
                # With mandatory Investment
                lb = lb_relative * self.element.size.minimum_or_fixed_size

        if self.with_investment:
            ub = ub_relative * self.element.size.maximum_or_fixed_size
        else:
            ub = ub_relative * self.element.size

        return lb, ub

    @property
    def status(self) -> StatusModel | None:
        """Status feature"""
        if 'status' not in self.submodels:
            return None
        return self.submodels['status']

    @property
    def _investment(self) -> InvestmentModel | None:
        """Deprecated alias for investment"""
        return self.investment

    @property
    def investment(self) -> InvestmentModel | None:
        """Investment feature"""
        if 'investment' not in self.submodels:
            return None
        return self.submodels['investment']

    @property
    def previous_status(self) -> xr.DataArray | None:
        """Previous status of the flow rate"""
        # TODO: This would be nicer to handle in the Flow itself, and allow DataArrays as well.
        previous_flow_rate = self.element.previous_flow_rate
        if previous_flow_rate is None:
            return None

        return ModelingUtilitiesAbstract.to_binary(
            values=xr.DataArray(
                [previous_flow_rate] if np.isscalar(previous_flow_rate) else previous_flow_rate, dims='time'
            ),
            epsilon=CONFIG.Modeling.epsilon,
            dims='time',
        )


class BusModel(ElementModel):
    element: Bus  # Type hint

    def __init__(self, model: FlowSystemModel, element: Bus):
        self.excess_input: linopy.Variable | None = None
        self.excess_output: linopy.Variable | None = None
        super().__init__(model, element)

    def _do_modeling(self):
        """Create variables, constraints, and nested submodels"""
        super()._do_modeling()
        # inputs == outputs
        for flow in self.element.inputs + self.element.outputs:
            self.register_variable(flow.submodel.flow_rate, flow.label_full)
        inputs = sum([flow.submodel.flow_rate for flow in self.element.inputs])
        outputs = sum([flow.submodel.flow_rate for flow in self.element.outputs])
        eq_bus_balance = self.add_constraints(inputs == outputs, short_name='balance')

        # Add excess to balance and penalty if needed
        if self.element.with_excess:
            excess_penalty = np.multiply(self._model.hours_per_step, self.element.excess_penalty_per_flow_hour)

            self.excess_input = self.add_variables(lower=0, coords=self._model.get_coords(), short_name='excess_input')

            self.excess_output = self.add_variables(
                lower=0, coords=self._model.get_coords(), short_name='excess_output'
            )

            eq_bus_balance.lhs -= -self.excess_input + self.excess_output

            # Add penalty shares as temporal effects (time-dependent)
            from .effects import PENALTY_EFFECT_LABEL

            self._model.effects.add_share_to_effects(
                name=self.label_of_element,
                expressions={PENALTY_EFFECT_LABEL: self.excess_input * excess_penalty},
                target='temporal',
            )
            self._model.effects.add_share_to_effects(
                name=self.label_of_element,
                expressions={PENALTY_EFFECT_LABEL: self.excess_output * excess_penalty},
                target='temporal',
            )

    def results_structure(self):
        inputs = [flow.submodel.flow_rate.name for flow in self.element.inputs]
        outputs = [flow.submodel.flow_rate.name for flow in self.element.outputs]
        if self.excess_input is not None:
            inputs.append(self.excess_input.name)
        if self.excess_output is not None:
            outputs.append(self.excess_output.name)
        return {
            **super().results_structure(),
            'inputs': inputs,
            'outputs': outputs,
            'flows': [flow.label_full for flow in self.element.inputs + self.element.outputs],
        }


class ComponentModel(ElementModel):
    element: Component  # Type hint

    def __init__(self, model: FlowSystemModel, element: Component):
        self.status: StatusModel | None = None
        super().__init__(model, element)

    def _do_modeling(self):
        """Create variables, constraints, and nested submodels"""
        super()._do_modeling()

        all_flows = self.element.inputs + self.element.outputs

        # Set status_parameters on flows if needed
        if self.element.status_parameters:
            for flow in all_flows:
                if flow.status_parameters is None:
                    flow.status_parameters = StatusParameters()

        if self.element.prevent_simultaneous_flows:
            for flow in self.element.prevent_simultaneous_flows:
                if flow.status_parameters is None:
                    flow.status_parameters = StatusParameters()

        # Create FlowModels (which creates their variables and constraints)
        for flow in all_flows:
            self.add_submodels(flow.create_model(self._model), short_name=flow.label)

        # Create component status variable and StatusModel if needed
        if self.element.status_parameters:
            status = self.add_variables(binary=True, short_name='status', coords=self._model.get_coords())
            if len(all_flows) == 1:
                self.add_constraints(status == all_flows[0].submodel.status.status, short_name='status')
            else:
                flow_statuses = [flow.submodel.status.status for flow in all_flows]
                # TODO: Is the EPSILON even necessary?
                self.add_constraints(status <= sum(flow_statuses) + CONFIG.Modeling.epsilon, short_name='status|ub')
                self.add_constraints(
                    status >= sum(flow_statuses) / (len(flow_statuses) + CONFIG.Modeling.epsilon),
                    short_name='status|lb',
                )

            self.status = self.add_submodels(
                StatusModel(
                    model=self._model,
                    label_of_element=self.label_of_element,
                    parameters=self.element.status_parameters,
                    status=status,
                    label_of_model=self.label_of_element,
                    previous_status=self.previous_status,
                ),
                short_name='status',
            )

        if self.element.prevent_simultaneous_flows:
            # Simultanious Useage --> Only One FLow is On at a time, but needs a Binary for every flow
            ModelingPrimitives.mutual_exclusivity_constraint(
                self,
                binary_variables=[flow.submodel.status.status for flow in self.element.prevent_simultaneous_flows],
                short_name='prevent_simultaneous_use',
            )

    def results_structure(self):
        return {
            **super().results_structure(),
            'inputs': [flow.submodel.flow_rate.name for flow in self.element.inputs],
            'outputs': [flow.submodel.flow_rate.name for flow in self.element.outputs],
            'flows': [flow.label_full for flow in self.element.inputs + self.element.outputs],
        }

    @property
    def previous_status(self) -> xr.DataArray | None:
        """Previous status of the component, derived from its flows"""
        if self.element.status_parameters is None:
            raise ValueError(f'StatusModel not present in \n{self}\nCant access previous_status')

        previous_status = [flow.submodel.status._previous_status for flow in self.element.inputs + self.element.outputs]
        previous_status = [da for da in previous_status if da is not None]

        if not previous_status:  # Empty list
            return None

        max_len = max(da.sizes['time'] for da in previous_status)

        padded_previous_status = [
            da.assign_coords(time=range(-da.sizes['time'], 0)).reindex(time=range(-max_len, 0), fill_value=0)
            for da in previous_status
        ]
        return xr.concat(padded_previous_status, dim='flow').any(dim='flow').astype(int)<|MERGE_RESOLUTION|>--- conflicted
+++ resolved
@@ -12,15 +12,9 @@
 
 from . import io as fx_io
 from .config import CONFIG
-<<<<<<< HEAD
-from .core import PlausibilityError, Scalar, TemporalData, TemporalDataUser
-from .features import InvestmentModel, OnOffModel, SizingModel, _SizeModel
-from .interface import InvestmentParameters, OnOffParameters, SizingParameters, _SizeParameters
-=======
 from .core import PlausibilityError
-from .features import InvestmentModel, StatusModel
-from .interface import InvestParameters, StatusParameters
->>>>>>> 802ca7fa
+from .features import InvestmentModel, SizingModel, StatusModel
+from .interface import InvestmentParameters, SizingParameters, StatusParameters, _SizeParameters
 from .modeling import BoundingPatterns, ModelingPrimitives, ModelingUtilitiesAbstract
 from .structure import (
     Element,
@@ -328,13 +322,8 @@
         **Relative Bounds**: Flow rate limits expressed as fractions of flow size
 
     Integration with Parameter Classes:
-<<<<<<< HEAD
         - **SizingParameters**: Used for `size` when flow Size is an investment decision
-        - **OnOffParameters**: Used for `on_off_parameters` when flow has discrete states
-=======
-        - **InvestParameters**: Used for `size` when flow Size is an investment decision
         - **StatusParameters**: Used for `status_parameters` when flow has discrete states
->>>>>>> 802ca7fa
 
     Mathematical Formulation:
         See the complete mathematical model in the documentation:
@@ -459,19 +448,7 @@
         self,
         label: str,
         bus: str,
-<<<<<<< HEAD
-        size: Scalar | SizingParameters | InvestmentParameters = None,
-        fixed_relative_profile: TemporalDataUser | None = None,
-        relative_minimum: TemporalDataUser = 0,
-        relative_maximum: TemporalDataUser = 1,
-        effects_per_flow_hour: TemporalEffectsUser | None = None,
-        on_off_parameters: OnOffParameters | None = None,
-        flow_hours_total_max: Scalar | None = None,
-        flow_hours_total_min: Scalar | None = None,
-        load_factor_min: Scalar | None = None,
-        load_factor_max: Scalar | None = None,
-=======
-        size: Numeric_PS | InvestParameters = None,
+        size: Numeric_PS | SizingParameters | InvestmentParameters = None,
         fixed_relative_profile: Numeric_TPS | None = None,
         relative_minimum: Numeric_TPS = 0,
         relative_maximum: Numeric_TPS = 1,
@@ -483,7 +460,6 @@
         flow_hours_min_over_periods: Numeric_S | None = None,
         load_factor_min: Numeric_PS | None = None,
         load_factor_max: Numeric_PS | None = None,
->>>>>>> 802ca7fa
         previous_flow_rate: Scalar | list[Scalar] | None = None,
         meta_data: dict | None = None,
     ):
@@ -553,17 +529,10 @@
             f'{prefix}|load_factor_min', self.load_factor_min, dims=['period', 'scenario']
         )
 
-<<<<<<< HEAD
-        if self.on_off_parameters is not None:
-            self.on_off_parameters.transform_data(flow_system, prefix)
-        if isinstance(self.size, _SizeParameters):
-            self.size.transform_data(flow_system, prefix)
-=======
         if self.status_parameters is not None:
             self.status_parameters.transform_data(prefix)
-        if isinstance(self.size, InvestParameters):
+        if isinstance(self.size, _SizeParameters):
             self.size.transform_data(prefix)
->>>>>>> 802ca7fa
         else:
             self.size = self._fit_coords(f'{prefix}|size', self.size, dims=['period', 'scenario'])
 
