"""
This module contains the basic elements of the flixopt framework.
"""

from __future__ import annotations

import logging
from typing import TYPE_CHECKING

import numpy as np
import xarray as xr

from . import io as fx_io
from .config import CONFIG
from .core import PlausibilityError
from .features import InvestmentModel, StatusModel
from .interface import InvestParameters, StatusParameters
from .modeling import BoundingPatterns, ModelingPrimitives, ModelingUtilitiesAbstract
from .structure import (
    Element,
    ElementModel,
    FlowSystemModel,
    register_class_for_io,
)

if TYPE_CHECKING:
    import linopy

    from .types import (
        Effect_TPS,
        Numeric_PS,
        Numeric_S,
        Numeric_TPS,
        Scalar,
    )

logger = logging.getLogger('flixopt')


@register_class_for_io
class Component(Element):
    """
    Base class for all system components that transform, convert, or process flows.

    Components are the active elements in energy systems that define how input and output
    Flows interact with each other. They represent equipment, processes, or logical
    operations that transform energy or materials between different states, carriers,
    or locations.

    Components serve as connection points between Buses through their associated Flows,
    enabling the modeling of complex energy system topologies and operational constraints.

    Args:
        label: The label of the Element. Used to identify it in the FlowSystem.
        inputs: list of input Flows feeding into the component. These represent
            energy/material consumption by the component.
        outputs: list of output Flows leaving the component. These represent
            energy/material production by the component.
        status_parameters: Defines binary operation constraints and costs when the
            component has discrete active/inactive states. Creates binary variables for all
            connected Flows. For better performance, prefer defining StatusParameters
            on individual Flows when possible.
        prevent_simultaneous_flows: list of Flows that cannot be active simultaneously.
            Creates binary variables to enforce mutual exclusivity. Use sparingly as
            it increases computational complexity.
        meta_data: Used to store additional information. Not used internally but saved
            in results. Only use Python native types.

    Note:
        Component operational state is determined by its connected Flows:
        - Component is "active" if ANY of its Flows is active (flow_rate > 0)
        - Component is "inactive" only when ALL Flows are inactive (flow_rate = 0)

        Binary variables and constraints:
        - status_parameters creates binary variables for ALL connected Flows
        - prevent_simultaneous_flows creates binary variables for specified Flows
        - For better computational performance, prefer Flow-level StatusParameters

        Component is an abstract base class. In practice, use specialized subclasses:
        - LinearConverter: Linear input/output relationships
        - Storage: Temporal energy/material storage
        - Transmission: Transport between locations
        - Source/Sink: System boundaries

    """

    def __init__(
        self,
        label: str,
        inputs: list[Flow] | None = None,
        outputs: list[Flow] | None = None,
        status_parameters: StatusParameters | None = None,
        prevent_simultaneous_flows: list[Flow] | None = None,
        meta_data: dict | None = None,
        color: str | None = None,
    ):
        super().__init__(label, meta_data=meta_data, color=color)
        self.inputs: list[Flow] = inputs or []
        self.outputs: list[Flow] = outputs or []
        self.status_parameters = status_parameters
        self.prevent_simultaneous_flows: list[Flow] = prevent_simultaneous_flows or []

        self._check_unique_flow_labels()
        self._connect_flows()

        self.flows: dict[str, Flow] = {flow.label: flow for flow in self.inputs + self.outputs}

    def create_model(self, model: FlowSystemModel) -> ComponentModel:
        self._plausibility_checks()
        self.submodel = ComponentModel(model, self)
        return self.submodel

    def link_to_flow_system(self, flow_system, prefix: str = '') -> None:
        """Propagate flow_system reference to nested Interface objects and flows.

        Elements use their label_full as prefix by default, ignoring the passed prefix.
        """
        super().link_to_flow_system(flow_system, self.label_full)
        if self.status_parameters is not None:
            self.status_parameters.link_to_flow_system(flow_system, self._sub_prefix('status_parameters'))
        for flow in self.inputs + self.outputs:
            flow.link_to_flow_system(flow_system)

    def transform_data(self) -> None:
        if self.status_parameters is not None:
            self.status_parameters.transform_data()

        for flow in self.inputs + self.outputs:
            flow.transform_data()

    def _check_unique_flow_labels(self):
        all_flow_labels = [flow.label for flow in self.inputs + self.outputs]

        if len(set(all_flow_labels)) != len(all_flow_labels):
            duplicates = {label for label in all_flow_labels if all_flow_labels.count(label) > 1}
            raise ValueError(f'Flow names must be unique! "{self.label_full}" got 2 or more of: {duplicates}')

    def _plausibility_checks(self) -> None:
        self._check_unique_flow_labels()

    def _connect_flows(self):
        # Inputs
        for flow in self.inputs:
            if flow.component not in ('UnknownComponent', self.label_full):
                raise ValueError(
                    f'Flow "{flow.label}" already assigned to component "{flow.component}". '
                    f'Cannot attach to "{self.label_full}".'
                )
            flow.component = self.label_full
            flow.is_input_in_component = True
        # Outputs
        for flow in self.outputs:
            if flow.component not in ('UnknownComponent', self.label_full):
                raise ValueError(
                    f'Flow "{flow.label}" already assigned to component "{flow.component}". '
                    f'Cannot attach to "{self.label_full}".'
                )
            flow.component = self.label_full
            flow.is_input_in_component = False

        # Validate prevent_simultaneous_flows: only allow local flows
        if self.prevent_simultaneous_flows:
            # Deduplicate while preserving order
            seen = set()
            self.prevent_simultaneous_flows = [
                f for f in self.prevent_simultaneous_flows if id(f) not in seen and not seen.add(id(f))
            ]
            local = set(self.inputs + self.outputs)
            foreign = [f for f in self.prevent_simultaneous_flows if f not in local]
            if foreign:
                names = ', '.join(f.label_full for f in foreign)
                raise ValueError(
                    f'prevent_simultaneous_flows for "{self.label_full}" must reference its own flows. '
                    f'Foreign flows detected: {names}'
                )

    def __repr__(self) -> str:
        """Return string representation with flow information."""
        return fx_io.build_repr_from_init(
            self, excluded_params={'self', 'label', 'inputs', 'outputs', 'kwargs'}, skip_default_size=True
        ) + fx_io.format_flow_details(self)


@register_class_for_io
class Bus(Element):
    """
    Buses represent nodal balances between flow rates, serving as connection points.

    A Bus enforces energy or material balance constraints where the sum of all incoming
    flows must equal the sum of all outgoing flows at each time step. Buses represent
    physical or logical connection points for energy carriers (electricity, heat, gas)
    or material flows between different Components.

    Mathematical Formulation:
        See <https://flixopt.github.io/flixopt/latest/user-guide/mathematical-notation/elements/Bus/>

    Args:
        label: The label of the Element. Used to identify it in the FlowSystem.
        carrier: Name of the energy/material carrier type (e.g., 'electricity', 'heat', 'gas').
            Carriers are registered via ``flow_system.add_carrier()`` or available as
            predefined defaults in CONFIG.Carriers. Used for automatic color assignment in plots.
        imbalance_penalty_per_flow_hour: Penalty costs for bus balance violations.
            When None (default), no imbalance is allowed (hard constraint). When set to a
            value > 0, allows bus imbalances at penalty cost.
        meta_data: Used to store additional information. Not used internally but saved
            in results. Only use Python native types.

    Examples:
        Using predefined carrier names:

        ```python
        electricity_bus = Bus(label='main_grid', carrier='electricity')
        heat_bus = Bus(label='district_heating', carrier='heat')
        ```

        Registering custom carriers on FlowSystem:

        ```python
        import flixopt as fx

        fs = fx.FlowSystem(timesteps)
        fs.add_carrier(fx.Carrier('biogas', '#228B22', 'kW'))
        biogas_bus = fx.Bus(label='biogas_network', carrier='biogas')
        ```

        Heat network with penalty for imbalances:

        ```python
        heat_bus = Bus(
            label='district_heating',
            carrier='heat',
            imbalance_penalty_per_flow_hour=1000,
        )
        ```

    Note:
        The bus balance equation enforced is: Σ(inflows) + virtual_supply = Σ(outflows) + virtual_demand

        When imbalance_penalty_per_flow_hour is None, virtual_supply and virtual_demand are forced to zero.
        When a penalty cost is specified, the optimization can choose to violate the
        balance if economically beneficial, paying the penalty.
        The penalty is added to the objective directly.

        Empty `inputs` and `outputs` lists are initialized and populated automatically
        by the FlowSystem during system setup.
    """

    submodel: BusModel | None

    def __init__(
        self,
        label: str,
        carrier: str | None = None,
        imbalance_penalty_per_flow_hour: Numeric_TPS | None = None,
        meta_data: dict | None = None,
        **kwargs,
    ):
        super().__init__(label, meta_data=meta_data)
        imbalance_penalty_per_flow_hour = self._handle_deprecated_kwarg(
            kwargs, 'excess_penalty_per_flow_hour', 'imbalance_penalty_per_flow_hour', imbalance_penalty_per_flow_hour
        )
        self._validate_kwargs(kwargs)
        self.carrier = carrier.lower() if carrier else None  # Store as lowercase string
        self.imbalance_penalty_per_flow_hour = imbalance_penalty_per_flow_hour
        self.inputs: list[Flow] = []
        self.outputs: list[Flow] = []

    def create_model(self, model: FlowSystemModel) -> BusModel:
        self._plausibility_checks()
        self.submodel = BusModel(model, self)
        return self.submodel

    def link_to_flow_system(self, flow_system, prefix: str = '') -> None:
        """Propagate flow_system reference to nested flows.

        Elements use their label_full as prefix by default, ignoring the passed prefix.
        """
        super().link_to_flow_system(flow_system, self.label_full)
        for flow in self.inputs + self.outputs:
            flow.link_to_flow_system(flow_system)

    def transform_data(self) -> None:
        self.imbalance_penalty_per_flow_hour = self._fit_coords(
            f'{self.prefix}|imbalance_penalty_per_flow_hour', self.imbalance_penalty_per_flow_hour
        )

    def _plausibility_checks(self) -> None:
        if self.imbalance_penalty_per_flow_hour is not None:
            zero_penalty = np.all(np.equal(self.imbalance_penalty_per_flow_hour, 0))
            if zero_penalty:
                logger.warning(
                    f'In Bus {self.label_full}, the imbalance_penalty_per_flow_hour is 0. Use "None" or a value > 0.'
                )
        if len(self.inputs) == 0 and len(self.outputs) == 0:
            raise ValueError(
                f'Bus "{self.label_full}" has no Flows connected to it. Please remove it from the FlowSystem'
            )

    @property
    def allows_imbalance(self) -> bool:
        return self.imbalance_penalty_per_flow_hour is not None

    def __repr__(self) -> str:
        """Return string representation."""
        return super().__repr__() + fx_io.format_flow_details(self)


@register_class_for_io
class Connection:
    # input/output-dock (TODO:
    # -> wäre cool, damit Komponenten auch auch ohne Knoten verbindbar
    # input wären wie Flow,aber statt bus: connectsTo -> hier andere Connection oder aber Bus (dort keine Connection, weil nicht notwendig)

    def __init__(self):
        """
        This class is not yet implemented!
        """
        raise NotImplementedError()


@register_class_for_io
class Flow(Element):
    """Define a directed flow of energy or material between bus and component.

    A Flow represents the transfer of energy (electricity, heat, fuel) or material
    between a Bus and a Component in a specific direction. The flow rate is the
    primary optimization variable, with constraints and costs defined through
    various parameters. Flows can have fixed or variable sizes, operational
    constraints, and complex on/inactive behavior.

    Key Concepts:
        **Flow Rate**: The instantaneous rate of energy/material transfer (optimization variable) [kW, m³/h, kg/h]
        **Flow Hours**: Amount of energy/material transferred per timestep. [kWh, m³, kg]
        **Flow Size**: The maximum capacity or nominal rating of the flow [kW, m³/h, kg/h]
        **Relative Bounds**: Flow rate limits expressed as fractions of flow size

    Integration with Parameter Classes:
        - **InvestParameters**: Used for `size` when flow Size is an investment decision
        - **StatusParameters**: Used for `status_parameters` when flow has discrete states

    Mathematical Formulation:
        See <https://flixopt.github.io/flixopt/latest/user-guide/mathematical-notation/elements/Flow/>

    Args:
        label: Unique flow identifier within its component.
        bus: Bus label this flow connects to.
        size: Flow capacity. Scalar, InvestParameters, or None (unbounded).
        relative_minimum: Minimum flow rate as fraction of size (0-1). Default: 0.
        relative_maximum: Maximum flow rate as fraction of size. Default: 1.
        load_factor_min: Minimum average utilization (0-1). Default: 0.
        load_factor_max: Maximum average utilization (0-1). Default: 1.
        effects_per_flow_hour: Operational costs/impacts per flow-hour.
            Dict mapping effect names to values (e.g., {'cost': 45, 'CO2': 0.8}).
        status_parameters: Binary operation constraints (StatusParameters). Default: None.
        flow_hours_max: Maximum cumulative flow-hours per period. Alternative to load_factor_max.
        flow_hours_min: Minimum cumulative flow-hours per period. Alternative to load_factor_min.
        flow_hours_max_over_periods: Maximum weighted sum of flow-hours across ALL periods.
            Weighted by FlowSystem period weights.
        flow_hours_min_over_periods: Minimum weighted sum of flow-hours across ALL periods.
            Weighted by FlowSystem period weights.
        fixed_relative_profile: Predetermined pattern as fraction of size.
            Flow rate = size × fixed_relative_profile(t).
        previous_flow_rate: Initial flow state for active/inactive status at model start. Default: None (inactive).
        meta_data: Additional info stored in results. Python native types only.

    Examples:
        Basic power flow with fixed capacity:

        ```python
        generator_output = Flow(
            label='electricity_out',
            bus='electricity_grid',
            size=100,  # 100 MW capacity
            relative_minimum=0.4,  # Cannot operate below 40 MW
            effects_per_flow_hour={'fuel_cost': 45, 'co2_emissions': 0.8},
        )
        ```

        Investment decision for battery capacity:

        ```python
        battery_flow = Flow(
            label='electricity_storage',
            bus='electricity_grid',
            size=InvestParameters(
                minimum_size=10,  # Minimum 10 MWh
                maximum_size=100,  # Maximum 100 MWh
                specific_effects={'cost': 150_000},  # €150k/MWh annualized
            ),
        )
        ```

        Heat pump with startup costs and minimum run times:

        ```python
        heat_pump = Flow(
            label='heat_output',
            bus='heating_network',
            size=50,  # 50 kW thermal
            relative_minimum=0.3,  # Minimum 15 kW output when active
            effects_per_flow_hour={'electricity_cost': 25, 'maintenance': 2},
            status_parameters=StatusParameters(
                effects_per_startup={'startup_cost': 100, 'wear': 0.1},
                min_uptime=2,  # Must run at least 2 hours
                min_downtime=1,  # Must stay inactive at least 1 hour
                startup_limit=200,  # Maximum 200 starts per period
            ),
        )
        ```

        Fixed renewable generation profile:

        ```python
        solar_generation = Flow(
            label='solar_power',
            bus='electricity_grid',
            size=25,  # 25 MW installed capacity
            fixed_relative_profile=np.array([0, 0.1, 0.4, 0.8, 0.9, 0.7, 0.3, 0.1, 0]),
            effects_per_flow_hour={'maintenance_costs': 5},  # €5/MWh maintenance
        )
        ```

        Industrial process with annual utilization limits:

        ```python
        production_line = Flow(
            label='product_output',
            bus='product_market',
            size=1000,  # 1000 units/hour capacity
            load_factor_min=0.6,  # Must achieve 60% annual utilization
            load_factor_max=0.85,  # Cannot exceed 85% for maintenance
            effects_per_flow_hour={'variable_cost': 12, 'quality_control': 0.5},
        )
        ```

    Design Considerations:
        **Size vs Load Factors**: Use `flow_hours_min/max` for absolute limits per period,
        `load_factor_min/max` for utilization-based constraints, or `flow_hours_min/max_over_periods` for
        limits across all periods.

        **Relative Bounds**: Set `relative_minimum > 0` only when equipment cannot
        operate below that level. Use `status_parameters` for discrete active/inactive behavior.

        **Fixed Profiles**: Use `fixed_relative_profile` for known exact patterns,
        `relative_maximum` for upper bounds on optimization variables.

    Notes:
        - size=None means unbounded (no capacity constraint)
        - size must be set when using status_parameters or fixed_relative_profile
        - list inputs for previous_flow_rate are converted to NumPy arrays
        - Flow direction is determined by component input/output designation

    Deprecated:
        Passing Bus objects to `bus` parameter. Use bus label strings instead.

    """

    submodel: FlowModel | None

    def __init__(
        self,
        label: str,
        bus: str,
        size: Numeric_PS | InvestParameters = None,
        fixed_relative_profile: Numeric_TPS | None = None,
        relative_minimum: Numeric_TPS = 0,
        relative_maximum: Numeric_TPS = 1,
        effects_per_flow_hour: Effect_TPS | Numeric_TPS | None = None,
        status_parameters: StatusParameters | None = None,
        flow_hours_max: Numeric_PS | None = None,
        flow_hours_min: Numeric_PS | None = None,
        flow_hours_max_over_periods: Numeric_S | None = None,
        flow_hours_min_over_periods: Numeric_S | None = None,
        load_factor_min: Numeric_PS | None = None,
        load_factor_max: Numeric_PS | None = None,
        previous_flow_rate: Scalar | list[Scalar] | None = None,
        meta_data: dict | None = None,
    ):
        super().__init__(label, meta_data=meta_data)
        self.size = size
        self.relative_minimum = relative_minimum
        self.relative_maximum = relative_maximum
        self.fixed_relative_profile = fixed_relative_profile

        self.load_factor_min = load_factor_min
        self.load_factor_max = load_factor_max

        # self.positive_gradient = TimeSeries('positive_gradient', positive_gradient, self)
        self.effects_per_flow_hour = effects_per_flow_hour if effects_per_flow_hour is not None else {}
        self.flow_hours_max = flow_hours_max
        self.flow_hours_min = flow_hours_min
        self.flow_hours_max_over_periods = flow_hours_max_over_periods
        self.flow_hours_min_over_periods = flow_hours_min_over_periods
        self.status_parameters = status_parameters

        self.previous_flow_rate = previous_flow_rate

        self.component: str = 'UnknownComponent'
        self.is_input_in_component: bool | None = None
        if isinstance(bus, Bus):
            raise TypeError(
                f'Bus {bus.label} is passed as a Bus object to Flow {self.label}. '
                f'This is no longer supported. Add the Bus to the FlowSystem and pass its label (string) to the Flow.'
            )
        self.bus = bus

    def create_model(self, model: FlowSystemModel) -> FlowModel:
        self._plausibility_checks()
        self.submodel = FlowModel(model, self)
        return self.submodel

    def link_to_flow_system(self, flow_system, prefix: str = '') -> None:
        """Propagate flow_system reference to nested Interface objects.

        Elements use their label_full as prefix by default, ignoring the passed prefix.
        """
        super().link_to_flow_system(flow_system, self.label_full)
        if self.status_parameters is not None:
            self.status_parameters.link_to_flow_system(flow_system, self._sub_prefix('status_parameters'))
        if isinstance(self.size, InvestParameters):
            self.size.link_to_flow_system(flow_system, self._sub_prefix('InvestParameters'))

    def transform_data(self) -> None:
        self.relative_minimum = self._fit_coords(f'{self.prefix}|relative_minimum', self.relative_minimum)
        self.relative_maximum = self._fit_coords(f'{self.prefix}|relative_maximum', self.relative_maximum)
        self.fixed_relative_profile = self._fit_coords(
            f'{self.prefix}|fixed_relative_profile', self.fixed_relative_profile
        )
        self.effects_per_flow_hour = self._fit_effect_coords(self.prefix, self.effects_per_flow_hour, 'per_flow_hour')
        self.flow_hours_max = self._fit_coords(
            f'{self.prefix}|flow_hours_max', self.flow_hours_max, dims=['period', 'scenario']
        )
        self.flow_hours_min = self._fit_coords(
            f'{self.prefix}|flow_hours_min', self.flow_hours_min, dims=['period', 'scenario']
        )
        self.flow_hours_max_over_periods = self._fit_coords(
            f'{self.prefix}|flow_hours_max_over_periods', self.flow_hours_max_over_periods, dims=['scenario']
        )
        self.flow_hours_min_over_periods = self._fit_coords(
            f'{self.prefix}|flow_hours_min_over_periods', self.flow_hours_min_over_periods, dims=['scenario']
        )
        self.load_factor_max = self._fit_coords(
            f'{self.prefix}|load_factor_max', self.load_factor_max, dims=['period', 'scenario']
        )
        self.load_factor_min = self._fit_coords(
            f'{self.prefix}|load_factor_min', self.load_factor_min, dims=['period', 'scenario']
        )

        if self.status_parameters is not None:
            self.status_parameters.transform_data()
        if isinstance(self.size, InvestParameters):
<<<<<<< HEAD
            self.size.transform_data(prefix)
        elif self.size is not None:
            self.size = self._fit_coords(f'{prefix}|size', self.size, dims=['period', 'scenario'])
=======
            self.size.transform_data()
        else:
            self.size = self._fit_coords(f'{self.prefix}|size', self.size, dims=['period', 'scenario'])
>>>>>>> 4e13036f

    def _plausibility_checks(self) -> None:
        # TODO: Incorporate into Variable? (Lower_bound can not be greater than upper bound
        if (self.relative_minimum > self.relative_maximum).any():
            raise PlausibilityError(self.label_full + ': Take care, that relative_minimum <= relative_maximum!')

        # Size is required when using StatusParameters (for big-M constraints)
        if self.status_parameters is not None and self.size is None:
            raise PlausibilityError(
                f'Flow "{self.label_full}" has status_parameters but no size defined. '
                f'A size is required when using status_parameters to bound the flow rate.'
            )

        if self.size is None and self.fixed_relative_profile is not None:
            raise PlausibilityError(
                f'Flow "{self.label_full}" has a fixed_relative_profile but no size defined. '
                f'A size is required because flow_rate = size * fixed_relative_profile.'
            )

        if self.fixed_relative_profile is not None and self.status_parameters is not None:
            logger.warning(
                f'Flow {self.label_full} has both a fixed_relative_profile and status_parameters.'
                f'This will allow the flow to be switched active and inactive, effectively differing from the fixed_flow_rate.'
            )

        if np.any(self.relative_minimum > 0) and self.status_parameters is None:
            logger.warning(
                f'Flow {self.label_full} has a relative_minimum of {self.relative_minimum} and no status_parameters. '
                f'This prevents the Flow from switching inactive (flow_rate = 0). '
                f'Consider using status_parameters to allow the Flow to be switched active and inactive.'
            )

        if self.previous_flow_rate is not None:
            if not any(
                [
                    isinstance(self.previous_flow_rate, np.ndarray) and self.previous_flow_rate.ndim == 1,
                    isinstance(self.previous_flow_rate, (int, float, list)),
                ]
            ):
                raise TypeError(
                    f'previous_flow_rate must be None, a scalar, a list of scalars or a 1D-numpy-array. Got {type(self.previous_flow_rate)}. '
                    f'Different values in different periods or scenarios are not yet supported.'
                )

    @property
    def label_full(self) -> str:
        return f'{self.component}({self.label})'

    @property
    def size_is_fixed(self) -> bool:
        # Wenn kein InvestParameters existiert --> True; Wenn Investparameter, den Wert davon nehmen
        return False if (isinstance(self.size, InvestParameters) and self.size.fixed_size is None) else True

    def _format_invest_params(self, params: InvestParameters) -> str:
        """Format InvestParameters for display."""
        return f'size: {params.format_for_repr()}'


class FlowModel(ElementModel):
    """Mathematical model implementation for Flow elements.

    Creates optimization variables and constraints for flow rate bounds,
    flow-hours tracking, and load factors.

    Mathematical Formulation:
        See <https://flixopt.github.io/flixopt/latest/user-guide/mathematical-notation/elements/Flow/>
    """

    element: Flow  # Type hint

    def __init__(self, model: FlowSystemModel, element: Flow):
        super().__init__(model, element)

    def _do_modeling(self):
        """Create variables, constraints, and nested submodels"""
        super()._do_modeling()

        # Main flow rate variable
        self.add_variables(
            lower=self.absolute_flow_rate_bounds[0],
            upper=self.absolute_flow_rate_bounds[1],
            coords=self._model.get_coords(),
            short_name='flow_rate',
        )

        self._constraint_flow_rate()

        # Total flow hours tracking (per period)
        ModelingPrimitives.expression_tracking_variable(
            model=self,
            name=f'{self.label_full}|total_flow_hours',
            tracked_expression=(self.flow_rate * self._model.hours_per_step).sum('time'),
            bounds=(
                self.element.flow_hours_min if self.element.flow_hours_min is not None else 0,
                self.element.flow_hours_max if self.element.flow_hours_max is not None else None,
            ),
            coords=['period', 'scenario'],
            short_name='total_flow_hours',
        )

        # Weighted sum over all periods constraint
        if self.element.flow_hours_min_over_periods is not None or self.element.flow_hours_max_over_periods is not None:
            # Validate that period dimension exists
            if self._model.flow_system.periods is None:
                raise ValueError(
                    f"{self.label_full}: flow_hours_*_over_periods requires FlowSystem to define 'periods', "
                    f'but FlowSystem has no period dimension. Please define periods in FlowSystem constructor.'
                )
            # Get period weights from FlowSystem
            weighted_flow_hours_over_periods = (self.total_flow_hours * self._model.flow_system.period_weights).sum(
                'period'
            )

            # Create tracking variable for the weighted sum
            ModelingPrimitives.expression_tracking_variable(
                model=self,
                name=f'{self.label_full}|flow_hours_over_periods',
                tracked_expression=weighted_flow_hours_over_periods,
                bounds=(
                    self.element.flow_hours_min_over_periods
                    if self.element.flow_hours_min_over_periods is not None
                    else 0,
                    self.element.flow_hours_max_over_periods
                    if self.element.flow_hours_max_over_periods is not None
                    else None,
                ),
                coords=['scenario'],
                short_name='flow_hours_over_periods',
            )

        # Load factor constraints
        self._create_bounds_for_load_factor()

        # Effects
        self._create_shares()

    def _create_status_model(self):
        status = self.add_variables(binary=True, short_name='status', coords=self._model.get_coords())
        self.add_submodels(
            StatusModel(
                model=self._model,
                label_of_element=self.label_of_element,
                parameters=self.element.status_parameters,
                status=status,
                previous_status=self.previous_status,
                label_of_model=self.label_of_element,
            ),
            short_name='status',
        )

    def _create_investment_model(self):
        self.add_submodels(
            InvestmentModel(
                model=self._model,
                label_of_element=self.label_of_element,
                parameters=self.element.size,
                label_of_model=self.label_of_element,
            ),
            'investment',
        )

    def _constraint_flow_rate(self):
        """Create bounding constraints for flow_rate (models already created in _create_variables)"""
        if not self.with_investment and not self.with_status:
            # Most basic case. Already covered by direct variable bounds
            pass

        elif self.with_status and not self.with_investment:
            # Status, but no Investment
            self._create_status_model()
            bounds = self.relative_flow_rate_bounds
            BoundingPatterns.bounds_with_state(
                self,
                variable=self.flow_rate,
                bounds=(bounds[0] * self.element.size, bounds[1] * self.element.size),
                state=self.status.status,
            )

        elif self.with_investment and not self.with_status:
            # Investment, but no Status
            self._create_investment_model()
            BoundingPatterns.scaled_bounds(
                self,
                variable=self.flow_rate,
                scaling_variable=self.investment.size,
                relative_bounds=self.relative_flow_rate_bounds,
            )

        elif self.with_investment and self.with_status:
            # Investment and Status
            self._create_investment_model()
            self._create_status_model()

            BoundingPatterns.scaled_bounds_with_state(
                model=self,
                variable=self.flow_rate,
                scaling_variable=self._investment.size,
                relative_bounds=self.relative_flow_rate_bounds,
                scaling_bounds=(self.element.size.minimum_or_fixed_size, self.element.size.maximum_or_fixed_size),
                state=self.status.status,
            )
        else:
            raise Exception('Not valid')

    @property
    def with_status(self) -> bool:
        return self.element.status_parameters is not None

    @property
    def with_investment(self) -> bool:
        return isinstance(self.element.size, InvestParameters)

    # Properties for clean access to variables
    @property
    def flow_rate(self) -> linopy.Variable:
        """Main flow rate variable"""
        return self['flow_rate']

    @property
    def total_flow_hours(self) -> linopy.Variable:
        """Total flow hours variable"""
        return self['total_flow_hours']

    def results_structure(self):
        return {
            **super().results_structure(),
            'start': self.element.bus if self.element.is_input_in_component else self.element.component,
            'end': self.element.component if self.element.is_input_in_component else self.element.bus,
            'component': self.element.component,
        }

    def _create_shares(self):
        # Effects per flow hour
        if self.element.effects_per_flow_hour:
            self._model.effects.add_share_to_effects(
                name=self.label_full,
                expressions={
                    effect: self.flow_rate * self._model.hours_per_step * factor
                    for effect, factor in self.element.effects_per_flow_hour.items()
                },
                target='temporal',
            )

    def _create_bounds_for_load_factor(self):
        """Create load factor constraints using current approach"""
        # Get the size (either from element or investment)
        size = self.investment.size if self.with_investment else self.element.size

        # Maximum load factor constraint
        if self.element.load_factor_max is not None:
            flow_hours_per_size_max = self._model.hours_per_step.sum('time') * self.element.load_factor_max
            self.add_constraints(
                self.total_flow_hours <= size * flow_hours_per_size_max,
                short_name='load_factor_max',
            )

        # Minimum load factor constraint
        if self.element.load_factor_min is not None:
            flow_hours_per_size_min = self._model.hours_per_step.sum('time') * self.element.load_factor_min
            self.add_constraints(
                self.total_flow_hours >= size * flow_hours_per_size_min,
                short_name='load_factor_min',
            )

    @property
    def relative_flow_rate_bounds(self) -> tuple[xr.DataArray, xr.DataArray]:
        if self.element.fixed_relative_profile is not None:
            return self.element.fixed_relative_profile, self.element.fixed_relative_profile
        return self.element.relative_minimum, self.element.relative_maximum

    @property
    def absolute_flow_rate_bounds(self) -> tuple[xr.DataArray, xr.DataArray]:
        """
        Returns the absolute bounds the flow_rate can reach.
        Further constraining might be needed
        """
        lb_relative, ub_relative = self.relative_flow_rate_bounds

        lb = 0
        if not self.with_status:
            if not self.with_investment:
                # Basic case without investment and without Status
                if self.element.size is not None:
                    lb = lb_relative * self.element.size
            elif self.with_investment and self.element.size.mandatory:
                # With mandatory Investment
                lb = lb_relative * self.element.size.minimum_or_fixed_size

        if self.with_investment:
            ub = ub_relative * self.element.size.maximum_or_fixed_size
        elif self.element.size is not None:
            ub = ub_relative * self.element.size
        else:
            ub = np.inf  # Unbounded when size is None

        return lb, ub

    @property
    def status(self) -> StatusModel | None:
        """Status feature"""
        if 'status' not in self.submodels:
            return None
        return self.submodels['status']

    @property
    def _investment(self) -> InvestmentModel | None:
        """Deprecated alias for investment"""
        return self.investment

    @property
    def investment(self) -> InvestmentModel | None:
        """Investment feature"""
        if 'investment' not in self.submodels:
            return None
        return self.submodels['investment']

    @property
    def previous_status(self) -> xr.DataArray | None:
        """Previous status of the flow rate"""
        # TODO: This would be nicer to handle in the Flow itself, and allow DataArrays as well.
        previous_flow_rate = self.element.previous_flow_rate
        if previous_flow_rate is None:
            return None

        return ModelingUtilitiesAbstract.to_binary(
            values=xr.DataArray(
                [previous_flow_rate] if np.isscalar(previous_flow_rate) else previous_flow_rate, dims='time'
            ),
            epsilon=CONFIG.Modeling.epsilon,
            dims='time',
        )


class BusModel(ElementModel):
    """Mathematical model implementation for Bus elements.

    Creates optimization variables and constraints for nodal balance equations,
    and optional excess/deficit variables with penalty costs.

    Mathematical Formulation:
        See <https://flixopt.github.io/flixopt/latest/user-guide/mathematical-notation/elements/Bus/>
    """

    element: Bus  # Type hint

    def __init__(self, model: FlowSystemModel, element: Bus):
        self.virtual_supply: linopy.Variable | None = None
        self.virtual_demand: linopy.Variable | None = None
        super().__init__(model, element)

    def _do_modeling(self):
        """Create variables, constraints, and nested submodels"""
        super()._do_modeling()
        # inputs == outputs
        for flow in self.element.inputs + self.element.outputs:
            self.register_variable(flow.submodel.flow_rate, flow.label_full)
        inputs = sum([flow.submodel.flow_rate for flow in self.element.inputs])
        outputs = sum([flow.submodel.flow_rate for flow in self.element.outputs])
        eq_bus_balance = self.add_constraints(inputs == outputs, short_name='balance')

        # Add virtual supply/demand to balance and penalty if needed
        if self.element.allows_imbalance:
            imbalance_penalty = np.multiply(self._model.hours_per_step, self.element.imbalance_penalty_per_flow_hour)

            self.virtual_supply = self.add_variables(
                lower=0, coords=self._model.get_coords(), short_name='virtual_supply'
            )

            self.virtual_demand = self.add_variables(
                lower=0, coords=self._model.get_coords(), short_name='virtual_demand'
            )

            # Σ(inflows) + virtual_supply = Σ(outflows) + virtual_demand
            eq_bus_balance.lhs += self.virtual_supply - self.virtual_demand

            # Add penalty shares as temporal effects (time-dependent)
            from .effects import PENALTY_EFFECT_LABEL

            total_imbalance_penalty = (self.virtual_supply + self.virtual_demand) * imbalance_penalty
            self._model.effects.add_share_to_effects(
                name=self.label_of_element,
                expressions={PENALTY_EFFECT_LABEL: total_imbalance_penalty},
                target='temporal',
            )

    def results_structure(self):
        inputs = [flow.submodel.flow_rate.name for flow in self.element.inputs]
        outputs = [flow.submodel.flow_rate.name for flow in self.element.outputs]
        if self.virtual_supply is not None:
            inputs.append(self.virtual_supply.name)
        if self.virtual_demand is not None:
            outputs.append(self.virtual_demand.name)
        return {
            **super().results_structure(),
            'inputs': inputs,
            'outputs': outputs,
            'flows': [flow.label_full for flow in self.element.inputs + self.element.outputs],
        }


class ComponentModel(ElementModel):
    element: Component  # Type hint

    def __init__(self, model: FlowSystemModel, element: Component):
        self.status: StatusModel | None = None
        super().__init__(model, element)

    def _do_modeling(self):
        """Create variables, constraints, and nested submodels"""
        super()._do_modeling()

        all_flows = self.element.inputs + self.element.outputs

        # Set status_parameters on flows if needed
        if self.element.status_parameters:
            for flow in all_flows:
                if flow.status_parameters is None:
                    flow.status_parameters = StatusParameters()
                    flow.status_parameters.link_to_flow_system(
                        self._model.flow_system, f'{flow.label_full}|status_parameters'
                    )

        if self.element.prevent_simultaneous_flows:
            for flow in self.element.prevent_simultaneous_flows:
                if flow.status_parameters is None:
                    flow.status_parameters = StatusParameters()
                    flow.status_parameters.link_to_flow_system(
                        self._model.flow_system, f'{flow.label_full}|status_parameters'
                    )

        # Create FlowModels (which creates their variables and constraints)
        for flow in all_flows:
            self.add_submodels(flow.create_model(self._model), short_name=flow.label)

        # Create component status variable and StatusModel if needed
        if self.element.status_parameters:
            status = self.add_variables(binary=True, short_name='status', coords=self._model.get_coords())
            if len(all_flows) == 1:
                self.add_constraints(status == all_flows[0].submodel.status.status, short_name='status')
            else:
                flow_statuses = [flow.submodel.status.status for flow in all_flows]
                # TODO: Is the EPSILON even necessary?
                self.add_constraints(status <= sum(flow_statuses) + CONFIG.Modeling.epsilon, short_name='status|ub')
                self.add_constraints(
                    status >= sum(flow_statuses) / (len(flow_statuses) + CONFIG.Modeling.epsilon),
                    short_name='status|lb',
                )

            self.status = self.add_submodels(
                StatusModel(
                    model=self._model,
                    label_of_element=self.label_of_element,
                    parameters=self.element.status_parameters,
                    status=status,
                    label_of_model=self.label_of_element,
                    previous_status=self.previous_status,
                ),
                short_name='status',
            )

        if self.element.prevent_simultaneous_flows:
            # Simultanious Useage --> Only One FLow is On at a time, but needs a Binary for every flow
            ModelingPrimitives.mutual_exclusivity_constraint(
                self,
                binary_variables=[flow.submodel.status.status for flow in self.element.prevent_simultaneous_flows],
                short_name='prevent_simultaneous_use',
            )

    def results_structure(self):
        return {
            **super().results_structure(),
            'inputs': [flow.submodel.flow_rate.name for flow in self.element.inputs],
            'outputs': [flow.submodel.flow_rate.name for flow in self.element.outputs],
            'flows': [flow.label_full for flow in self.element.inputs + self.element.outputs],
        }

    @property
    def previous_status(self) -> xr.DataArray | None:
        """Previous status of the component, derived from its flows"""
        if self.element.status_parameters is None:
            raise ValueError(f'StatusModel not present in \n{self}\nCant access previous_status')

        previous_status = [flow.submodel.status._previous_status for flow in self.element.inputs + self.element.outputs]
        previous_status = [da for da in previous_status if da is not None]

        if not previous_status:  # Empty list
            return None

        max_len = max(da.sizes['time'] for da in previous_status)

        padded_previous_status = [
            da.assign_coords(time=range(-da.sizes['time'], 0)).reindex(time=range(-max_len, 0), fill_value=0)
            for da in previous_status
        ]
        return xr.concat(padded_previous_status, dim='flow').any(dim='flow').astype(int)<|MERGE_RESOLUTION|>--- conflicted
+++ resolved
@@ -549,15 +549,9 @@
         if self.status_parameters is not None:
             self.status_parameters.transform_data()
         if isinstance(self.size, InvestParameters):
-<<<<<<< HEAD
-            self.size.transform_data(prefix)
+            self.size.transform_data()
         elif self.size is not None:
-            self.size = self._fit_coords(f'{prefix}|size', self.size, dims=['period', 'scenario'])
-=======
-            self.size.transform_data()
-        else:
             self.size = self._fit_coords(f'{self.prefix}|size', self.size, dims=['period', 'scenario'])
->>>>>>> 4e13036f
 
     def _plausibility_checks(self) -> None:
         # TODO: Incorporate into Variable? (Lower_bound can not be greater than upper bound
