"""
This module contains the basic elements of the flixopt framework.
"""

from __future__ import annotations

import logging
from typing import TYPE_CHECKING

import numpy as np
import xarray as xr

from . import io as fx_io
from .config import CONFIG
from .core import PlausibilityError
from .features import InvestmentModel, StatusModel
from .interface import InvestParameters, StatusParameters
from .modeling import BoundingPatterns, ModelingPrimitives, ModelingUtilitiesAbstract
from .structure import (
    Element,
    ElementModel,
    FlowSystemModel,
    register_class_for_io,
)

if TYPE_CHECKING:
    import linopy

    from .types import (
        Effect_TPS,
        Numeric_PS,
        Numeric_S,
        Numeric_TPS,
        Scalar,
    )

logger = logging.getLogger('flixopt')


@register_class_for_io
class Component(Element):
    """
    Base class for all system components that transform, convert, or process flows.

    Components are the active elements in energy systems that define how input and output
    Flows interact with each other. They represent equipment, processes, or logical
    operations that transform energy or materials between different states, carriers,
    or locations.

    Components serve as connection points between Buses through their associated Flows,
    enabling the modeling of complex energy system topologies and operational constraints.

    Args:
        label: The label of the Element. Used to identify it in the FlowSystem.
        inputs: list of input Flows feeding into the component. These represent
            energy/material consumption by the component.
        outputs: list of output Flows leaving the component. These represent
            energy/material production by the component.
        status_parameters: Defines binary operation constraints and costs when the
            component has discrete active/inactive states. Creates binary variables for all
            connected Flows. For better performance, prefer defining StatusParameters
            on individual Flows when possible.
        prevent_simultaneous_flows: list of Flows that cannot be active simultaneously.
            Creates binary variables to enforce mutual exclusivity. Use sparingly as
            it increases computational complexity.
        meta_data: Used to store additional information. Not used internally but saved
            in results. Only use Python native types.

    Note:
        Component operational state is determined by its connected Flows:
        - Component is "active" if ANY of its Flows is active (flow_rate > 0)
        - Component is "inactive" only when ALL Flows are inactive (flow_rate = 0)

        Binary variables and constraints:
        - status_parameters creates binary variables for ALL connected Flows
        - prevent_simultaneous_flows creates binary variables for specified Flows
        - For better computational performance, prefer Flow-level StatusParameters

        Component is an abstract base class. In practice, use specialized subclasses:
        - LinearConverter: Linear input/output relationships
        - Storage: Temporal energy/material storage
        - Transmission: Transport between locations
        - Source/Sink: System boundaries

    """

    def __init__(
        self,
        label: str,
        inputs: list[Flow] | None = None,
        outputs: list[Flow] | None = None,
        status_parameters: StatusParameters | None = None,
        prevent_simultaneous_flows: list[Flow] | None = None,
        meta_data: dict | None = None,
        color: str | None = None,
    ):
        super().__init__(label, meta_data=meta_data, color=color)
        self.inputs: list[Flow] = inputs or []
        self.outputs: list[Flow] = outputs or []
        self.status_parameters = status_parameters
        self.prevent_simultaneous_flows: list[Flow] = prevent_simultaneous_flows or []

        self._check_unique_flow_labels()
        self._connect_flows()

        self.flows: dict[str, Flow] = {flow.label: flow for flow in self.inputs + self.outputs}

    def create_model(self, model: FlowSystemModel) -> ComponentModel:
        self._plausibility_checks()
        self.submodel = ComponentModel(model, self)
        return self.submodel

    def link_to_flow_system(self, flow_system, prefix: str = '') -> None:
        """Propagate flow_system reference to nested Interface objects and flows.

        Elements use their label_full as prefix by default, ignoring the passed prefix.
        """
        super().link_to_flow_system(flow_system, self.label_full)
        if self.status_parameters is not None:
            self.status_parameters.link_to_flow_system(flow_system, self._sub_prefix('status_parameters'))
        for flow in self.inputs + self.outputs:
            flow.link_to_flow_system(flow_system)

    def transform_data(self) -> None:
        if self.status_parameters is not None:
            self.status_parameters.transform_data()

        for flow in self.inputs + self.outputs:
            flow.transform_data()

    def _check_unique_flow_labels(self):
        all_flow_labels = [flow.label for flow in self.inputs + self.outputs]

        if len(set(all_flow_labels)) != len(all_flow_labels):
            duplicates = {label for label in all_flow_labels if all_flow_labels.count(label) > 1}
            raise ValueError(f'Flow names must be unique! "{self.label_full}" got 2 or more of: {duplicates}')

    def _plausibility_checks(self) -> None:
        self._check_unique_flow_labels()

        # Component with status_parameters requires all flows to have sizes set
        # (status_parameters are propagated to flows in _do_modeling, which need sizes for big-M constraints)
        if self.status_parameters is not None:
            flows_without_size = [flow.label for flow in self.inputs + self.outputs if flow.size is None]
            if flows_without_size:
                raise PlausibilityError(
                    f'Component "{self.label_full}" has status_parameters, but the following flows have no size: '
                    f'{flows_without_size}. All flows need explicit sizes when the component uses status_parameters '
                    f'(required for big-M constraints).'
                )

    def _connect_flows(self):
        # Inputs
        for flow in self.inputs:
            if flow.component not in ('UnknownComponent', self.label_full):
                raise ValueError(
                    f'Flow "{flow.label}" already assigned to component "{flow.component}". '
                    f'Cannot attach to "{self.label_full}".'
                )
            flow.component = self.label_full
            flow.is_input_in_component = True
        # Outputs
        for flow in self.outputs:
            if flow.component not in ('UnknownComponent', self.label_full):
                raise ValueError(
                    f'Flow "{flow.label}" already assigned to component "{flow.component}". '
                    f'Cannot attach to "{self.label_full}".'
                )
            flow.component = self.label_full
            flow.is_input_in_component = False

        # Validate prevent_simultaneous_flows: only allow local flows
        if self.prevent_simultaneous_flows:
            # Deduplicate while preserving order
            seen = set()
            self.prevent_simultaneous_flows = [
                f for f in self.prevent_simultaneous_flows if id(f) not in seen and not seen.add(id(f))
            ]
            local = set(self.inputs + self.outputs)
            foreign = [f for f in self.prevent_simultaneous_flows if f not in local]
            if foreign:
                names = ', '.join(f.label_full for f in foreign)
                raise ValueError(
                    f'prevent_simultaneous_flows for "{self.label_full}" must reference its own flows. '
                    f'Foreign flows detected: {names}'
                )

    def __repr__(self) -> str:
        """Return string representation with flow information."""
        return fx_io.build_repr_from_init(
            self, excluded_params={'self', 'label', 'inputs', 'outputs', 'kwargs'}, skip_default_size=True
        ) + fx_io.format_flow_details(self)


@register_class_for_io
class Bus(Element):
    """
    Buses represent nodal balances between flow rates, serving as connection points.

    A Bus enforces energy or material balance constraints where the sum of all incoming
    flows must equal the sum of all outgoing flows at each time step. Buses represent
    physical or logical connection points for energy carriers (electricity, heat, gas)
    or material flows between different Components.

    Mathematical Formulation:
        See <https://flixopt.github.io/flixopt/latest/user-guide/mathematical-notation/elements/Bus/>

    Args:
        label: The label of the Element. Used to identify it in the FlowSystem.
        carrier: Name of the energy/material carrier type (e.g., 'electricity', 'heat', 'gas').
            Carriers are registered via ``flow_system.add_carrier()`` or available as
            predefined defaults in CONFIG.Carriers. Used for automatic color assignment in plots.
        imbalance_penalty_per_flow_hour: Penalty costs for bus balance violations.
            When None (default), no imbalance is allowed (hard constraint). When set to a
            value > 0, allows bus imbalances at penalty cost.
        meta_data: Used to store additional information. Not used internally but saved
            in results. Only use Python native types.

    Examples:
        Using predefined carrier names:

        ```python
        electricity_bus = Bus(label='main_grid', carrier='electricity')
        heat_bus = Bus(label='district_heating', carrier='heat')
        ```

        Registering custom carriers on FlowSystem:

        ```python
        import flixopt as fx

        fs = fx.FlowSystem(timesteps)
        fs.add_carrier(fx.Carrier('biogas', '#228B22', 'kW'))
        biogas_bus = fx.Bus(label='biogas_network', carrier='biogas')
        ```

        Heat network with penalty for imbalances:

        ```python
        heat_bus = Bus(
            label='district_heating',
            carrier='heat',
            imbalance_penalty_per_flow_hour=1000,
        )
        ```

    Note:
        The bus balance equation enforced is: Σ(inflows) + virtual_supply = Σ(outflows) + virtual_demand

        When imbalance_penalty_per_flow_hour is None, virtual_supply and virtual_demand are forced to zero.
        When a penalty cost is specified, the optimization can choose to violate the
        balance if economically beneficial, paying the penalty.
        The penalty is added to the objective directly.

        Empty `inputs` and `outputs` lists are initialized and populated automatically
        by the FlowSystem during system setup.
    """

    submodel: BusModel | None

    def __init__(
        self,
        label: str,
        carrier: str | None = None,
        imbalance_penalty_per_flow_hour: Numeric_TPS | None = None,
        meta_data: dict | None = None,
        **kwargs,
    ):
        super().__init__(label, meta_data=meta_data)
        imbalance_penalty_per_flow_hour = self._handle_deprecated_kwarg(
            kwargs, 'excess_penalty_per_flow_hour', 'imbalance_penalty_per_flow_hour', imbalance_penalty_per_flow_hour
        )
        self._validate_kwargs(kwargs)
        self.carrier = carrier.lower() if carrier else None  # Store as lowercase string
        self.imbalance_penalty_per_flow_hour = imbalance_penalty_per_flow_hour
        self.inputs: list[Flow] = []
        self.outputs: list[Flow] = []

    def create_model(self, model: FlowSystemModel) -> BusModel:
        self._plausibility_checks()
        self.submodel = BusModel(model, self)
        return self.submodel

    def link_to_flow_system(self, flow_system, prefix: str = '') -> None:
        """Propagate flow_system reference to nested flows.

        Elements use their label_full as prefix by default, ignoring the passed prefix.
        """
        super().link_to_flow_system(flow_system, self.label_full)
        for flow in self.inputs + self.outputs:
            flow.link_to_flow_system(flow_system)

    def transform_data(self) -> None:
        self.imbalance_penalty_per_flow_hour = self._fit_coords(
            f'{self.prefix}|imbalance_penalty_per_flow_hour', self.imbalance_penalty_per_flow_hour
        )

    def _plausibility_checks(self) -> None:
        if self.imbalance_penalty_per_flow_hour is not None:
            zero_penalty = np.all(np.equal(self.imbalance_penalty_per_flow_hour, 0))
            if zero_penalty:
                logger.warning(
                    f'In Bus {self.label_full}, the imbalance_penalty_per_flow_hour is 0. Use "None" or a value > 0.'
                )
        if len(self.inputs) == 0 and len(self.outputs) == 0:
            raise ValueError(
                f'Bus "{self.label_full}" has no Flows connected to it. Please remove it from the FlowSystem'
            )

    @property
    def allows_imbalance(self) -> bool:
        return self.imbalance_penalty_per_flow_hour is not None

    def __repr__(self) -> str:
        """Return string representation."""
        return super().__repr__() + fx_io.format_flow_details(self)


@register_class_for_io
class Connection:
    # input/output-dock (TODO:
    # -> wäre cool, damit Komponenten auch auch ohne Knoten verbindbar
    # input wären wie Flow,aber statt bus: connectsTo -> hier andere Connection oder aber Bus (dort keine Connection, weil nicht notwendig)

    def __init__(self):
        """
        This class is not yet implemented!
        """
        raise NotImplementedError()


@register_class_for_io
class Flow(Element):
    """Define a directed flow of energy or material between bus and component.

    A Flow represents the transfer of energy (electricity, heat, fuel) or material
    between a Bus and a Component in a specific direction. The flow rate is the
    primary optimization variable, with constraints and costs defined through
    various parameters. Flows can have fixed or variable sizes, operational
    constraints, and complex on/inactive behavior.

    Key Concepts:
        **Flow Rate**: The instantaneous rate of energy/material transfer (optimization variable) [kW, m³/h, kg/h]
        **Flow Hours**: Amount of energy/material transferred per timestep. [kWh, m³, kg]
        **Flow Size**: The maximum capacity or nominal rating of the flow [kW, m³/h, kg/h]
        **Relative Bounds**: Flow rate limits expressed as fractions of flow size

    Integration with Parameter Classes:
        - **InvestParameters**: Used for `size` when flow Size is an investment decision
        - **StatusParameters**: Used for `status_parameters` when flow has discrete states

    Mathematical Formulation:
        See <https://flixopt.github.io/flixopt/latest/user-guide/mathematical-notation/elements/Flow/>

    Args:
        label: Unique flow identifier within its component.
        bus: Bus label this flow connects to.
        size: Flow capacity. Scalar, InvestParameters, or None (unbounded).
        relative_minimum: Minimum flow rate as fraction of size (0-1). Default: 0.
        relative_maximum: Maximum flow rate as fraction of size. Default: 1.
        load_factor_min: Minimum average utilization (0-1). Default: 0.
        load_factor_max: Maximum average utilization (0-1). Default: 1.
        effects_per_flow_hour: Operational costs/impacts per flow-hour.
            Dict mapping effect names to values (e.g., {'cost': 45, 'CO2': 0.8}).
        status_parameters: Binary operation constraints (StatusParameters). Default: None.
        flow_hours_max: Maximum cumulative flow-hours per period. Alternative to load_factor_max.
        flow_hours_min: Minimum cumulative flow-hours per period. Alternative to load_factor_min.
        flow_hours_max_over_periods: Maximum weighted sum of flow-hours across ALL periods.
            Weighted by FlowSystem period weights.
        flow_hours_min_over_periods: Minimum weighted sum of flow-hours across ALL periods.
            Weighted by FlowSystem period weights.
        fixed_relative_profile: Predetermined pattern as fraction of size.
            Flow rate = size × fixed_relative_profile(t).
<<<<<<< HEAD
        previous_flow_rate: Initial flow state for status tracking at model start. If not set,
            no startup/shutdown is forced at the first timestep (relaxed behavior).
=======
        previous_flow_rate: Initial flow state for active/inactive status at model start. Default: None (inactive).
>>>>>>> fcf22698
        meta_data: Additional info stored in results. Python native types only.

    Examples:
        Basic power flow with fixed capacity:

        ```python
        generator_output = Flow(
            label='electricity_out',
            bus='electricity_grid',
            size=100,  # 100 MW capacity
            relative_minimum=0.4,  # Cannot operate below 40 MW
            effects_per_flow_hour={'fuel_cost': 45, 'co2_emissions': 0.8},
        )
        ```

        Investment decision for battery capacity:

        ```python
        battery_flow = Flow(
            label='electricity_storage',
            bus='electricity_grid',
            size=InvestParameters(
                minimum_size=10,  # Minimum 10 MWh
                maximum_size=100,  # Maximum 100 MWh
                specific_effects={'cost': 150_000},  # €150k/MWh annualized
            ),
        )
        ```

        Heat pump with startup costs and minimum run times:

        ```python
        heat_pump = Flow(
            label='heat_output',
            bus='heating_network',
            size=50,  # 50 kW thermal
            relative_minimum=0.3,  # Minimum 15 kW output when active
            effects_per_flow_hour={'electricity_cost': 25, 'maintenance': 2},
            status_parameters=StatusParameters(
                effects_per_startup={'startup_cost': 100, 'wear': 0.1},
                min_uptime=2,  # Must run at least 2 hours
                min_downtime=1,  # Must stay inactive at least 1 hour
                startup_limit=200,  # Maximum 200 starts per period
            ),
        )
        ```

        Fixed renewable generation profile:

        ```python
        solar_generation = Flow(
            label='solar_power',
            bus='electricity_grid',
            size=25,  # 25 MW installed capacity
            fixed_relative_profile=np.array([0, 0.1, 0.4, 0.8, 0.9, 0.7, 0.3, 0.1, 0]),
            effects_per_flow_hour={'maintenance_costs': 5},  # €5/MWh maintenance
        )
        ```

        Industrial process with annual utilization limits:

        ```python
        production_line = Flow(
            label='product_output',
            bus='product_market',
            size=1000,  # 1000 units/hour capacity
            load_factor_min=0.6,  # Must achieve 60% annual utilization
            load_factor_max=0.85,  # Cannot exceed 85% for maintenance
            effects_per_flow_hour={'variable_cost': 12, 'quality_control': 0.5},
        )
        ```

    Design Considerations:
        **Size vs Load Factors**: Use `flow_hours_min/max` for absolute limits per period,
        `load_factor_min/max` for utilization-based constraints, or `flow_hours_min/max_over_periods` for
        limits across all periods.

        **Relative Bounds**: Set `relative_minimum > 0` only when equipment cannot
        operate below that level. Use `status_parameters` for discrete active/inactive behavior.

        **Fixed Profiles**: Use `fixed_relative_profile` for known exact patterns,
        `relative_maximum` for upper bounds on optimization variables.

    Notes:
        - size=None means unbounded (no capacity constraint)
        - size must be set when using status_parameters or fixed_relative_profile
        - list inputs for previous_flow_rate are converted to NumPy arrays
        - Flow direction is determined by component input/output designation

    Deprecated:
        Passing Bus objects to `bus` parameter. Use bus label strings instead.

    """

    submodel: FlowModel | None

    def __init__(
        self,
        label: str,
        bus: str,
        size: Numeric_PS | InvestParameters | None = None,
        fixed_relative_profile: Numeric_TPS | None = None,
        relative_minimum: Numeric_TPS = 0,
        relative_maximum: Numeric_TPS = 1,
        effects_per_flow_hour: Effect_TPS | Numeric_TPS | None = None,
        status_parameters: StatusParameters | None = None,
        flow_hours_max: Numeric_PS | None = None,
        flow_hours_min: Numeric_PS | None = None,
        flow_hours_max_over_periods: Numeric_S | None = None,
        flow_hours_min_over_periods: Numeric_S | None = None,
        load_factor_min: Numeric_PS | None = None,
        load_factor_max: Numeric_PS | None = None,
        previous_flow_rate: Scalar | list[Scalar] | None = None,
        meta_data: dict | None = None,
    ):
        super().__init__(label, meta_data=meta_data)
        self.size = size
        self.relative_minimum = relative_minimum
        self.relative_maximum = relative_maximum
        self.fixed_relative_profile = fixed_relative_profile

        self.load_factor_min = load_factor_min
        self.load_factor_max = load_factor_max

        # self.positive_gradient = TimeSeries('positive_gradient', positive_gradient, self)
        self.effects_per_flow_hour = effects_per_flow_hour if effects_per_flow_hour is not None else {}
        self.flow_hours_max = flow_hours_max
        self.flow_hours_min = flow_hours_min
        self.flow_hours_max_over_periods = flow_hours_max_over_periods
        self.flow_hours_min_over_periods = flow_hours_min_over_periods
        self.status_parameters = status_parameters

        self.previous_flow_rate = previous_flow_rate

        self.component: str = 'UnknownComponent'
        self.is_input_in_component: bool | None = None
        if isinstance(bus, Bus):
            raise TypeError(
                f'Bus {bus.label} is passed as a Bus object to Flow {self.label}. '
                f'This is no longer supported. Add the Bus to the FlowSystem and pass its label (string) to the Flow.'
            )
        self.bus = bus

    def create_model(self, model: FlowSystemModel) -> FlowModel:
        self._plausibility_checks()
        self.submodel = FlowModel(model, self)
        return self.submodel

    def link_to_flow_system(self, flow_system, prefix: str = '') -> None:
        """Propagate flow_system reference to nested Interface objects.

        Elements use their label_full as prefix by default, ignoring the passed prefix.
        """
        super().link_to_flow_system(flow_system, self.label_full)
        if self.status_parameters is not None:
            self.status_parameters.link_to_flow_system(flow_system, self._sub_prefix('status_parameters'))
        if isinstance(self.size, InvestParameters):
            self.size.link_to_flow_system(flow_system, self._sub_prefix('InvestParameters'))

    def transform_data(self) -> None:
        self.relative_minimum = self._fit_coords(f'{self.prefix}|relative_minimum', self.relative_minimum)
        self.relative_maximum = self._fit_coords(f'{self.prefix}|relative_maximum', self.relative_maximum)
        self.fixed_relative_profile = self._fit_coords(
            f'{self.prefix}|fixed_relative_profile', self.fixed_relative_profile
        )
        self.effects_per_flow_hour = self._fit_effect_coords(self.prefix, self.effects_per_flow_hour, 'per_flow_hour')
        self.flow_hours_max = self._fit_coords(
            f'{self.prefix}|flow_hours_max', self.flow_hours_max, dims=['period', 'scenario']
        )
        self.flow_hours_min = self._fit_coords(
            f'{self.prefix}|flow_hours_min', self.flow_hours_min, dims=['period', 'scenario']
        )
        self.flow_hours_max_over_periods = self._fit_coords(
            f'{self.prefix}|flow_hours_max_over_periods', self.flow_hours_max_over_periods, dims=['scenario']
        )
        self.flow_hours_min_over_periods = self._fit_coords(
            f'{self.prefix}|flow_hours_min_over_periods', self.flow_hours_min_over_periods, dims=['scenario']
        )
        self.load_factor_max = self._fit_coords(
            f'{self.prefix}|load_factor_max', self.load_factor_max, dims=['period', 'scenario']
        )
        self.load_factor_min = self._fit_coords(
            f'{self.prefix}|load_factor_min', self.load_factor_min, dims=['period', 'scenario']
        )

        if self.status_parameters is not None:
            self.status_parameters.transform_data()
        if isinstance(self.size, InvestParameters):
            self.size.transform_data()
        elif self.size is not None:
            self.size = self._fit_coords(f'{self.prefix}|size', self.size, dims=['period', 'scenario'])

    def _plausibility_checks(self) -> None:
        # TODO: Incorporate into Variable? (Lower_bound can not be greater than upper bound
        if (self.relative_minimum > self.relative_maximum).any():
            raise PlausibilityError(self.label_full + ': Take care, that relative_minimum <= relative_maximum!')

        # Size is required when using StatusParameters (for big-M constraints)
        if self.status_parameters is not None and self.size is None:
            raise PlausibilityError(
                f'Flow "{self.label_full}" has status_parameters but no size defined. '
                f'A size is required when using status_parameters to bound the flow rate.'
            )

        if self.size is None and self.fixed_relative_profile is not None:
            raise PlausibilityError(
                f'Flow "{self.label_full}" has a fixed_relative_profile but no size defined. '
                f'A size is required because flow_rate = size * fixed_relative_profile.'
            )

        # Size is required when using non-default relative bounds (flow_rate = size * relative_bound)
        if self.size is None and np.any(self.relative_minimum > 0):
            raise PlausibilityError(
                f'Flow "{self.label_full}" has relative_minimum > 0 but no size defined. '
                f'A size is required because the lower bound is size * relative_minimum.'
            )

        if self.size is None and np.any(self.relative_maximum < 1):
            raise PlausibilityError(
                f'Flow "{self.label_full}" has relative_maximum != 1 but no size defined. '
                f'A size is required because the upper bound is size * relative_maximum.'
            )

        # Size is required for load factor constraints (total_flow_hours / size)
        if self.size is None and self.load_factor_min is not None:
            raise PlausibilityError(
                f'Flow "{self.label_full}" has load_factor_min but no size defined. '
                f'A size is required because the constraint is total_flow_hours >= size * load_factor_min * hours.'
            )

        if self.size is None and self.load_factor_max is not None:
            raise PlausibilityError(
                f'Flow "{self.label_full}" has load_factor_max but no size defined. '
                f'A size is required because the constraint is total_flow_hours <= size * load_factor_max * hours.'
            )

        if self.fixed_relative_profile is not None and self.status_parameters is not None:
            logger.warning(
                f'Flow {self.label_full} has both a fixed_relative_profile and status_parameters.'
                f'This will allow the flow to be switched active and inactive, effectively differing from the fixed_flow_rate.'
            )

        if np.any(self.relative_minimum > 0) and self.status_parameters is None:
            logger.warning(
                f'Flow {self.label_full} has a relative_minimum of {self.relative_minimum} and no status_parameters. '
                f'This prevents the Flow from switching inactive (flow_rate = 0). '
                f'Consider using status_parameters to allow the Flow to be switched active and inactive.'
            )

        if self.previous_flow_rate is not None:
            if not any(
                [
                    isinstance(self.previous_flow_rate, np.ndarray) and self.previous_flow_rate.ndim == 1,
                    isinstance(self.previous_flow_rate, (int, float, list)),
                ]
            ):
                raise TypeError(
                    f'previous_flow_rate must be None, a scalar, a list of scalars or a 1D-numpy-array. Got {type(self.previous_flow_rate)}. '
                    f'Different values in different periods or scenarios are not yet supported.'
                )

    @property
    def label_full(self) -> str:
        return f'{self.component}({self.label})'

    @property
    def size_is_fixed(self) -> bool:
        # Wenn kein InvestParameters existiert --> True; Wenn Investparameter, den Wert davon nehmen
        return False if (isinstance(self.size, InvestParameters) and self.size.fixed_size is None) else True

    def _format_invest_params(self, params: InvestParameters) -> str:
        """Format InvestParameters for display."""
        return f'size: {params.format_for_repr()}'


class FlowModel(ElementModel):
    """Mathematical model implementation for Flow elements.

    Creates optimization variables and constraints for flow rate bounds,
    flow-hours tracking, and load factors.

    Mathematical Formulation:
        See <https://flixopt.github.io/flixopt/latest/user-guide/mathematical-notation/elements/Flow/>
    """

    element: Flow  # Type hint

    def __init__(self, model: FlowSystemModel, element: Flow):
        super().__init__(model, element)

    def _do_modeling(self):
        """Create variables, constraints, and nested submodels"""
        super()._do_modeling()

        # Main flow rate variable
        self.add_variables(
            lower=self.absolute_flow_rate_bounds[0],
            upper=self.absolute_flow_rate_bounds[1],
            coords=self._model.get_coords(),
            short_name='flow_rate',
        )

        self._constraint_flow_rate()

        # Total flow hours tracking (per period)
        # Sum over all temporal dimensions (time, and cluster if present)
        weighted_flow = self.flow_rate * self._model.aggregation_weight
        # Get temporal_dims from aggregation_weight (not weighted_flow which has linopy's _term dim)
        temporal_dims = [d for d in self._model.aggregation_weight.dims if d not in ('period', 'scenario')]
        ModelingPrimitives.expression_tracking_variable(
            model=self,
            name=f'{self.label_full}|total_flow_hours',
            tracked_expression=weighted_flow.sum(temporal_dims),
            bounds=(
                self.element.flow_hours_min if self.element.flow_hours_min is not None else 0,
                self.element.flow_hours_max if self.element.flow_hours_max is not None else None,
            ),
            coords=['period', 'scenario'],
            short_name='total_flow_hours',
        )

        # Weighted sum over all periods constraint
        if self.element.flow_hours_min_over_periods is not None or self.element.flow_hours_max_over_periods is not None:
            # Validate that period dimension exists
            if self._model.flow_system.periods is None:
                raise ValueError(
                    f"{self.label_full}: flow_hours_*_over_periods requires FlowSystem to define 'periods', "
                    f'but FlowSystem has no period dimension. Please define periods in FlowSystem constructor.'
                )
            # Get period weights from FlowSystem
            weighted_flow_hours_over_periods = (self.total_flow_hours * self._model.flow_system.period_weights).sum(
                'period'
            )

            # Create tracking variable for the weighted sum
            ModelingPrimitives.expression_tracking_variable(
                model=self,
                name=f'{self.label_full}|flow_hours_over_periods',
                tracked_expression=weighted_flow_hours_over_periods,
                bounds=(
                    self.element.flow_hours_min_over_periods
                    if self.element.flow_hours_min_over_periods is not None
                    else 0,
                    self.element.flow_hours_max_over_periods
                    if self.element.flow_hours_max_over_periods is not None
                    else None,
                ),
                coords=['scenario'],
                short_name='flow_hours_over_periods',
            )

        # Load factor constraints
        self._create_bounds_for_load_factor()

        # Effects
        self._create_shares()

    def _create_status_model(self):
        status = self.add_variables(binary=True, short_name='status', coords=self._model.get_coords())
        self.add_submodels(
            StatusModel(
                model=self._model,
                label_of_element=self.label_of_element,
                parameters=self.element.status_parameters,
                status=status,
                previous_status=self.previous_status,
                label_of_model=self.label_of_element,
            ),
            short_name='status',
        )

    def _create_investment_model(self):
        self.add_submodels(
            InvestmentModel(
                model=self._model,
                label_of_element=self.label_of_element,
                parameters=self.element.size,
                label_of_model=self.label_of_element,
            ),
            'investment',
        )

    def _constraint_flow_rate(self):
        """Create bounding constraints for flow_rate (models already created in _create_variables)"""
        if not self.with_investment and not self.with_status:
            # Most basic case. Already covered by direct variable bounds
            pass

        elif self.with_status and not self.with_investment:
            # Status, but no Investment
            self._create_status_model()
            bounds = self.relative_flow_rate_bounds
            BoundingPatterns.bounds_with_state(
                self,
                variable=self.flow_rate,
                bounds=(bounds[0] * self.element.size, bounds[1] * self.element.size),
                state=self.status.status,
            )

        elif self.with_investment and not self.with_status:
            # Investment, but no Status
            self._create_investment_model()
            BoundingPatterns.scaled_bounds(
                self,
                variable=self.flow_rate,
                scaling_variable=self.investment.size,
                relative_bounds=self.relative_flow_rate_bounds,
            )

        elif self.with_investment and self.with_status:
            # Investment and Status
            self._create_investment_model()
            self._create_status_model()

            BoundingPatterns.scaled_bounds_with_state(
                model=self,
                variable=self.flow_rate,
                scaling_variable=self._investment.size,
                relative_bounds=self.relative_flow_rate_bounds,
                scaling_bounds=(self.element.size.minimum_or_fixed_size, self.element.size.maximum_or_fixed_size),
                state=self.status.status,
            )
        else:
            raise Exception('Not valid')

    @property
    def with_status(self) -> bool:
        return self.element.status_parameters is not None

    @property
    def with_investment(self) -> bool:
        return isinstance(self.element.size, InvestParameters)

    # Properties for clean access to variables
    @property
    def flow_rate(self) -> linopy.Variable:
        """Main flow rate variable"""
        return self['flow_rate']

    @property
    def total_flow_hours(self) -> linopy.Variable:
        """Total flow hours variable"""
        return self['total_flow_hours']

    def results_structure(self):
        return {
            **super().results_structure(),
            'start': self.element.bus if self.element.is_input_in_component else self.element.component,
            'end': self.element.component if self.element.is_input_in_component else self.element.bus,
            'component': self.element.component,
        }

    def _create_shares(self):
        # Effects per flow hour (use timestep_duration only, cluster_weight is applied when summing to total)
        if self.element.effects_per_flow_hour:
            self._model.effects.add_share_to_effects(
                name=self.label_full,
                expressions={
                    effect: self.flow_rate * self._model.timestep_duration * factor
                    for effect, factor in self.element.effects_per_flow_hour.items()
                },
                target='temporal',
            )

    def _create_bounds_for_load_factor(self):
        """Create load factor constraints using current approach"""
        # Get the size (either from element or investment)
        size = self.investment.size if self.with_investment else self.element.size

        # Sum over all temporal dimensions (time, and cluster if present)
        temporal_dims = [d for d in self._model.aggregation_weight.dims if d not in ('period', 'scenario')]
        total_hours = self._model.aggregation_weight.sum(temporal_dims)

        # Maximum load factor constraint
        if self.element.load_factor_max is not None:
            flow_hours_per_size_max = total_hours * self.element.load_factor_max
            self.add_constraints(
                self.total_flow_hours <= size * flow_hours_per_size_max,
                short_name='load_factor_max',
            )

        # Minimum load factor constraint
        if self.element.load_factor_min is not None:
            flow_hours_per_size_min = total_hours * self.element.load_factor_min
            self.add_constraints(
                self.total_flow_hours >= size * flow_hours_per_size_min,
                short_name='load_factor_min',
            )

    @property
    def relative_flow_rate_bounds(self) -> tuple[xr.DataArray, xr.DataArray]:
        if self.element.fixed_relative_profile is not None:
            return self.element.fixed_relative_profile, self.element.fixed_relative_profile
        return self.element.relative_minimum, self.element.relative_maximum

    @property
    def absolute_flow_rate_bounds(self) -> tuple[xr.DataArray, xr.DataArray]:
        """
        Returns the absolute bounds the flow_rate can reach.
        Further constraining might be needed
        """
        lb_relative, ub_relative = self.relative_flow_rate_bounds

        lb = 0
        if not self.with_status:
            if not self.with_investment:
                # Basic case without investment and without Status
                if self.element.size is not None:
                    lb = lb_relative * self.element.size
            elif self.with_investment and self.element.size.mandatory:
                # With mandatory Investment
                lb = lb_relative * self.element.size.minimum_or_fixed_size

        if self.with_investment:
            ub = ub_relative * self.element.size.maximum_or_fixed_size
        elif self.element.size is not None:
            ub = ub_relative * self.element.size
        else:
            ub = np.inf  # Unbounded when size is None

        return lb, ub

    @property
    def status(self) -> StatusModel | None:
        """Status feature"""
        if 'status' not in self.submodels:
            return None
        return self.submodels['status']

    @property
    def _investment(self) -> InvestmentModel | None:
        """Deprecated alias for investment"""
        return self.investment

    @property
    def investment(self) -> InvestmentModel | None:
        """Investment feature"""
        if 'investment' not in self.submodels:
            return None
        return self.submodels['investment']

    @property
    def previous_status(self) -> xr.DataArray | None:
        """Previous status of the flow rate"""
        # TODO: This would be nicer to handle in the Flow itself, and allow DataArrays as well.
        previous_flow_rate = self.element.previous_flow_rate
        if previous_flow_rate is None:
            return None

        return ModelingUtilitiesAbstract.to_binary(
            values=xr.DataArray(
                [previous_flow_rate] if np.isscalar(previous_flow_rate) else previous_flow_rate, dims='time'
            ),
            epsilon=CONFIG.Modeling.epsilon,
            dims='time',
        )


class BusModel(ElementModel):
    """Mathematical model implementation for Bus elements.

    Creates optimization variables and constraints for nodal balance equations,
    and optional excess/deficit variables with penalty costs.

    Mathematical Formulation:
        See <https://flixopt.github.io/flixopt/latest/user-guide/mathematical-notation/elements/Bus/>
    """

    element: Bus  # Type hint

    def __init__(self, model: FlowSystemModel, element: Bus):
        self.virtual_supply: linopy.Variable | None = None
        self.virtual_demand: linopy.Variable | None = None
        super().__init__(model, element)

    def _do_modeling(self):
        """Create variables, constraints, and nested submodels"""
        super()._do_modeling()
        # inputs == outputs
        for flow in self.element.inputs + self.element.outputs:
            self.register_variable(flow.submodel.flow_rate, flow.label_full)
        inputs = sum([flow.submodel.flow_rate for flow in self.element.inputs])
        outputs = sum([flow.submodel.flow_rate for flow in self.element.outputs])
        eq_bus_balance = self.add_constraints(inputs == outputs, short_name='balance')

        # Add virtual supply/demand to balance and penalty if needed
        if self.element.allows_imbalance:
            imbalance_penalty = np.multiply(
                self._model.aggregation_weight, self.element.imbalance_penalty_per_flow_hour
            )

            self.virtual_supply = self.add_variables(
                lower=0, coords=self._model.get_coords(), short_name='virtual_supply'
            )

            self.virtual_demand = self.add_variables(
                lower=0, coords=self._model.get_coords(), short_name='virtual_demand'
            )

            # Σ(inflows) + virtual_supply = Σ(outflows) + virtual_demand
            eq_bus_balance.lhs += self.virtual_supply - self.virtual_demand

            # Add penalty shares as temporal effects (time-dependent)
            from .effects import PENALTY_EFFECT_LABEL

            total_imbalance_penalty = (self.virtual_supply + self.virtual_demand) * imbalance_penalty
            self._model.effects.add_share_to_effects(
                name=self.label_of_element,
                expressions={PENALTY_EFFECT_LABEL: total_imbalance_penalty},
                target='temporal',
            )

    def results_structure(self):
        inputs = [flow.submodel.flow_rate.name for flow in self.element.inputs]
        outputs = [flow.submodel.flow_rate.name for flow in self.element.outputs]
        if self.virtual_supply is not None:
            inputs.append(self.virtual_supply.name)
        if self.virtual_demand is not None:
            outputs.append(self.virtual_demand.name)
        return {
            **super().results_structure(),
            'inputs': inputs,
            'outputs': outputs,
            'flows': [flow.label_full for flow in self.element.inputs + self.element.outputs],
        }


class ComponentModel(ElementModel):
    element: Component  # Type hint

    def __init__(self, model: FlowSystemModel, element: Component):
        self.status: StatusModel | None = None
        super().__init__(model, element)

    def _do_modeling(self):
        """Create variables, constraints, and nested submodels"""
        super()._do_modeling()

        all_flows = self.element.inputs + self.element.outputs

        # Set status_parameters on flows if needed
        if self.element.status_parameters:
            for flow in all_flows:
                if flow.status_parameters is None:
                    flow.status_parameters = StatusParameters()
                    flow.status_parameters.link_to_flow_system(
                        self._model.flow_system, f'{flow.label_full}|status_parameters'
                    )

        if self.element.prevent_simultaneous_flows:
            for flow in self.element.prevent_simultaneous_flows:
                if flow.status_parameters is None:
                    flow.status_parameters = StatusParameters()
                    flow.status_parameters.link_to_flow_system(
                        self._model.flow_system, f'{flow.label_full}|status_parameters'
                    )

        # Create FlowModels (which creates their variables and constraints)
        for flow in all_flows:
            self.add_submodels(flow.create_model(self._model), short_name=flow.label)

        # Create component status variable and StatusModel if needed
        if self.element.status_parameters:
            status = self.add_variables(binary=True, short_name='status', coords=self._model.get_coords())
            if len(all_flows) == 1:
                self.add_constraints(status == all_flows[0].submodel.status.status, short_name='status')
            else:
                flow_statuses = [flow.submodel.status.status for flow in all_flows]
                # TODO: Is the EPSILON even necessary?
                self.add_constraints(status <= sum(flow_statuses) + CONFIG.Modeling.epsilon, short_name='status|ub')
                self.add_constraints(
                    status >= sum(flow_statuses) / (len(flow_statuses) + CONFIG.Modeling.epsilon),
                    short_name='status|lb',
                )

            self.status = self.add_submodels(
                StatusModel(
                    model=self._model,
                    label_of_element=self.label_of_element,
                    parameters=self.element.status_parameters,
                    status=status,
                    label_of_model=self.label_of_element,
                    previous_status=self.previous_status,
                ),
                short_name='status',
            )

        if self.element.prevent_simultaneous_flows:
            # Simultanious Useage --> Only One FLow is On at a time, but needs a Binary for every flow
            ModelingPrimitives.mutual_exclusivity_constraint(
                self,
                binary_variables=[flow.submodel.status.status for flow in self.element.prevent_simultaneous_flows],
                short_name='prevent_simultaneous_use',
            )

    def results_structure(self):
        return {
            **super().results_structure(),
            'inputs': [flow.submodel.flow_rate.name for flow in self.element.inputs],
            'outputs': [flow.submodel.flow_rate.name for flow in self.element.outputs],
            'flows': [flow.label_full for flow in self.element.inputs + self.element.outputs],
        }

    @property
    def previous_status(self) -> xr.DataArray | None:
        """Previous status of the component, derived from its flows"""
        if self.element.status_parameters is None:
            raise ValueError(f'StatusModel not present in \n{self}\nCant access previous_status')

        previous_status = [flow.submodel.status._previous_status for flow in self.element.inputs + self.element.outputs]
        previous_status = [da for da in previous_status if da is not None]

        if not previous_status:  # Empty list
            return None

        max_len = max(da.sizes['time'] for da in previous_status)

        padded_previous_status = [
            da.assign_coords(time=range(-da.sizes['time'], 0)).reindex(time=range(-max_len, 0), fill_value=0)
            for da in previous_status
        ]
        return xr.concat(padded_previous_status, dim='flow').any(dim='flow').astype(int)<|MERGE_RESOLUTION|>--- conflicted
+++ resolved
@@ -371,12 +371,7 @@
             Weighted by FlowSystem period weights.
         fixed_relative_profile: Predetermined pattern as fraction of size.
             Flow rate = size × fixed_relative_profile(t).
-<<<<<<< HEAD
-        previous_flow_rate: Initial flow state for status tracking at model start. If not set,
-            no startup/shutdown is forced at the first timestep (relaxed behavior).
-=======
         previous_flow_rate: Initial flow state for active/inactive status at model start. Default: None (inactive).
->>>>>>> fcf22698
         meta_data: Additional info stored in results. Python native types only.
 
     Examples:
