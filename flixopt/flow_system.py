--- conflicted
+++ resolved
@@ -50,18 +50,12 @@
         hours_of_last_timestep: Duration of the last timestep. If None, computed from the last time interval.
         hours_of_previous_timesteps: Duration of previous timesteps. If None, computed from the first time interval.
             Can be a scalar (all previous timesteps have same duration) or array (different durations).
-<<<<<<< HEAD
             Used to calculate previous values (e.g., uptime and downtime).
-        weights: The weights of each period and scenario. If None, all scenarios have the same weight (normalized to 1).
-            Its recommended to normalize the weights to sum up to 1.
-=======
-            Used to calculate previous values (e.g., consecutive_on_hours).
         weight_of_last_period: Weight/duration of the last period. If None, computed from the last period interval.
             Used for calculating sums over periods in multi-period models.
         scenario_weights: The weights of each scenario. If None, all scenarios have the same weight (normalized to 1).
             Period weights are always computed internally from the period index (like hours_per_timestep for time).
             The final `weights` array (accessible via `flow_system.model.objective_weights`) is computed as period_weights × normalized_scenario_weights, with normalization applied to the scenario weights by default.
->>>>>>> d0acaccd
         scenario_independent_sizes: Controls whether investment sizes are equalized across scenarios.
             - True: All sizes are shared/equalized across scenarios
             - False: All sizes are optimized separately per scenario
