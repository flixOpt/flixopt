"""
This module contains the FlowSystem class, which is used to collect instances of many other classes by the end User.
"""

from __future__ import annotations

import json
import logging
import pathlib
import warnings
from itertools import chain
from typing import TYPE_CHECKING, Any, Literal

import numpy as np
import pandas as pd
import xarray as xr

from . import __version__
from . import io as fx_io
from .components import Storage
from .config import CONFIG, DEPRECATION_REMOVAL_VERSION
from .core import (
    ConversionError,
    DataConverter,
    FlowSystemDimensions,
    TimeSeriesData,
)
from .effects import Effect, EffectCollection
from .elements import Bus, Component, Flow
from .optimize_accessor import OptimizeAccessor
from .statistics_accessor import StatisticsAccessor
from .structure import CompositeContainerMixin, Element, ElementContainer, FlowSystemModel, Interface
from .topology_accessor import TopologyAccessor
from .transform_accessor import TransformAccessor

if TYPE_CHECKING:
    from collections.abc import Collection

    import pyvis

    from .solvers import _Solver
    from .types import Effect_TPS, Numeric_S, Numeric_TPS, NumericOrBool

from .carrier import Carrier, CarrierContainer

logger = logging.getLogger('flixopt')


class FlowSystem(Interface, CompositeContainerMixin[Element]):
    """
    A FlowSystem organizes the high level Elements (Components, Buses, Effects & Flows).

    This is the main container class that users work with to build and manage their energy or material flow system.
    FlowSystem provides both direct container access (via .components, .buses, .effects, .flows) and a unified
    dict-like interface for accessing any element by label across all container types.

    Args:
        timesteps: The timesteps of the model.
        periods: The periods of the model.
        scenarios: The scenarios of the model.
        hours_of_last_timestep: Duration of the last timestep. If None, computed from the last time interval.
        hours_of_previous_timesteps: Duration of previous timesteps. If None, computed from the first time interval.
            Can be a scalar (all previous timesteps have same duration) or array (different durations).
            Used to calculate previous values (e.g., uptime and downtime).
        weight_of_last_period: Weight/duration of the last period. If None, computed from the last period interval.
            Used for calculating sums over periods in multi-period models.
        scenario_weights: The weights of each scenario. If None, all scenarios have the same weight (normalized to 1).
            Period weights are always computed internally from the period index (like hours_per_timestep for time).
            The final `weights` array (accessible via `flow_system.model.objective_weights`) is computed as period_weights × normalized_scenario_weights, with normalization applied to the scenario weights by default.
        scenario_independent_sizes: Controls whether investment sizes are equalized across scenarios.
            - True: All sizes are shared/equalized across scenarios
            - False: All sizes are optimized separately per scenario
            - list[str]: Only specified components (by label_full) are equalized across scenarios
        scenario_independent_flow_rates: Controls whether flow rates are equalized across scenarios.
            - True: All flow rates are shared/equalized across scenarios
            - False: All flow rates are optimized separately per scenario
            - list[str]: Only specified flows (by label_full) are equalized across scenarios

    Examples:
        Creating a FlowSystem and accessing elements:

        >>> import flixopt as fx
        >>> import pandas as pd
        >>> timesteps = pd.date_range('2023-01-01', periods=24, freq='h')
        >>> flow_system = fx.FlowSystem(timesteps)
        >>>
        >>> # Add elements to the system
        >>> boiler = fx.Component('Boiler', inputs=[heat_flow], status_parameters=...)
        >>> heat_bus = fx.Bus('Heat', imbalance_penalty_per_flow_hour=1e4)
        >>> costs = fx.Effect('costs', is_objective=True, is_standard=True)
        >>> flow_system.add_elements(boiler, heat_bus, costs)

        Unified dict-like access (recommended for most cases):

        >>> # Access any element by label, regardless of type
        >>> boiler = flow_system['Boiler']  # Returns Component
        >>> heat_bus = flow_system['Heat']  # Returns Bus
        >>> costs = flow_system['costs']  # Returns Effect
        >>>
        >>> # Check if element exists
        >>> if 'Boiler' in flow_system:
        ...     print('Boiler found in system')
        >>>
        >>> # Iterate over all elements
        >>> for label in flow_system.keys():
        ...     element = flow_system[label]
        ...     print(f'{label}: {type(element).__name__}')
        >>>
        >>> # Get all element labels and objects
        >>> all_labels = list(flow_system.keys())
        >>> all_elements = list(flow_system.values())
        >>> for label, element in flow_system.items():
        ...     print(f'{label}: {element}')

        Direct container access for type-specific operations:

        >>> # Access specific container when you need type filtering
        >>> for component in flow_system.components.values():
        ...     print(f'{component.label}: {len(component.inputs)} inputs')
        >>>
        >>> # Access buses directly
        >>> for bus in flow_system.buses.values():
        ...     print(f'{bus.label}')
        >>>
        >>> # Flows are automatically collected from all components

        Power user pattern - Efficient chaining without conversion overhead:

        >>> # Instead of chaining (causes multiple conversions):
        >>> result = flow_system.sel(time='2020-01').resample('2h')  # Slow
        >>>
        >>> # Use dataset methods directly (single conversion):
        >>> ds = flow_system.to_dataset()
        >>> ds = FlowSystem._dataset_sel(ds, time='2020-01')
        >>> ds = flow_system._dataset_resample(ds, freq='2h', method='mean')
        >>> result = FlowSystem.from_dataset(ds)  # Fast!
        >>>
        >>> # Available dataset methods:
        >>> # - FlowSystem._dataset_sel(dataset, time=..., period=..., scenario=...)
        >>> # - FlowSystem._dataset_isel(dataset, time=..., period=..., scenario=...)
        >>> # - flow_system._dataset_resample(dataset, freq=..., method=..., **kwargs)
        >>> for flow in flow_system.flows.values():
        ...     print(f'{flow.label_full}: {flow.size}')
        >>>
        >>> # Access effects
        >>> for effect in flow_system.effects.values():
        ...     print(f'{effect.label}')

    Notes:
        - The dict-like interface (`flow_system['element']`) searches across all containers
          (components, buses, effects, flows) to find the element with the matching label.
        - Element labels must be unique across all container types. Attempting to add
          elements with duplicate labels will raise an error, ensuring each label maps to exactly one element.
        - Direct container access (`.components`, `.buses`, `.effects`, `.flows`) is useful
          when you need type-specific filtering or operations.
        - The `.flows` container is automatically populated from all component inputs and outputs.
        - Creates an empty registry for components and buses, an empty EffectCollection, and a placeholder for a SystemModel.
        - The instance starts disconnected (self._connected_and_transformed == False) and will be
          connected_and_transformed automatically when trying to optimize.
    """

    model: FlowSystemModel | None

    def __init__(
        self,
        timesteps: pd.DatetimeIndex,
        periods: pd.Index | None = None,
        scenarios: pd.Index | None = None,
        hours_of_last_timestep: int | float | None = None,
        hours_of_previous_timesteps: int | float | np.ndarray | None = None,
        weight_of_last_period: int | float | None = None,
        scenario_weights: Numeric_S | None = None,
        scenario_independent_sizes: bool | list[str] = True,
        scenario_independent_flow_rates: bool | list[str] = False,
        name: str | None = None,
    ):
        self.timesteps = self._validate_timesteps(timesteps)

        # Compute all time-related metadata using shared helper
        (
            self.timesteps_extra,
            self.hours_of_last_timestep,
            self.hours_of_previous_timesteps,
            hours_per_timestep,
        ) = self._compute_time_metadata(self.timesteps, hours_of_last_timestep, hours_of_previous_timesteps)

        self.periods = None if periods is None else self._validate_periods(periods)
        self.scenarios = None if scenarios is None else self._validate_scenarios(scenarios)

        self.hours_per_timestep = self.fit_to_model_coords('hours_per_timestep', hours_per_timestep)

        self.scenario_weights = scenario_weights  # Use setter

        # Compute all period-related metadata using shared helper
        (self.periods_extra, self.weight_of_last_period, weight_per_period) = self._compute_period_metadata(
            self.periods, weight_of_last_period
        )

        self.period_weights: xr.DataArray | None = weight_per_period

        # Element collections
        self.components: ElementContainer[Component] = ElementContainer(
            element_type_name='components', truncate_repr=10
        )
        self.buses: ElementContainer[Bus] = ElementContainer(element_type_name='buses', truncate_repr=10)
        self.effects: EffectCollection = EffectCollection(truncate_repr=10)
        self.model: FlowSystemModel | None = None

        self._connected_and_transformed = False
        self._used_in_optimization = False

        self._network_app = None
        self._flows_cache: ElementContainer[Flow] | None = None
        self._storages_cache: ElementContainer[Storage] | None = None

        # Solution dataset - populated after optimization or loaded from file
        self._solution: xr.Dataset | None = None

        # Clustering info - populated by transform.cluster()
        self._clustering_info: dict | None = None

        # Statistics accessor cache - lazily initialized, invalidated on new solution
        self._statistics: StatisticsAccessor | None = None

        # Topology accessor cache - lazily initialized, invalidated on structure change
        self._topology: TopologyAccessor | None = None

        # Carrier container - local carriers override CONFIG.Carriers
        self._carriers: CarrierContainer = CarrierContainer()

        # Cached flow→carrier mapping (built lazily after connect_and_transform)
        self._flow_carriers: dict[str, str] | None = None

        # Use properties to validate and store scenario dimension settings
        self.scenario_independent_sizes = scenario_independent_sizes
        self.scenario_independent_flow_rates = scenario_independent_flow_rates

        # Optional name for identification (derived from filename on load)
        self.name = name

    @staticmethod
    def _validate_timesteps(timesteps: pd.DatetimeIndex) -> pd.DatetimeIndex:
        """Validate timesteps format and rename if needed."""
        if not isinstance(timesteps, pd.DatetimeIndex):
            raise TypeError('timesteps must be a pandas DatetimeIndex')
        if len(timesteps) < 2:
            raise ValueError('timesteps must contain at least 2 timestamps')
        if timesteps.name != 'time':
            timesteps.name = 'time'
        if not timesteps.is_monotonic_increasing:
            raise ValueError('timesteps must be sorted')
        return timesteps

    @staticmethod
    def _validate_scenarios(scenarios: pd.Index) -> pd.Index:
        """
        Validate and prepare scenario index.

        Args:
            scenarios: The scenario index to validate
        """
        if not isinstance(scenarios, pd.Index) or len(scenarios) == 0:
            raise ConversionError('Scenarios must be a non-empty Index')

        if scenarios.name != 'scenario':
            scenarios = scenarios.rename('scenario')

        return scenarios

    @staticmethod
    def _validate_periods(periods: pd.Index) -> pd.Index:
        """
        Validate and prepare period index.

        Args:
            periods: The period index to validate
        """
        if not isinstance(periods, pd.Index) or len(periods) == 0:
            raise ConversionError(f'Periods must be a non-empty Index. Got {periods}')

        if not (
            periods.dtype.kind == 'i'  # integer dtype
            and periods.is_monotonic_increasing  # rising
            and periods.is_unique
        ):
            raise ConversionError(f'Periods must be a monotonically increasing and unique Index. Got {periods}')

        if periods.name != 'period':
            periods = periods.rename('period')

        return periods

    @staticmethod
    def _create_timesteps_with_extra(
        timesteps: pd.DatetimeIndex, hours_of_last_timestep: float | None
    ) -> pd.DatetimeIndex:
        """Create timesteps with an extra step at the end."""
        if hours_of_last_timestep is None:
            hours_of_last_timestep = (timesteps[-1] - timesteps[-2]) / pd.Timedelta(hours=1)

        last_date = pd.DatetimeIndex([timesteps[-1] + pd.Timedelta(hours=hours_of_last_timestep)], name='time')
        return pd.DatetimeIndex(timesteps.append(last_date), name='time')

    @staticmethod
    def calculate_hours_per_timestep(timesteps_extra: pd.DatetimeIndex) -> xr.DataArray:
        """Calculate duration of each timestep as a 1D DataArray."""
        hours_per_step = np.diff(timesteps_extra) / pd.Timedelta(hours=1)
        return xr.DataArray(
            hours_per_step, coords={'time': timesteps_extra[:-1]}, dims='time', name='hours_per_timestep'
        )

    @staticmethod
    def _calculate_hours_of_previous_timesteps(
        timesteps: pd.DatetimeIndex, hours_of_previous_timesteps: float | np.ndarray | None
    ) -> float | np.ndarray:
        """Calculate duration of regular timesteps."""
        if hours_of_previous_timesteps is not None:
            return hours_of_previous_timesteps
        # Calculate from the first interval
        first_interval = timesteps[1] - timesteps[0]
        return first_interval.total_seconds() / 3600  # Convert to hours

    @staticmethod
    def _create_periods_with_extra(periods: pd.Index, weight_of_last_period: int | float | None) -> pd.Index:
        """Create periods with an extra period at the end.

        Args:
            periods: The period index (must be monotonically increasing integers)
            weight_of_last_period: Weight of the last period. If None, computed from the period index.

        Returns:
            Period index with an extra period appended at the end
        """
        if weight_of_last_period is None:
            if len(periods) < 2:
                raise ValueError(
                    'FlowSystem: weight_of_last_period must be provided explicitly when only one period is defined.'
                )
            # Calculate weight from difference between last two periods
            weight_of_last_period = int(periods[-1]) - int(periods[-2])

        # Create the extra period value
        last_period_value = int(periods[-1]) + weight_of_last_period
        periods_extra = periods.append(pd.Index([last_period_value], name='period'))
        return periods_extra

    @staticmethod
    def calculate_weight_per_period(periods_extra: pd.Index) -> xr.DataArray:
        """Calculate weight of each period from period index differences.

        Args:
            periods_extra: Period index with an extra period at the end

        Returns:
            DataArray with weights for each period (1D, 'period' dimension)
        """
        weights = np.diff(periods_extra.to_numpy().astype(int))
        return xr.DataArray(weights, coords={'period': periods_extra[:-1]}, dims='period', name='weight_per_period')

    @classmethod
    def _compute_time_metadata(
        cls,
        timesteps: pd.DatetimeIndex,
        hours_of_last_timestep: int | float | None = None,
        hours_of_previous_timesteps: int | float | np.ndarray | None = None,
    ) -> tuple[pd.DatetimeIndex, float, float | np.ndarray, xr.DataArray]:
        """
        Compute all time-related metadata from timesteps.

        This is the single source of truth for time metadata computation, used by both
        __init__ and dataset operations (sel/isel/resample) to ensure consistency.

        Args:
            timesteps: The time index to compute metadata from
            hours_of_last_timestep: Duration of the last timestep. If None, computed from the time index.
            hours_of_previous_timesteps: Duration of previous timesteps. If None, computed from the time index.
                Can be a scalar or array.

        Returns:
            Tuple of (timesteps_extra, hours_of_last_timestep, hours_of_previous_timesteps, hours_per_timestep)
        """
        # Create timesteps with extra step at the end
        timesteps_extra = cls._create_timesteps_with_extra(timesteps, hours_of_last_timestep)

        # Calculate hours per timestep
        hours_per_timestep = cls.calculate_hours_per_timestep(timesteps_extra)

        # Extract hours_of_last_timestep if not provided
        if hours_of_last_timestep is None:
            hours_of_last_timestep = hours_per_timestep.isel(time=-1).item()

        # Compute hours_of_previous_timesteps (handles both None and provided cases)
        hours_of_previous_timesteps = cls._calculate_hours_of_previous_timesteps(timesteps, hours_of_previous_timesteps)

        return timesteps_extra, hours_of_last_timestep, hours_of_previous_timesteps, hours_per_timestep

    @classmethod
    def _compute_period_metadata(
        cls, periods: pd.Index | None, weight_of_last_period: int | float | None = None
    ) -> tuple[pd.Index | None, int | float | None, xr.DataArray | None]:
        """
        Compute all period-related metadata from periods.

        This is the single source of truth for period metadata computation, used by both
        __init__ and dataset operations to ensure consistency.

        Args:
            periods: The period index to compute metadata from (or None if no periods)
            weight_of_last_period: Weight of the last period. If None, computed from the period index.

        Returns:
            Tuple of (periods_extra, weight_of_last_period, weight_per_period)
            All return None if periods is None
        """
        if periods is None:
            return None, None, None

        # Create periods with extra period at the end
        periods_extra = cls._create_periods_with_extra(periods, weight_of_last_period)

        # Calculate weight per period
        weight_per_period = cls.calculate_weight_per_period(periods_extra)

        # Extract weight_of_last_period if not provided
        if weight_of_last_period is None:
            weight_of_last_period = weight_per_period.isel(period=-1).item()

        return periods_extra, weight_of_last_period, weight_per_period

    @classmethod
    def _update_time_metadata(
        cls,
        dataset: xr.Dataset,
        hours_of_last_timestep: int | float | None = None,
        hours_of_previous_timesteps: int | float | np.ndarray | None = None,
    ) -> xr.Dataset:
        """
        Update time-related attributes and data variables in dataset based on its time index.

        Recomputes hours_of_last_timestep, hours_of_previous_timesteps, and hours_per_timestep
        from the dataset's time index when these parameters are None. This ensures time metadata
        stays synchronized with the actual timesteps after operations like resampling or selection.

        Args:
            dataset: Dataset to update (will be modified in place)
            hours_of_last_timestep: Duration of the last timestep. If None, computed from the time index.
            hours_of_previous_timesteps: Duration of previous timesteps. If None, computed from the time index.
                Can be a scalar or array.

        Returns:
            The same dataset with updated time-related attributes and data variables
        """
        new_time_index = dataset.indexes.get('time')
        if new_time_index is not None and len(new_time_index) >= 2:
            # Use shared helper to compute all time metadata
            _, hours_of_last_timestep, hours_of_previous_timesteps, hours_per_timestep = cls._compute_time_metadata(
                new_time_index, hours_of_last_timestep, hours_of_previous_timesteps
            )

            # Update hours_per_timestep DataArray if it exists in the dataset
            # This prevents stale data after resampling operations
            if 'hours_per_timestep' in dataset.data_vars:
                dataset['hours_per_timestep'] = hours_per_timestep

        # Update time-related attributes only when new values are provided/computed
        # This preserves existing metadata instead of overwriting with None
        if hours_of_last_timestep is not None:
            dataset.attrs['hours_of_last_timestep'] = hours_of_last_timestep
        if hours_of_previous_timesteps is not None:
            dataset.attrs['hours_of_previous_timesteps'] = hours_of_previous_timesteps

        return dataset

    @classmethod
    def _update_period_metadata(
        cls,
        dataset: xr.Dataset,
        weight_of_last_period: int | float | None = None,
    ) -> xr.Dataset:
        """
        Update period-related attributes and data variables in dataset based on its period index.

        Recomputes weight_of_last_period and period_weights from the dataset's
        period index. This ensures period metadata stays synchronized with the actual
        periods after operations like selection.

        This is analogous to _update_time_metadata() for time-related metadata.

        Args:
            dataset: Dataset to update (will be modified in place)
            weight_of_last_period: Weight of the last period. If None, reused from dataset attrs
                (essential for single-period subsets where it cannot be inferred from intervals).

        Returns:
            The same dataset with updated period-related attributes and data variables
        """
        new_period_index = dataset.indexes.get('period')
        if new_period_index is not None and len(new_period_index) >= 1:
            # Reuse stored weight_of_last_period when not explicitly overridden.
            # This is essential for single-period subsets where it cannot be inferred from intervals.
            if weight_of_last_period is None:
                weight_of_last_period = dataset.attrs.get('weight_of_last_period')

            # Use shared helper to compute all period metadata
            _, weight_of_last_period, period_weights = cls._compute_period_metadata(
                new_period_index, weight_of_last_period
            )

            # Update period_weights DataArray if it exists in the dataset
            if 'period_weights' in dataset.data_vars:
                dataset['period_weights'] = period_weights

        # Update period-related attributes only when new values are provided/computed
        if weight_of_last_period is not None:
            dataset.attrs['weight_of_last_period'] = weight_of_last_period

        return dataset

    @classmethod
    def _update_scenario_metadata(cls, dataset: xr.Dataset) -> xr.Dataset:
        """
        Update scenario-related attributes and data variables in dataset based on its scenario index.

        Recomputes or removes scenario weights. This ensures scenario metadata stays synchronized with the actual
        scenarios after operations like selection.

        This is analogous to _update_period_metadata() for time-related metadata.

        Args:
            dataset: Dataset to update (will be modified in place)

        Returns:
            The same dataset with updated scenario-related attributes and data variables
        """
        new_scenario_index = dataset.indexes.get('scenario')
        if new_scenario_index is None or len(new_scenario_index) <= 1:
            dataset.attrs.pop('scenario_weights', None)

        return dataset

    def _create_reference_structure(self) -> tuple[dict, dict[str, xr.DataArray]]:
        """
        Override Interface method to handle FlowSystem-specific serialization.
        Combines custom FlowSystem logic with Interface pattern for nested objects.

        Returns:
            Tuple of (reference_structure, extracted_arrays_dict)
        """
        # Start with Interface base functionality for constructor parameters
        reference_structure, all_extracted_arrays = super()._create_reference_structure()

        # Remove timesteps, as it's directly stored in dataset index
        reference_structure.pop('timesteps', None)

        # Extract from components
        components_structure = {}
        for comp_label, component in self.components.items():
            comp_structure, comp_arrays = component._create_reference_structure()
            all_extracted_arrays.update(comp_arrays)
            components_structure[comp_label] = comp_structure
        reference_structure['components'] = components_structure

        # Extract from buses
        buses_structure = {}
        for bus_label, bus in self.buses.items():
            bus_structure, bus_arrays = bus._create_reference_structure()
            all_extracted_arrays.update(bus_arrays)
            buses_structure[bus_label] = bus_structure
        reference_structure['buses'] = buses_structure

        # Extract from effects
        effects_structure = {}
        for effect in self.effects.values():
            effect_structure, effect_arrays = effect._create_reference_structure()
            all_extracted_arrays.update(effect_arrays)
            effects_structure[effect.label] = effect_structure
        reference_structure['effects'] = effects_structure

        return reference_structure, all_extracted_arrays

    def to_dataset(self, include_solution: bool = True) -> xr.Dataset:
        """
        Convert the FlowSystem to an xarray Dataset.
        Ensures FlowSystem is connected before serialization.

        If a solution is present and `include_solution=True`, it will be included
        in the dataset with variable names prefixed by 'solution|' to avoid conflicts
        with FlowSystem configuration variables. Solution time coordinates are renamed
        to 'solution_time' to preserve them independently of the FlowSystem's time coordinates.

        Args:
            include_solution: Whether to include the optimization solution in the dataset.
                Defaults to True. Set to False to get only the FlowSystem structure
                without solution data (useful for copying or saving templates).

        Returns:
            xr.Dataset: Dataset containing all DataArrays with structure in attributes
        """
        if not self.connected_and_transformed:
            logger.warning('FlowSystem is not connected_and_transformed. Connecting and transforming data now.')
            self.connect_and_transform()

        ds = super().to_dataset()

        # Include solution data if present and requested
        if include_solution and self.solution is not None:
            # Rename 'time' to 'solution_time' in solution variables to preserve full solution
            # (linopy solution may have extra timesteps, e.g., for final charge states)
            solution_renamed = (
                self.solution.rename({'time': 'solution_time'}) if 'time' in self.solution.dims else self.solution
            )
            # Add solution variables with 'solution|' prefix to avoid conflicts
            solution_vars = {f'solution|{name}': var for name, var in solution_renamed.data_vars.items()}
            ds = ds.assign(solution_vars)
            # Also add the solution_time coordinate if it exists
            if 'solution_time' in solution_renamed.coords:
                ds = ds.assign_coords(solution_time=solution_renamed.coords['solution_time'])
            ds.attrs['has_solution'] = True
        else:
            ds.attrs['has_solution'] = False

        # Include carriers if any are registered
        if self._carriers:
            carriers_structure = {}
            for name, carrier in self._carriers.items():
                carrier_ref, _ = carrier._create_reference_structure()
                carriers_structure[name] = carrier_ref
            ds.attrs['carriers'] = json.dumps(carriers_structure)

        # Add version info
        ds.attrs['flixopt_version'] = __version__

        return ds

    @classmethod
    def from_dataset(cls, ds: xr.Dataset) -> FlowSystem:
        """
        Create a FlowSystem from an xarray Dataset.
        Handles FlowSystem-specific reconstruction logic.

        If the dataset contains solution data (variables prefixed with 'solution|'),
        the solution will be restored to the FlowSystem. Solution time coordinates
        are renamed back from 'solution_time' to 'time'.

        Args:
            ds: Dataset containing the FlowSystem data

        Returns:
            FlowSystem instance
        """
        # Get the reference structure from attrs
        reference_structure = dict(ds.attrs)

        # Separate solution variables from config variables
        solution_prefix = 'solution|'
        solution_vars = {}
        config_vars = {}
        for name, array in ds.data_vars.items():
            if name.startswith(solution_prefix):
                # Remove prefix for solution dataset
                original_name = name[len(solution_prefix) :]
                solution_vars[original_name] = array
            else:
                config_vars[name] = array

        # Create arrays dictionary from config variables only
        arrays_dict = config_vars

        # Create FlowSystem instance with constructor parameters
        flow_system = cls(
            timesteps=ds.indexes['time'],
            periods=ds.indexes.get('period'),
            scenarios=ds.indexes.get('scenario'),
            hours_of_last_timestep=reference_structure.get('hours_of_last_timestep'),
            hours_of_previous_timesteps=reference_structure.get('hours_of_previous_timesteps'),
            weight_of_last_period=reference_structure.get('weight_of_last_period'),
            scenario_weights=cls._resolve_dataarray_reference(reference_structure['scenario_weights'], arrays_dict)
            if 'scenario_weights' in reference_structure
            else None,
            scenario_independent_sizes=reference_structure.get('scenario_independent_sizes', True),
            scenario_independent_flow_rates=reference_structure.get('scenario_independent_flow_rates', False),
            name=reference_structure.get('name'),
        )

        # Restore components
        components_structure = reference_structure.get('components', {})
        for comp_label, comp_data in components_structure.items():
            component = cls._resolve_reference_structure(comp_data, arrays_dict)
            if not isinstance(component, Component):
                logger.critical(f'Restoring component {comp_label} failed.')
            flow_system._add_components(component)

        # Restore buses
        buses_structure = reference_structure.get('buses', {})
        for bus_label, bus_data in buses_structure.items():
            bus = cls._resolve_reference_structure(bus_data, arrays_dict)
            if not isinstance(bus, Bus):
                logger.critical(f'Restoring bus {bus_label} failed.')
            flow_system._add_buses(bus)

        # Restore effects
        effects_structure = reference_structure.get('effects', {})
        for effect_label, effect_data in effects_structure.items():
            effect = cls._resolve_reference_structure(effect_data, arrays_dict)
            if not isinstance(effect, Effect):
                logger.critical(f'Restoring effect {effect_label} failed.')
            flow_system._add_effects(effect)

        # Restore solution if present
        if reference_structure.get('has_solution', False) and solution_vars:
            solution_ds = xr.Dataset(solution_vars)
            # Rename 'solution_time' back to 'time' if present
            if 'solution_time' in solution_ds.dims:
                solution_ds = solution_ds.rename({'solution_time': 'time'})
            flow_system.solution = solution_ds

        # Restore carriers if present
        if 'carriers' in reference_structure:
            carriers_structure = json.loads(reference_structure['carriers'])
            for carrier_data in carriers_structure.values():
                carrier = cls._resolve_reference_structure(carrier_data, {})
                flow_system._carriers.add(carrier)

        # Reconnect network to populate bus inputs/outputs (not stored in NetCDF).
        flow_system.connect_and_transform()

        return flow_system

    def to_netcdf(self, path: str | pathlib.Path, compression: int = 5, overwrite: bool = False):
        """
        Save the FlowSystem to a NetCDF file.
        Ensures FlowSystem is connected before saving.

        The FlowSystem's name is automatically set from the filename
        (without extension) when saving.

        Args:
            path: The path to the netCDF file. Parent directories are created if they don't exist.
            compression: The compression level to use when saving the file (0-9).
            overwrite: If True, overwrite existing file. If False, raise error if file exists.

        Raises:
            FileExistsError: If overwrite=False and file already exists.
        """
        if not self.connected_and_transformed:
            logger.warning('FlowSystem is not connected. Calling connect_and_transform() now.')
            self.connect_and_transform()

        path = pathlib.Path(path)
        # Set name from filename (without extension)
        self.name = path.stem

        super().to_netcdf(path, compression, overwrite)
        logger.info(f'Saved FlowSystem to {path}')

    @classmethod
    def from_netcdf(cls, path: str | pathlib.Path) -> FlowSystem:
        """
        Load a FlowSystem from a NetCDF file.

        The FlowSystem's name is automatically derived from the filename
        (without extension), overriding any name that may have been stored.

        Args:
            path: Path to the NetCDF file

        Returns:
            FlowSystem instance with name set from filename
        """
        path = pathlib.Path(path)
        flow_system = super().from_netcdf(path)
        # Derive name from filename (without extension)
        flow_system.name = path.stem
        return flow_system

    @classmethod
    def from_old_results(cls, folder: str | pathlib.Path, name: str) -> FlowSystem:
        """
        Load a FlowSystem from old-format Results files (pre-v5 API).

        This method loads results saved with the deprecated Results API
        (which used multiple files: ``*--flow_system.nc4``, ``*--solution.nc4``)
        and converts them to a FlowSystem with the solution attached.

        The method performs the following:

        - Loads the old multi-file format
        - Renames deprecated parameters in the FlowSystem structure
          (e.g., ``on_off_parameters`` → ``status_parameters``)
        - Attaches the solution data to the FlowSystem

        Args:
            folder: Directory containing the saved result files
            name: Base name of the saved files (without extensions)

        Returns:
            FlowSystem instance with solution attached

        Warning:
            This is a best-effort migration for accessing old results:

            - **Solution variable names are NOT renamed** - only basic variables
              work (flow rates, sizes, charge states, effect totals)
            - Advanced variable access may require using the original names
            - Summary metadata (solver info, timing) is not loaded

            For full compatibility, re-run optimizations with the new API.

        Examples:
            ```python
            # Load old results
            fs = FlowSystem.from_old_results('results_folder', 'my_optimization')

            # Access basic solution data
            fs.solution['Boiler(Q_th)|flow_rate'].plot()

            # Save in new single-file format
            fs.to_netcdf('my_optimization.nc')
            ```

        Deprecated:
            This method will be removed in v6.
        """
        warnings.warn(
            f'from_old_results() is deprecated and will be removed in v{DEPRECATION_REMOVAL_VERSION}. '
            'This utility is only for migrating results from flixopt versions before v5.',
            DeprecationWarning,
            stacklevel=2,
        )
        from flixopt.io import convert_old_dataset, load_dataset_from_netcdf

        folder = pathlib.Path(folder)

        # Load datasets directly (old format used --flow_system.nc4 and --solution.nc4)
        flow_system_path = folder / f'{name}--flow_system.nc4'
        solution_path = folder / f'{name}--solution.nc4'

        flow_system_data = load_dataset_from_netcdf(flow_system_path)
        solution = load_dataset_from_netcdf(solution_path)

        # Convert flow_system_data to new parameter names
        convert_old_dataset(flow_system_data)

        # Reconstruct FlowSystem
        flow_system = cls.from_dataset(flow_system_data)
        flow_system.name = name

        # Attach solution (convert attrs from dicts to JSON strings for consistency)
        for key in ['Components', 'Buses', 'Effects', 'Flows']:
            if key in solution.attrs and isinstance(solution.attrs[key], dict):
                solution.attrs[key] = json.dumps(solution.attrs[key])
        flow_system.solution = solution

        return flow_system

    def copy(self) -> FlowSystem:
        """Create a copy of the FlowSystem without optimization state.

        Creates a new FlowSystem with copies of all elements, but without:
        - The solution dataset
        - The optimization model
        - Element submodels and variable/constraint names

        This is useful for creating variations of a FlowSystem for different
        optimization scenarios without affecting the original.

        Returns:
            A new FlowSystem instance that can be modified and optimized independently.

        Examples:
            >>> original = FlowSystem(timesteps)
            >>> original.add_elements(boiler, bus)
            >>> original.optimize(solver)  # Original now has solution
            >>>
            >>> # Create a copy to try different parameters
            >>> variant = original.copy()  # No solution, can be modified
            >>> variant.add_elements(new_component)
            >>> variant.optimize(solver)
        """
        ds = self.to_dataset(include_solution=False)
        return FlowSystem.from_dataset(ds.copy(deep=True))

    def __copy__(self):
        """Support for copy.copy()."""
        return self.copy()

    def __deepcopy__(self, memo):
        """Support for copy.deepcopy()."""
        return self.copy()

    def get_structure(self, clean: bool = False, stats: bool = False) -> dict:
        """
        Get FlowSystem structure.
        Ensures FlowSystem is connected before getting structure.

        Args:
            clean: If True, remove None and empty dicts and lists.
            stats: If True, replace DataArray references with statistics
        """
        if not self.connected_and_transformed:
            logger.warning('FlowSystem is not connected. Calling connect_and_transform() now.')
            self.connect_and_transform()

        return super().get_structure(clean, stats)

    def to_json(self, path: str | pathlib.Path):
        """
        Save the flow system to a JSON file.
        Ensures FlowSystem is connected before saving.

        Args:
            path: The path to the JSON file.
        """
        if not self.connected_and_transformed:
            logger.warning(
                'FlowSystem needs to be connected and transformed before saving to JSON. Calling connect_and_transform() now.'
            )
            self.connect_and_transform()

        super().to_json(path)

    def fit_to_model_coords(
        self,
        name: str,
        data: NumericOrBool | None,
        dims: Collection[FlowSystemDimensions] | None = None,
    ) -> xr.DataArray | None:
        """
        Fit data to model coordinate system (currently time, but extensible).

        Args:
            name: Name of the data
            data: Data to fit to model coordinates (accepts any dimensionality including scalars)
            dims: Collection of dimension names to use for fitting. If None, all dimensions are used.

        Returns:
            xr.DataArray aligned to model coordinate system. If data is None, returns None.
        """
        if data is None:
            return None

        coords = self.coords

        if dims is not None:
            coords = {k: coords[k] for k in dims if k in coords}

        # Rest of your method stays the same, just pass coords
        if isinstance(data, TimeSeriesData):
            try:
                data.name = name  # Set name of previous object!
                return data.fit_to_coords(coords)
            except ConversionError as e:
                raise ConversionError(
                    f'Could not convert time series data "{name}" to DataArray:\n{data}\nOriginal Error: {e}'
                ) from e

        try:
            return DataConverter.to_dataarray(data, coords=coords).rename(name)
        except ConversionError as e:
            raise ConversionError(f'Could not convert data "{name}" to DataArray:\n{data}\nOriginal Error: {e}') from e

    def fit_effects_to_model_coords(
        self,
        label_prefix: str | None,
        effect_values: Effect_TPS | Numeric_TPS | None,
        label_suffix: str | None = None,
        dims: Collection[FlowSystemDimensions] | None = None,
        delimiter: str = '|',
    ) -> Effect_TPS | None:
        """
        Transform EffectValues from the user to Internal Datatypes aligned with model coordinates.
        """
        if effect_values is None:
            return None

        effect_values_dict = self.effects.create_effect_values_dict(effect_values)

        return {
            effect: self.fit_to_model_coords(
                str(delimiter).join(filter(None, [label_prefix, effect, label_suffix])),
                value,
                dims=dims,
            )
            for effect, value in effect_values_dict.items()
        }

    def connect_and_transform(self):
        """Connect the network and transform all element data to model coordinates.

        This method performs the following steps:

        1. Connects flows to buses (establishing the network topology)
        2. Registers any missing carriers from CONFIG defaults
        3. Assigns colors to elements without explicit colors
        4. Transforms all element data to xarray DataArrays aligned with
           FlowSystem coordinates (time, period, scenario)
        5. Validates system integrity

        This is called automatically by :meth:`build_model` and :meth:`optimize`.

        Warning:
            After this method runs, element attributes (e.g., ``flow.size``,
            ``flow.relative_minimum``) contain transformed xarray DataArrays,
            not the original input values. If you modify element attributes after
            transformation, call :meth:`invalidate` to ensure the changes take
            effect on the next optimization.

        Note:
            This method is idempotent within a single model lifecycle - calling
            it multiple times has no effect once ``connected_and_transformed``
            is True. Use :meth:`invalidate` to reset this flag.
        """
        if self.connected_and_transformed:
            logger.debug('FlowSystem already connected and transformed')
            return

        self._connect_network()
        self._register_missing_carriers()
        self._assign_element_colors()
        for element in chain(self.components.values(), self.effects.values(), self.buses.values()):
            element.transform_data()

        # Validate cross-element references immediately after transformation
        self._validate_system_integrity()

        self._connected_and_transformed = True

    def _register_missing_carriers(self) -> None:
        """Auto-register carriers from CONFIG for buses that reference unregistered carriers."""
        for bus in self.buses.values():
            if not bus.carrier:
                continue
            carrier_key = bus.carrier.lower()
            if carrier_key not in self._carriers:
                # Try to get from CONFIG defaults (try original case first, then lowercase)
                default_carrier = getattr(CONFIG.Carriers, bus.carrier, None) or getattr(
                    CONFIG.Carriers, carrier_key, None
                )
                if default_carrier is not None:
                    self._carriers[carrier_key] = default_carrier
                    logger.debug(f"Auto-registered carrier '{carrier_key}' from CONFIG")

    def _assign_element_colors(self) -> None:
        """Auto-assign colors to elements that don't have explicit colors set.

        Components and buses without explicit colors are assigned colors from the
        default qualitative colorscale. This ensures zero-config color support
        while still allowing users to override with explicit colors.
        """
        from .color_processing import process_colors

        # Collect elements without colors (components only - buses use carrier colors)
        # Use label_full for consistent keying with ElementContainer
        elements_without_colors = [comp.label_full for comp in self.components.values() if comp.color is None]

        if not elements_without_colors:
            return

        # Generate colors from the default colorscale
        colorscale = CONFIG.Plotting.default_qualitative_colorscale
        color_mapping = process_colors(colorscale, elements_without_colors)

        # Assign colors to elements
        for label_full, color in color_mapping.items():
            self.components[label_full].color = color
            logger.debug(f"Auto-assigned color '{color}' to component '{label_full}'")

    def add_elements(self, *elements: Element) -> None:
        """
        Add Components(Storages, Boilers, Heatpumps, ...), Buses or Effects to the FlowSystem

        Args:
            *elements: childs of  Element like Boiler, HeatPump, Bus,...
                modeling Elements

        Raises:
            RuntimeError: If the FlowSystem is locked (has a solution).
                Call `reset()` to unlock it first.
        """
        if self.is_locked:
            raise RuntimeError(
                'Cannot add elements to a FlowSystem that has a solution. '
                'Call `reset()` first to clear the solution and allow modifications.'
            )

        if self.model is not None:
            warnings.warn(
                'Adding elements to a FlowSystem with an existing model. The model will be invalidated.',
                stacklevel=2,
            )
        # Always invalidate when adding elements to ensure new elements get transformed
        if self.model is not None or self._connected_and_transformed:
            self._invalidate_model()

        for new_element in list(elements):
            # Validate element type first
            if not isinstance(new_element, (Component, Effect, Bus)):
                raise TypeError(
                    f'Tried to add incompatible object to FlowSystem: {type(new_element)=}: {new_element=} '
                )

            # Common validations for all element types (before any state changes)
            self._check_if_element_already_assigned(new_element)
            self._check_if_element_is_unique(new_element)

            # Dispatch to type-specific handlers
            if isinstance(new_element, Component):
                self._add_components(new_element)
            elif isinstance(new_element, Effect):
                self._add_effects(new_element)
            elif isinstance(new_element, Bus):
                self._add_buses(new_element)

            # Log registration
            element_type = type(new_element).__name__
            logger.info(f'Registered new {element_type}: {new_element.label_full}')

    def add_carriers(self, *carriers: Carrier) -> None:
        """Register a custom carrier for this FlowSystem.

        Custom carriers registered on the FlowSystem take precedence over
        CONFIG.Carriers defaults when resolving colors and units for buses.

        Args:
            carriers: Carrier objects defining the carrier properties.

        Raises:
            RuntimeError: If the FlowSystem is locked (has a solution).
                Call `reset()` to unlock it first.

        Examples:
            ```python
            import flixopt as fx

            fs = fx.FlowSystem(timesteps)

            # Define and register custom carriers
            biogas = fx.Carrier('biogas', '#228B22', 'kW', 'Biogas fuel')
            fs.add_carriers(biogas)

            # Now buses can reference this carrier by name
            bus = fx.Bus('BioGasNetwork', carrier='biogas')
            fs.add_elements(bus)

            # The carrier color will be used in plots automatically
            ```
        """
        if self.is_locked:
            raise RuntimeError(
                'Cannot add carriers to a FlowSystem that has a solution. '
                'Call `reset()` first to clear the solution and allow modifications.'
            )

        if self.model is not None:
            warnings.warn(
                'Adding carriers to a FlowSystem with an existing model. The model will be invalidated.',
                stacklevel=2,
            )
        # Always invalidate when adding carriers to ensure proper re-transformation
        if self.model is not None or self._connected_and_transformed:
            self._invalidate_model()

        for carrier in list(carriers):
            if not isinstance(carrier, Carrier):
                raise TypeError(f'Expected Carrier object, got {type(carrier)}')
            self._carriers.add(carrier)
            logger.debug(f'Adding carrier {carrier} to FlowSystem')

    def get_carrier(self, label: str) -> Carrier | None:
        """Get the carrier for a bus or flow.

        Args:
            label: Bus label (e.g., 'Fernwärme') or flow label (e.g., 'Boiler(Q_th)').

        Returns:
            Carrier or None if not found.

        Note:
            To access a carrier directly by name, use ``flow_system.carriers['electricity']``.

        Raises:
            RuntimeError: If FlowSystem is not connected_and_transformed.
        """
        if not self.connected_and_transformed:
            raise RuntimeError(
                'FlowSystem is not connected_and_transformed. Call FlowSystem.connect_and_transform() first.'
            )

        # Try as bus label
        bus = self.buses.get(label)
        if bus and bus.carrier:
            return self._carriers.get(bus.carrier.lower())

        # Try as flow label
        flow = self.flows.get(label)
        if flow and flow.bus:
            bus = self.buses.get(flow.bus)
            if bus and bus.carrier:
                return self._carriers.get(bus.carrier.lower())

        return None

    @property
    def carriers(self) -> CarrierContainer:
        """Carriers registered on this FlowSystem."""
        return self._carriers

    @property
    def flow_carriers(self) -> dict[str, str]:
        """Cached mapping of flow labels to carrier names.

        Returns:
            Dict mapping flow label to carrier name (lowercase).
            Flows without a carrier are not included.

        Raises:
            RuntimeError: If FlowSystem is not connected_and_transformed.
        """
        if not self.connected_and_transformed:
            raise RuntimeError(
                'FlowSystem is not connected_and_transformed. Call FlowSystem.connect_and_transform() first.'
            )

        if self._flow_carriers is None:
            self._flow_carriers = {}
            for flow_label, flow in self.flows.items():
                bus = self.buses.get(flow.bus)
                if bus and bus.carrier:
                    self._flow_carriers[flow_label] = bus.carrier.lower()

        return self._flow_carriers

    def create_model(self, normalize_weights: bool = True) -> FlowSystemModel:
        """
        Create a linopy model from the FlowSystem.

        Args:
            normalize_weights: Whether to automatically normalize the weights (periods and scenarios) to sum up to 1 when solving.
        """
        if not self.connected_and_transformed:
            raise RuntimeError(
                'FlowSystem is not connected_and_transformed. Call FlowSystem.connect_and_transform() first.'
            )
        # System integrity was already validated in connect_and_transform()
        self.model = FlowSystemModel(self, normalize_weights)
        return self.model

    def build_model(self, normalize_weights: bool = True) -> FlowSystem:
        """
        Build the optimization model for this FlowSystem.

        This method prepares the FlowSystem for optimization by:
        1. Connecting and transforming all elements (if not already done)
        2. Creating the FlowSystemModel with all variables and constraints
        3. Adding clustering constraints (if this is a clustered FlowSystem)

        After calling this method, `self.model` will be available for inspection
        before solving.

        Args:
            normalize_weights: Whether to normalize scenario/period weights to sum to 1.

        Returns:
            Self, for method chaining.

        Examples:
            >>> flow_system.build_model()
            >>> print(flow_system.model.variables)  # Inspect variables before solving
            >>> flow_system.solve(solver)
        """
        self.connect_and_transform()
        self.create_model(normalize_weights)
        self.model.do_modeling()

        # Add clustering constraints if this is a clustered FlowSystem
        if self._clustering_info is not None:
            self._add_clustering_constraints()

        return self

    def _add_clustering_constraints(self) -> None:
        """Add clustering constraints to the model."""
        from .clustering import ClusteringModel

<<<<<<< HEAD
        info = self._clustering_info

        # Handle both simple (single Clustering) and multi-dimensional (dict) cases
        clustering_data = info.get('clustering_results') or info.get('clustering')
=======
        info = self._clustering_info or {}
        required_keys = {'parameters', 'clustering', 'components_to_clusterize'}
        missing_keys = required_keys - set(info)
        if missing_keys:
            raise KeyError(f'_clustering_info missing required keys: {sorted(missing_keys)}')
>>>>>>> 5d17f9a0

        clustering_model = ClusteringModel(
            model=self.model,
            clustering_parameters=info['parameters'],
            flow_system=self,
            clustering_data=clustering_data,
            components_to_clusterize=info['components_to_clusterize'],
        )
        clustering_model.do_modeling()

    def solve(self, solver: _Solver) -> FlowSystem:
        """
        Solve the optimization model and populate the solution.

        This method solves the previously built model using the specified solver.
        After solving, `self.solution` will contain the optimization results,
        and each element's `.solution` property will provide access to its
        specific variables.

        Args:
            solver: The solver to use (e.g., HighsSolver, GurobiSolver).

        Returns:
            Self, for method chaining.

        Raises:
            RuntimeError: If the model has not been built yet (call build_model first).
            RuntimeError: If the model is infeasible.

        Examples:
            >>> flow_system.build_model()
            >>> flow_system.solve(HighsSolver())
            >>> print(flow_system.solution)
        """
        if self.model is None:
            raise RuntimeError('Model has not been built. Call build_model() first.')

        self.model.solve(
            solver_name=solver.name,
            **solver.options,
        )

        if self.model.termination_condition in ('infeasible', 'infeasible_or_unbounded'):
            if CONFIG.Solving.compute_infeasibilities:
                import io
                from contextlib import redirect_stdout

                f = io.StringIO()

                # Redirect stdout to our buffer
                with redirect_stdout(f):
                    self.model.print_infeasibilities()

                infeasibilities = f.getvalue()
                logger.error('Successfully extracted infeasibilities: \n%s', infeasibilities)
            raise RuntimeError(f'Model was infeasible. Status: {self.model.status}. Check your constraints and bounds.')

        # Store solution on FlowSystem for direct Element access
        self.solution = self.model.solution

        logger.info(f'Optimization solved successfully. Objective: {self.model.objective.value:.4f}')

        return self

    @property
    def solution(self) -> xr.Dataset | None:
        """
        Access the optimization solution as an xarray Dataset.

        The solution is indexed by ``timesteps_extra`` (the original timesteps plus
        one additional timestep at the end). Variables that do not have data for the
        extra timestep (most variables except storage charge states) will contain
        NaN values at the final timestep.

        Returns:
            xr.Dataset: The solution dataset with all optimization variable results,
                or None if the model hasn't been solved yet.

        Example:
            >>> flow_system.optimize(solver)
            >>> flow_system.solution.isel(time=slice(None, -1))  # Exclude trailing NaN (and final charge states)
        """
        return self._solution

    @solution.setter
    def solution(self, value: xr.Dataset | None) -> None:
        """Set the solution dataset and invalidate statistics cache."""
        self._solution = value
        self._statistics = None  # Invalidate cached statistics

    @property
    def is_locked(self) -> bool:
        """Check if the FlowSystem is locked (has a solution).

        A locked FlowSystem cannot be modified. Use `reset()` to unlock it.
        """
        return self._solution is not None

    def _invalidate_model(self) -> None:
        """Invalidate the model and element submodels when structure changes.

        This clears the model, resets the ``connected_and_transformed`` flag,
        clears all element submodels and variable/constraint names, and invalidates
        the topology accessor cache.

        Called internally by :meth:`add_elements`, :meth:`add_carriers`,
        :meth:`reset`, and :meth:`invalidate`.

        See Also:
            :meth:`invalidate`: Public method for manual invalidation.
            :meth:`reset`: Clears solution and invalidates (for locked FlowSystems).
        """
        self.model = None
        self._connected_and_transformed = False
        self._topology = None  # Invalidate topology accessor (and its cached colors)
        self._flow_carriers = None  # Invalidate flow-to-carrier mapping
        for element in self.values():
            element.submodel = None
            element._variable_names = []
            element._constraint_names = []

    def reset(self) -> FlowSystem:
        """Clear optimization state to allow modifications.

        This method unlocks the FlowSystem by clearing:
        - The solution dataset
        - The optimization model
        - All element submodels and variable/constraint names
        - The connected_and_transformed flag

        After calling reset(), the FlowSystem can be modified again
        (e.g., adding elements or carriers).

        Returns:
            Self, for method chaining.

        Examples:
            >>> flow_system.optimize(solver)  # FlowSystem is now locked
            >>> flow_system.add_elements(new_bus)  # Raises RuntimeError
            >>> flow_system.reset()  # Unlock the FlowSystem
            >>> flow_system.add_elements(new_bus)  # Now works
        """
        self.solution = None  # Also clears _statistics via setter
        self._invalidate_model()
        return self

    def invalidate(self) -> FlowSystem:
        """Invalidate the model to allow re-transformation after modifying elements.

        Call this after modifying existing element attributes (e.g., ``flow.size``,
        ``flow.relative_minimum``) to ensure changes take effect on the next
        optimization. The next call to :meth:`optimize` or :meth:`build_model`
        will re-run :meth:`connect_and_transform`.

        Note:
            Adding new elements via :meth:`add_elements` automatically invalidates
            the model. This method is only needed when modifying attributes of
            elements that are already part of the FlowSystem.

        Returns:
            Self, for method chaining.

        Raises:
            RuntimeError: If the FlowSystem has a solution. Call :meth:`reset`
                first to clear the solution.

        Examples:
            Modify a flow's size and re-optimize:

            >>> flow_system.optimize(solver)
            >>> flow_system.reset()  # Clear solution first
            >>> flow_system.components['Boiler'].inputs[0].size = 200
            >>> flow_system.invalidate()
            >>> flow_system.optimize(solver)  # Re-runs connect_and_transform

            Modify before first optimization:

            >>> flow_system.connect_and_transform()
            >>> # Oops, need to change something
            >>> flow_system.components['Boiler'].inputs[0].size = 200
            >>> flow_system.invalidate()
            >>> flow_system.optimize(solver)  # Changes take effect
        """
        if self.is_locked:
            raise RuntimeError(
                'Cannot invalidate a FlowSystem with a solution. Call `reset()` first to clear the solution.'
            )
        self._invalidate_model()
        return self

    @property
    def optimize(self) -> OptimizeAccessor:
        """
        Access optimization methods for this FlowSystem.

        This property returns an OptimizeAccessor that can be called directly
        for standard optimization, or used to access specialized optimization modes.

        Returns:
            An OptimizeAccessor instance.

        Examples:
            Standard optimization (call directly):

            >>> flow_system.optimize(HighsSolver())
            >>> print(flow_system.solution['Boiler(Q_th)|flow_rate'])

            Access element solutions directly:

            >>> flow_system.optimize(solver)
            >>> boiler = flow_system.components['Boiler']
            >>> print(boiler.solution)

            Future specialized modes:

            >>> flow_system.optimize.clustered(solver, aggregation=params)
            >>> flow_system.optimize.mga(solver, alternatives=5)
        """
        return OptimizeAccessor(self)

    @property
    def transform(self) -> TransformAccessor:
        """
        Access transformation methods for this FlowSystem.

        This property returns a TransformAccessor that provides methods to create
        transformed versions of this FlowSystem (e.g., clustered for time aggregation).

        Returns:
            A TransformAccessor instance.

        Examples:
            Clustered optimization:

            >>> params = ClusteringParameters(hours_per_period=24, nr_of_periods=8)
            >>> clustered_fs = flow_system.transform.cluster(params)
            >>> clustered_fs.optimize(solver)
            >>> print(clustered_fs.solution)
        """
        return TransformAccessor(self)

    @property
    def statistics(self) -> StatisticsAccessor:
        """
        Access statistics and plotting methods for optimization results.

        This property returns a StatisticsAccessor that provides methods to analyze
        and visualize optimization results stored in this FlowSystem's solution.

        Note:
            The FlowSystem must have a solution (from optimize() or solve()) before
            most statistics methods can be used.

        Returns:
            A cached StatisticsAccessor instance.

        Examples:
            After optimization:

            >>> flow_system.optimize(solver)
            >>> flow_system.statistics.plot.balance('ElectricityBus')
            >>> flow_system.statistics.plot.heatmap('Boiler|on')
            >>> ds = flow_system.statistics.flow_rates  # Get data for analysis
        """
        if self._statistics is None:
            self._statistics = StatisticsAccessor(self)
        return self._statistics

    @property
    def topology(self) -> TopologyAccessor:
        """
        Access network topology inspection and visualization methods.

        This property returns a cached TopologyAccessor that provides methods to inspect
        the network structure and visualize it. The accessor is invalidated when the
        FlowSystem structure changes (via reset() or invalidate()).

        Returns:
            A cached TopologyAccessor instance.

        Examples:
            Visualize the network:

            >>> flow_system.topology.plot()
            >>> flow_system.topology.plot(path='my_network.html', show=True)

            Interactive visualization:

            >>> flow_system.topology.start_app()
            >>> # ... interact with the visualization ...
            >>> flow_system.topology.stop_app()

            Get network structure info:

            >>> nodes, edges = flow_system.topology.infos()
        """
        if self._topology is None:
            self._topology = TopologyAccessor(self)
        return self._topology

    def plot_network(
        self,
        path: bool | str | pathlib.Path = 'flow_system.html',
        controls: bool
        | list[
            Literal['nodes', 'edges', 'layout', 'interaction', 'manipulation', 'physics', 'selection', 'renderer']
        ] = True,
        show: bool | None = None,
    ) -> pyvis.network.Network | None:
        """
        Deprecated: Use `flow_system.topology.plot()` instead.

        Visualizes the network structure of a FlowSystem using PyVis.
        """
        warnings.warn(
            f'plot_network() is deprecated and will be removed in v{DEPRECATION_REMOVAL_VERSION}. '
            'Use flow_system.topology.plot() instead.',
            DeprecationWarning,
            stacklevel=2,
        )
        return self.topology.plot_legacy(path=path, controls=controls, show=show)

    def start_network_app(self) -> None:
        """
        Deprecated: Use `flow_system.topology.start_app()` instead.

        Visualizes the network structure using Dash and Cytoscape.
        """
        warnings.warn(
            f'start_network_app() is deprecated and will be removed in v{DEPRECATION_REMOVAL_VERSION}. '
            'Use flow_system.topology.start_app() instead.',
            DeprecationWarning,
            stacklevel=2,
        )
        self.topology.start_app()

    def stop_network_app(self) -> None:
        """
        Deprecated: Use `flow_system.topology.stop_app()` instead.

        Stop the network visualization server.
        """
        warnings.warn(
            f'stop_network_app() is deprecated and will be removed in v{DEPRECATION_REMOVAL_VERSION}. '
            'Use flow_system.topology.stop_app() instead.',
            DeprecationWarning,
            stacklevel=2,
        )
        self.topology.stop_app()

    def network_infos(self) -> tuple[dict[str, dict[str, str]], dict[str, dict[str, str]]]:
        """
        Deprecated: Use `flow_system.topology.infos()` instead.

        Get network topology information as dictionaries.
        """
        warnings.warn(
            f'network_infos() is deprecated and will be removed in v{DEPRECATION_REMOVAL_VERSION}. '
            'Use flow_system.topology.infos() instead.',
            DeprecationWarning,
            stacklevel=2,
        )
        return self.topology.infos()

    def _check_if_element_is_unique(self, element: Element) -> None:
        """
        checks if element or label of element already exists in list

        Args:
            element: new element to check
        """
        # check if name is already used:
        if element.label_full in self:
            raise ValueError(f'Label of Element {element.label_full} already used in another element!')

    def _check_if_element_already_assigned(self, element: Element) -> None:
        """
        Check if element already belongs to another FlowSystem.

        Args:
            element: Element to check

        Raises:
            ValueError: If element is already assigned to a different FlowSystem
        """
        if element._flow_system is not None and element._flow_system is not self:
            raise ValueError(
                f'Element "{element.label_full}" is already assigned to another FlowSystem. '
                f'Each element can only belong to one FlowSystem at a time. '
                f'To use this element in multiple systems, create a copy: '
                f'flow_system.add_elements(element.copy())'
            )

    def _validate_system_integrity(self) -> None:
        """
        Validate cross-element references to ensure system consistency.

        This performs system-level validation that requires knowledge of multiple elements:
        - Validates that all Flow.bus references point to existing buses
        - Can be extended for other cross-element validations

        Should be called after connect_and_transform and before create_model.

        Raises:
            ValueError: If any cross-element reference is invalid
        """
        # Validate bus references in flows
        for flow in self.flows.values():
            if flow.bus not in self.buses:
                available_buses = list(self.buses.keys())
                raise ValueError(
                    f'Flow "{flow.label_full}" references bus "{flow.bus}" which does not exist in FlowSystem. '
                    f'Available buses: {available_buses}. '
                    f'Did you forget to add the bus using flow_system.add_elements(Bus("{flow.bus}"))?'
                )

    def _add_effects(self, *args: Effect) -> None:
        for effect in args:
            effect.link_to_flow_system(self)  # Link element to FlowSystem
        self.effects.add_effects(*args)

    def _add_components(self, *components: Component) -> None:
        for new_component in list(components):
            new_component.link_to_flow_system(self)  # Link element to FlowSystem
            self.components.add(new_component)  # Add to existing components
        # Invalidate cache once after all additions
        if components:
            self._flows_cache = None
            self._storages_cache = None

    def _add_buses(self, *buses: Bus):
        for new_bus in list(buses):
            new_bus.link_to_flow_system(self)  # Link element to FlowSystem
            self.buses.add(new_bus)  # Add to existing buses
        # Invalidate cache once after all additions
        if buses:
            self._flows_cache = None
            self._storages_cache = None

    def _connect_network(self):
        """Connects the network of components and buses. Can be rerun without changes if no elements were added"""
        for component in self.components.values():
            for flow in component.inputs + component.outputs:
                flow.component = component.label_full
                flow.is_input_in_component = True if flow in component.inputs else False

                # Connect Buses
                bus = self.buses.get(flow.bus)
                if bus is None:
                    raise KeyError(
                        f'Bus {flow.bus} not found in the FlowSystem, but used by "{flow.label_full}". '
                        f'Please add it first.'
                    )
                if flow.is_input_in_component and flow not in bus.outputs:
                    bus.outputs.append(flow)
                elif not flow.is_input_in_component and flow not in bus.inputs:
                    bus.inputs.append(flow)

        # Count flows manually to avoid triggering cache rebuild
        flow_count = sum(len(c.inputs) + len(c.outputs) for c in self.components.values())
        logger.debug(
            f'Connected {len(self.buses)} Buses and {len(self.components)} '
            f'via {flow_count} Flows inside the FlowSystem.'
        )

    def __repr__(self) -> str:
        """Return a detailed string representation showing all containers."""
        r = fx_io.format_title_with_underline('FlowSystem', '=')

        # Timestep info
        time_period = f'{self.timesteps[0].date()} to {self.timesteps[-1].date()}'
        freq_str = str(self.timesteps.freq).replace('<', '').replace('>', '') if self.timesteps.freq else 'irregular'
        r += f'Timesteps: {len(self.timesteps)} ({freq_str}) [{time_period}]\n'

        # Add periods if present
        if self.periods is not None:
            period_names = ', '.join(str(p) for p in self.periods[:3])
            if len(self.periods) > 3:
                period_names += f' ... (+{len(self.periods) - 3} more)'
            r += f'Periods: {len(self.periods)} ({period_names})\n'
        else:
            r += 'Periods: None\n'

        # Add scenarios if present
        if self.scenarios is not None:
            scenario_names = ', '.join(str(s) for s in self.scenarios[:3])
            if len(self.scenarios) > 3:
                scenario_names += f' ... (+{len(self.scenarios) - 3} more)'
            r += f'Scenarios: {len(self.scenarios)} ({scenario_names})\n'
        else:
            r += 'Scenarios: None\n'

        # Add status
        status = '✓' if self.connected_and_transformed else '⚠'
        r += f'Status: {status}\n'

        # Add grouped container view
        r += '\n' + self._format_grouped_containers()

        return r

    def __eq__(self, other: FlowSystem):
        """Check if two FlowSystems are equal by comparing their dataset representations."""
        if not isinstance(other, FlowSystem):
            raise NotImplementedError('Comparison with other types is not implemented for class FlowSystem')

        ds_me = self.to_dataset()
        ds_other = other.to_dataset()

        try:
            xr.testing.assert_equal(ds_me, ds_other)
        except AssertionError:
            return False

        if ds_me.attrs != ds_other.attrs:
            return False

        return True

    def _get_container_groups(self) -> dict[str, ElementContainer]:
        """Return ordered container groups for CompositeContainerMixin."""
        return {
            'Components': self.components,
            'Buses': self.buses,
            'Effects': self.effects,
            'Flows': self.flows,
        }

    @property
    def flows(self) -> ElementContainer[Flow]:
        if self._flows_cache is None:
            flows = [f for c in self.components.values() for f in c.inputs + c.outputs]
            # Deduplicate by id and sort for reproducibility
            flows = sorted({id(f): f for f in flows}.values(), key=lambda f: f.label_full.lower())
            self._flows_cache = ElementContainer(flows, element_type_name='flows', truncate_repr=10)
        return self._flows_cache

    @property
    def storages(self) -> ElementContainer[Storage]:
        """All storage components as an ElementContainer.

        Returns:
            ElementContainer containing all Storage components in the FlowSystem,
            sorted by label for reproducibility.
        """
        if self._storages_cache is None:
            storages = [c for c in self.components.values() if isinstance(c, Storage)]
            storages = sorted(storages, key=lambda s: s.label_full.lower())
            self._storages_cache = ElementContainer(storages, element_type_name='storages', truncate_repr=10)
        return self._storages_cache

    @property
    def coords(self) -> dict[FlowSystemDimensions, pd.Index]:
        active_coords = {'time': self.timesteps}
        if self.periods is not None:
            active_coords['period'] = self.periods
        if self.scenarios is not None:
            active_coords['scenario'] = self.scenarios
        return active_coords

    @property
    def used_in_calculation(self) -> bool:
        return self._used_in_optimization

    @property
    def scenario_weights(self) -> xr.DataArray | None:
        """
        Weights for each scenario.

        Returns:
            xr.DataArray: Scenario weights with 'scenario' dimension
        """
        return self._scenario_weights

    @scenario_weights.setter
    def scenario_weights(self, value: Numeric_S | None) -> None:
        """
        Set scenario weights.

        Args:
            value: Scenario weights to set (will be converted to DataArray with 'scenario' dimension)
                or None to clear weights.

        Raises:
            ValueError: If value is not None and no scenarios are defined in the FlowSystem.
        """
        if value is None:
            self._scenario_weights = None
            return

        if self.scenarios is None:
            raise ValueError(
                'FlowSystem.scenario_weights cannot be set when no scenarios are defined. '
                'Either define scenarios in FlowSystem(scenarios=...) or set scenario_weights to None.'
            )

        self._scenario_weights = self.fit_to_model_coords('scenario_weights', value, dims=['scenario'])

    def _validate_scenario_parameter(self, value: bool | list[str], param_name: str, element_type: str) -> None:
        """
        Validate scenario parameter value.

        Args:
            value: The value to validate
            param_name: Name of the parameter (for error messages)
            element_type: Type of elements expected in list (e.g., 'component label_full', 'flow label_full')

        Raises:
            TypeError: If value is not bool or list[str]
            ValueError: If list contains non-string elements
        """
        if isinstance(value, bool):
            return  # Valid
        elif isinstance(value, list):
            if not all(isinstance(item, str) for item in value):
                raise ValueError(f'{param_name} list must contain only strings ({element_type} values)')
        else:
            raise TypeError(f'{param_name} must be bool or list[str], got {type(value).__name__}')

    @property
    def scenario_independent_sizes(self) -> bool | list[str]:
        """
        Controls whether investment sizes are equalized across scenarios.

        Returns:
            bool or list[str]: Configuration for scenario-independent sizing
        """
        return self._scenario_independent_sizes

    @scenario_independent_sizes.setter
    def scenario_independent_sizes(self, value: bool | list[str]) -> None:
        """
        Set whether investment sizes should be equalized across scenarios.

        Args:
            value: True (all equalized), False (all vary), or list of component label_full strings to equalize

        Raises:
            TypeError: If value is not bool or list[str]
            ValueError: If list contains non-string elements
        """
        self._validate_scenario_parameter(value, 'scenario_independent_sizes', 'Element.label_full')
        self._scenario_independent_sizes = value

    @property
    def scenario_independent_flow_rates(self) -> bool | list[str]:
        """
        Controls whether flow rates are equalized across scenarios.

        Returns:
            bool or list[str]: Configuration for scenario-independent flow rates
        """
        return self._scenario_independent_flow_rates

    @scenario_independent_flow_rates.setter
    def scenario_independent_flow_rates(self, value: bool | list[str]) -> None:
        """
        Set whether flow rates should be equalized across scenarios.

        Args:
            value: True (all equalized), False (all vary), or list of flow label_full strings to equalize

        Raises:
            TypeError: If value is not bool or list[str]
            ValueError: If list contains non-string elements
        """
        self._validate_scenario_parameter(value, 'scenario_independent_flow_rates', 'Flow.label_full')
        self._scenario_independent_flow_rates = value

    @classmethod
    def _dataset_sel(
        cls,
        dataset: xr.Dataset,
        time: str | slice | list[str] | pd.Timestamp | pd.DatetimeIndex | None = None,
        period: int | slice | list[int] | pd.Index | None = None,
        scenario: str | slice | list[str] | pd.Index | None = None,
        hours_of_last_timestep: int | float | None = None,
        hours_of_previous_timesteps: int | float | np.ndarray | None = None,
    ) -> xr.Dataset:
        """
        Select subset of dataset by label (for power users to avoid conversion overhead).

        This method operates directly on xarray Datasets, allowing power users to chain
        operations efficiently without repeated FlowSystem conversions:

        Example:
            # Power user pattern (single conversion):
            >>> ds = flow_system.to_dataset()
            >>> ds = FlowSystem._dataset_sel(ds, time='2020-01')
            >>> ds = FlowSystem._dataset_resample(ds, freq='2h', method='mean')
            >>> result = FlowSystem.from_dataset(ds)

            # vs. simple pattern (multiple conversions):
            >>> result = flow_system.sel(time='2020-01').resample('2h')

        Args:
            dataset: xarray Dataset from FlowSystem.to_dataset()
            time: Time selection (e.g., '2020-01', slice('2020-01-01', '2020-06-30'))
            period: Period selection (e.g., 2020, slice(2020, 2022))
            scenario: Scenario selection (e.g., 'Base Case', ['Base Case', 'High Demand'])
            hours_of_last_timestep: Duration of the last timestep. If None, computed from the selected time index.
            hours_of_previous_timesteps: Duration of previous timesteps. If None, computed from the selected time index.
                Can be a scalar or array.

        Returns:
            xr.Dataset: Selected dataset
        """
        warnings.warn(
            f'\n_dataset_sel() is deprecated and will be removed in {DEPRECATION_REMOVAL_VERSION}. '
            'Use TransformAccessor._dataset_sel() instead.',
            DeprecationWarning,
            stacklevel=2,
        )
        from .transform_accessor import TransformAccessor

        return TransformAccessor._dataset_sel(
            dataset,
            time=time,
            period=period,
            scenario=scenario,
            hours_of_last_timestep=hours_of_last_timestep,
            hours_of_previous_timesteps=hours_of_previous_timesteps,
        )

    def sel(
        self,
        time: str | slice | list[str] | pd.Timestamp | pd.DatetimeIndex | None = None,
        period: int | slice | list[int] | pd.Index | None = None,
        scenario: str | slice | list[str] | pd.Index | None = None,
    ) -> FlowSystem:
        """
        Select a subset of the flowsystem by label.

        .. deprecated::
            Use ``flow_system.transform.sel()`` instead. Will be removed in v6.0.0.

        Args:
            time: Time selection (e.g., slice('2023-01-01', '2023-12-31'), '2023-06-15')
            period: Period selection (e.g., slice(2023, 2024), or list of periods)
            scenario: Scenario selection (e.g., 'scenario1', or list of scenarios)

        Returns:
            FlowSystem: New FlowSystem with selected data (no solution).
        """
        warnings.warn(
            f'\nsel() is deprecated and will be removed in {DEPRECATION_REMOVAL_VERSION}. '
            'Use flow_system.transform.sel() instead.',
            DeprecationWarning,
            stacklevel=2,
        )
        return self.transform.sel(time=time, period=period, scenario=scenario)

    @classmethod
    def _dataset_isel(
        cls,
        dataset: xr.Dataset,
        time: int | slice | list[int] | None = None,
        period: int | slice | list[int] | None = None,
        scenario: int | slice | list[int] | None = None,
        hours_of_last_timestep: int | float | None = None,
        hours_of_previous_timesteps: int | float | np.ndarray | None = None,
    ) -> xr.Dataset:
        """
        Select subset of dataset by integer index (for power users to avoid conversion overhead).

        See _dataset_sel() for usage pattern.

        Args:
            dataset: xarray Dataset from FlowSystem.to_dataset()
            time: Time selection by index (e.g., slice(0, 100), [0, 5, 10])
            period: Period selection by index
            scenario: Scenario selection by index
            hours_of_last_timestep: Duration of the last timestep. If None, computed from the selected time index.
            hours_of_previous_timesteps: Duration of previous timesteps. If None, computed from the selected time index.
                Can be a scalar or array.

        Returns:
            xr.Dataset: Selected dataset
        """
        warnings.warn(
            f'\n_dataset_isel() is deprecated and will be removed in {DEPRECATION_REMOVAL_VERSION}. '
            'Use TransformAccessor._dataset_isel() instead.',
            DeprecationWarning,
            stacklevel=2,
        )
        from .transform_accessor import TransformAccessor

        return TransformAccessor._dataset_isel(
            dataset,
            time=time,
            period=period,
            scenario=scenario,
            hours_of_last_timestep=hours_of_last_timestep,
            hours_of_previous_timesteps=hours_of_previous_timesteps,
        )

    def isel(
        self,
        time: int | slice | list[int] | None = None,
        period: int | slice | list[int] | None = None,
        scenario: int | slice | list[int] | None = None,
    ) -> FlowSystem:
        """
        Select a subset of the flowsystem by integer indices.

        .. deprecated::
            Use ``flow_system.transform.isel()`` instead. Will be removed in v6.0.0.

        Args:
            time: Time selection by integer index (e.g., slice(0, 100), 50, or [0, 5, 10])
            period: Period selection by integer index
            scenario: Scenario selection by integer index

        Returns:
            FlowSystem: New FlowSystem with selected data (no solution).
        """
        warnings.warn(
            f'\nisel() is deprecated and will be removed in {DEPRECATION_REMOVAL_VERSION}. '
            'Use flow_system.transform.isel() instead.',
            DeprecationWarning,
            stacklevel=2,
        )
        return self.transform.isel(time=time, period=period, scenario=scenario)

    @classmethod
    def _dataset_resample(
        cls,
        dataset: xr.Dataset,
        freq: str,
        method: Literal['mean', 'sum', 'max', 'min', 'first', 'last', 'std', 'var', 'median', 'count'] = 'mean',
        hours_of_last_timestep: int | float | None = None,
        hours_of_previous_timesteps: int | float | np.ndarray | None = None,
        **kwargs: Any,
    ) -> xr.Dataset:
        """
        Resample dataset along time dimension (for power users to avoid conversion overhead).
        Preserves only the attrs of the Dataset.

        Uses optimized _resample_by_dimension_groups() to avoid broadcasting issues.
        See _dataset_sel() for usage pattern.

        Args:
            dataset: xarray Dataset from FlowSystem.to_dataset()
            freq: Resampling frequency (e.g., '2h', '1D', '1M')
            method: Resampling method (e.g., 'mean', 'sum', 'first')
            hours_of_last_timestep: Duration of the last timestep after resampling. If None, computed from the last time interval.
            hours_of_previous_timesteps: Duration of previous timesteps after resampling. If None, computed from the first time interval.
                Can be a scalar or array.
            **kwargs: Additional arguments passed to xarray.resample()

        Returns:
            xr.Dataset: Resampled dataset
        """
        warnings.warn(
            f'\n_dataset_resample() is deprecated and will be removed in {DEPRECATION_REMOVAL_VERSION}. '
            'Use TransformAccessor._dataset_resample() instead.',
            DeprecationWarning,
            stacklevel=2,
        )
        from .transform_accessor import TransformAccessor

        return TransformAccessor._dataset_resample(
            dataset,
            freq=freq,
            method=method,
            hours_of_last_timestep=hours_of_last_timestep,
            hours_of_previous_timesteps=hours_of_previous_timesteps,
            **kwargs,
        )

    @classmethod
    def _resample_by_dimension_groups(
        cls,
        time_dataset: xr.Dataset,
        time: str,
        method: str,
        **kwargs: Any,
    ) -> xr.Dataset:
        """
        Resample variables grouped by their dimension structure to avoid broadcasting.

        .. deprecated::
            Use ``TransformAccessor._resample_by_dimension_groups()`` instead.
            Will be removed in v6.0.0.
        """
        warnings.warn(
            f'\n_resample_by_dimension_groups() is deprecated and will be removed in {DEPRECATION_REMOVAL_VERSION}. '
            'Use TransformAccessor._resample_by_dimension_groups() instead.',
            DeprecationWarning,
            stacklevel=2,
        )
        from .transform_accessor import TransformAccessor

        return TransformAccessor._resample_by_dimension_groups(time_dataset, time, method, **kwargs)

    def resample(
        self,
        time: str,
        method: Literal['mean', 'sum', 'max', 'min', 'first', 'last', 'std', 'var', 'median', 'count'] = 'mean',
        hours_of_last_timestep: int | float | None = None,
        hours_of_previous_timesteps: int | float | np.ndarray | None = None,
        **kwargs: Any,
    ) -> FlowSystem:
        """
        Create a resampled FlowSystem by resampling data along the time dimension.

        .. deprecated::
            Use ``flow_system.transform.resample()`` instead. Will be removed in v6.0.0.

        Args:
            time: Resampling frequency (e.g., '3h', '2D', '1M')
            method: Resampling method. Recommended: 'mean', 'first', 'last', 'max', 'min'
            hours_of_last_timestep: Duration of the last timestep after resampling.
            hours_of_previous_timesteps: Duration of previous timesteps after resampling.
            **kwargs: Additional arguments passed to xarray.resample()

        Returns:
            FlowSystem: New resampled FlowSystem (no solution).
        """
        warnings.warn(
            f'\nresample() is deprecated and will be removed in {DEPRECATION_REMOVAL_VERSION}. '
            'Use flow_system.transform.resample() instead.',
            DeprecationWarning,
            stacklevel=2,
        )
        return self.transform.resample(
            time=time,
            method=method,
            hours_of_last_timestep=hours_of_last_timestep,
            hours_of_previous_timesteps=hours_of_previous_timesteps,
            **kwargs,
        )

    @property
    def connected_and_transformed(self) -> bool:
        return self._connected_and_transformed<|MERGE_RESOLUTION|>--- conflicted
+++ resolved
@@ -1282,24 +1282,17 @@
         """Add clustering constraints to the model."""
         from .clustering import ClusteringModel
 
-<<<<<<< HEAD
-        info = self._clustering_info
-
-        # Handle both simple (single Clustering) and multi-dimensional (dict) cases
-        clustering_data = info.get('clustering_results') or info.get('clustering')
-=======
         info = self._clustering_info or {}
         required_keys = {'parameters', 'clustering', 'components_to_clusterize'}
         missing_keys = required_keys - set(info)
         if missing_keys:
             raise KeyError(f'_clustering_info missing required keys: {sorted(missing_keys)}')
->>>>>>> 5d17f9a0
 
         clustering_model = ClusteringModel(
             model=self.model,
             clustering_parameters=info['parameters'],
             flow_system=self,
-            clustering_data=clustering_data,
+            clustering_data=info['clustering'],
             components_to_clusterize=info['components_to_clusterize'],
         )
         clustering_model.do_modeling()
