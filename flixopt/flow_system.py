"""
This module contains the FlowSystem class, which is used to collect instances of many other classes by the end User.
"""

<<<<<<< HEAD
=======
from __future__ import annotations

import json
>>>>>>> 23d5e2e1
import logging
import warnings
<<<<<<< HEAD
from collections.abc import Collection
from typing import TYPE_CHECKING, Any, Literal, Optional
=======
from io import StringIO
from typing import TYPE_CHECKING, Literal
>>>>>>> 23d5e2e1

import pandas as pd
<<<<<<< HEAD
import xarray as xr

from .core import (
    ConversionError,
    DataConverter,
    FlowSystemDimensions,
    NonTemporalData,
    NonTemporalDataUser,
    TemporalData,
    TemporalDataUser,
    TimeSeriesData,
)
from .effects import (
    Effect,
    EffectCollection,
    NonTemporalEffects,
    NonTemporalEffectsUser,
    TemporalEffects,
    TemporalEffectsUser,
)
from .elements import Bus, Component, Flow
from .structure import Element, FlowSystemModel, Interface
=======
from rich.console import Console
from rich.pretty import Pretty

from . import io as fx_io
from .core import NumericData, TimeSeries, TimeSeriesCollection, TimeSeriesData
from .effects import Effect, EffectCollection, EffectTimeSeries, EffectValuesDict, EffectValuesUser
from .elements import Bus, Component, Flow
from .structure import CLASS_REGISTRY, Element, SystemModel
>>>>>>> 23d5e2e1

if TYPE_CHECKING:
    import pathlib

    import numpy as np
    import pyvis
    import xarray as xr

logger = logging.getLogger('flixopt')


class FlowSystem(Interface):
    """
<<<<<<< HEAD
    FlowSystem serves as the main container for energy system modeling, organizing
    high-level elements including Components (like boilers, heat pumps, storages),
    Buses (connection points), and Effects (system-wide influences). It handles
    time series data management, network connectivity, and provides serialization
    capabilities for saving and loading complete system configurations.

    The system uses xarray.Dataset for efficient time series data handling. It can be exported and restored to NETCDF.

    See Also:
        Component: Base class for system components like boilers, heat pumps.
        Bus: Connection points for flows between components.
        Effect: System-wide effects, like the optimization objective.
=======
    A FlowSystem organizes the high level Elements (Components, Buses & Effects).

    This is the main container class that users work with to build and manage their System.

    Args:
        timesteps: The timesteps of the model.
        hours_of_last_timestep: The duration of the last time step. Uses the last time interval if not specified
        hours_of_previous_timesteps: The duration of previous timesteps.
            If None, the first time increment of time_series is used.
            This is needed to calculate previous durations (for example consecutive_on_hours).
            If you use an array, take care that its long enough to cover all previous values!

    Notes:
        - Creates an empty registry for components and buses, an empty EffectCollection, and a placeholder for a SystemModel.
        - The instance starts disconnected (self._connected == False) and will be connected automatically when trying to solve a calculation.
>>>>>>> 23d5e2e1
    """

    def __init__(
        self,
        timesteps: pd.DatetimeIndex,
<<<<<<< HEAD
        years: pd.Index | None = None,
        scenarios: pd.Index | None = None,
        hours_of_last_timestep: float | None = None,
        hours_of_previous_timesteps: int | float | np.ndarray | None = None,
        weights: NonTemporalDataUser | None = None,
    ):
        """
        Args:
            timesteps: The timesteps of the model.
            years: The years of the model.
            scenarios: The scenarios of the model.
            hours_of_last_timestep: The duration of the last time step. Uses the last time interval if not specified
            hours_of_previous_timesteps: The duration of previous timesteps.
                If None, the first time increment of time_series is used.
                This is needed to calculate previous durations (for example consecutive_on_hours).
                If you use an array, take care that its long enough to cover all previous values!
            weights: The weights of each year and scenario. If None, all have the same weight (normalized to 1). Its recommended to scale the weights to sum up to 1.
=======
        hours_of_last_timestep: float | None = None,
        hours_of_previous_timesteps: int | float | np.ndarray | None = None,
    ):
        """
        Initialize a FlowSystem that manages components, buses, effects, and their time-series.

        Parameters:
            timesteps: DatetimeIndex defining the primary timesteps for the system's TimeSeriesCollection.
            hours_of_last_timestep: Duration (in hours) of the final timestep; if None, inferred from timesteps or defaults in TimeSeriesCollection.
            hours_of_previous_timesteps: Scalar or array-like durations (in hours) for the preceding timesteps; used to configure non-uniform timestep lengths.

        Notes:
            Creates an empty registry for components and buses, an empty EffectCollection, and a placeholder for a SystemModel.
            The instance starts disconnected (self._connected == False) and with no active network visualization app.
            This can also be triggered manually with `_connect_network()`.
>>>>>>> 23d5e2e1
        """
        self.timesteps = self._validate_timesteps(timesteps)

        self.timesteps_extra = self._create_timesteps_with_extra(timesteps, hours_of_last_timestep)
        self.hours_of_previous_timesteps = self._calculate_hours_of_previous_timesteps(
            timesteps, hours_of_previous_timesteps
        )

<<<<<<< HEAD
        self.years = None if years is None else self._validate_years(years)

        self.scenarios = None if scenarios is None else self._validate_scenarios(scenarios)

        self.weights = weights

        hours_per_timestep = self.calculate_hours_per_timestep(self.timesteps_extra)

        self.hours_of_last_timestep = hours_per_timestep[-1].item()

        self.hours_per_timestep = self.fit_to_model_coords('hours_per_timestep', hours_per_timestep)

        # Element collections
        self.components: dict[str, Component] = {}
        self.buses: dict[str, Bus] = {}
        self.effects: EffectCollection = EffectCollection()
        self.model: FlowSystemModel | None = None
=======
        # defaults:
        self.components: dict[str, Component] = {}
        self.buses: dict[str, Bus] = {}
        self.effects: EffectCollection = EffectCollection()
        self.model: SystemModel | None = None
>>>>>>> 23d5e2e1

        self._connected_and_transformed = False
        self._used_in_calculation = False

        self._network_app = None

    @staticmethod
    def _validate_timesteps(timesteps: pd.DatetimeIndex) -> pd.DatetimeIndex:
        """Validate timesteps format and rename if needed."""
        if not isinstance(timesteps, pd.DatetimeIndex):
            raise TypeError('timesteps must be a pandas DatetimeIndex')
        if len(timesteps) < 2:
            raise ValueError('timesteps must contain at least 2 timestamps')
        if timesteps.name != 'time':
            timesteps.name = 'time'
        if not timesteps.is_monotonic_increasing:
            raise ValueError('timesteps must be sorted')
        return timesteps

    @staticmethod
    def _validate_scenarios(scenarios: pd.Index) -> pd.Index:
        """
        Validate and prepare scenario index.

        Args:
            scenarios: The scenario index to validate
        """
        if not isinstance(scenarios, pd.Index) or len(scenarios) == 0:
            raise ConversionError('Scenarios must be a non-empty Index')

        if scenarios.name != 'scenario':
            scenarios = scenarios.rename('scenario')

        return scenarios

    @staticmethod
    def _validate_years(years: pd.Index) -> pd.Index:
        """
        Validate and prepare year index.

        Args:
            years: The year index to validate
        """
        if not isinstance(years, pd.Index) or len(years) == 0:
            raise ConversionError(f'Years must be a non-empty Index. Got {years}')

        if not (
            years.dtype.kind == 'i'  # integer dtype
            and years.is_monotonic_increasing  # rising
            and years.is_unique
        ):
            raise ConversionError(f'Years must be a monotonically increasing and unique Index. Got {years}')

        if years.name != 'year':
            years = years.rename('year')

        return years

    @staticmethod
    def _create_timesteps_with_extra(
        timesteps: pd.DatetimeIndex, hours_of_last_timestep: float | None
    ) -> pd.DatetimeIndex:
        """Create timesteps with an extra step at the end."""
        if hours_of_last_timestep is None:
            hours_of_last_timestep = (timesteps[-1] - timesteps[-2]) / pd.Timedelta(hours=1)

        last_date = pd.DatetimeIndex([timesteps[-1] + pd.Timedelta(hours=hours_of_last_timestep)], name='time')
        return pd.DatetimeIndex(timesteps.append(last_date), name='time')

    @staticmethod
    def calculate_hours_per_timestep(timesteps_extra: pd.DatetimeIndex) -> xr.DataArray:
        """Calculate duration of each timestep as a 1D DataArray."""
        hours_per_step = np.diff(timesteps_extra) / pd.Timedelta(hours=1)
        return xr.DataArray(
            hours_per_step, coords={'time': timesteps_extra[:-1]}, dims='time', name='hours_per_timestep'
        )

    @staticmethod
    def _calculate_hours_of_previous_timesteps(
        timesteps: pd.DatetimeIndex, hours_of_previous_timesteps: float | np.ndarray | None
    ) -> float | np.ndarray:
        """Calculate duration of regular timesteps."""
        if hours_of_previous_timesteps is not None:
            return hours_of_previous_timesteps
        # Calculate from the first interval
        first_interval = timesteps[1] - timesteps[0]
        return first_interval.total_seconds() / 3600  # Convert to hours

    def _create_reference_structure(self) -> tuple[dict, dict[str, xr.DataArray]]:
        """
        Override Interface method to handle FlowSystem-specific serialization.
        Combines custom FlowSystem logic with Interface pattern for nested objects.

        Returns:
            Tuple of (reference_structure, extracted_arrays_dict)
        """
        # Start with Interface base functionality for constructor parameters
        reference_structure, all_extracted_arrays = super()._create_reference_structure()

        # Remove timesteps, as it's directly stored in dataset index
        reference_structure.pop('timesteps', None)

        # Extract from components
        components_structure = {}
        for comp_label, component in self.components.items():
            comp_structure, comp_arrays = component._create_reference_structure()
            all_extracted_arrays.update(comp_arrays)
            components_structure[comp_label] = comp_structure
        reference_structure['components'] = components_structure

        # Extract from buses
        buses_structure = {}
        for bus_label, bus in self.buses.items():
            bus_structure, bus_arrays = bus._create_reference_structure()
            all_extracted_arrays.update(bus_arrays)
            buses_structure[bus_label] = bus_structure
        reference_structure['buses'] = buses_structure

        # Extract from effects
        effects_structure = {}
        for effect in self.effects:
            effect_structure, effect_arrays = effect._create_reference_structure()
            all_extracted_arrays.update(effect_arrays)
            effects_structure[effect.label] = effect_structure
        reference_structure['effects'] = effects_structure

        return reference_structure, all_extracted_arrays

    def to_dataset(self) -> xr.Dataset:
        """
        Convert the FlowSystem to an xarray Dataset.
        Ensures FlowSystem is connected before serialization.

        Returns:
            xr.Dataset: Dataset containing all DataArrays with structure in attributes
        """
        if not self.connected_and_transformed:
            logger.warning('FlowSystem is not connected_and_transformed. Connecting and transforming data now.')
            self.connect_and_transform()

        return super().to_dataset()

    @classmethod
    def from_dataset(cls, ds: xr.Dataset) -> 'FlowSystem':
        """
        Create a FlowSystem from an xarray Dataset.
        Handles FlowSystem-specific reconstruction logic.

        Args:
            ds: Dataset containing the FlowSystem data

        Returns:
            FlowSystem instance
        """
        # Get the reference structure from attrs
        reference_structure = dict(ds.attrs)

        # Create arrays dictionary from dataset variables
        arrays_dict = {name: array for name, array in ds.data_vars.items()}

        # Create FlowSystem instance with constructor parameters
        flow_system = cls(
            timesteps=ds.indexes['time'],
            years=ds.indexes.get('year'),
            scenarios=ds.indexes.get('scenario'),
            weights=cls._resolve_dataarray_reference(reference_structure['weights'], arrays_dict)
            if 'weights' in reference_structure
            else None,
            hours_of_last_timestep=reference_structure.get('hours_of_last_timestep'),
            hours_of_previous_timesteps=reference_structure.get('hours_of_previous_timesteps'),
        )

        # Restore components
        components_structure = reference_structure.get('components', {})
        for comp_label, comp_data in components_structure.items():
            component = cls._resolve_reference_structure(comp_data, arrays_dict)
            if not isinstance(component, Component):
                logger.critical(f'Restoring component {comp_label} failed.')
            flow_system._add_components(component)

        # Restore buses
        buses_structure = reference_structure.get('buses', {})
        for bus_label, bus_data in buses_structure.items():
            bus = cls._resolve_reference_structure(bus_data, arrays_dict)
            if not isinstance(bus, Bus):
                logger.critical(f'Restoring bus {bus_label} failed.')
            flow_system._add_buses(bus)

        # Restore effects
        effects_structure = reference_structure.get('effects', {})
        for effect_label, effect_data in effects_structure.items():
            effect = cls._resolve_reference_structure(effect_data, arrays_dict)
            if not isinstance(effect, Effect):
                logger.critical(f'Restoring effect {effect_label} failed.')
            flow_system._add_effects(effect)

        return flow_system

<<<<<<< HEAD
    def to_netcdf(self, path: str | pathlib.Path, compression: int = 0):
=======
    @classmethod
    def from_dict(cls, data: dict) -> FlowSystem:
>>>>>>> 23d5e2e1
        """
        Save the FlowSystem to a NetCDF file.
        Ensures FlowSystem is connected before saving.

        Args:
            path: The path to the netCDF file.
            compression: The compression level to use when saving the file.
        """
        if not self.connected_and_transformed:
            logger.warning('FlowSystem is not connected. Calling connect_and_transform() now.')
            self.connect_and_transform()

        super().to_netcdf(path, compression)
        logger.info(f'Saved FlowSystem to {path}')

    def get_structure(self, clean: bool = False, stats: bool = False) -> dict:
        """
        Get FlowSystem structure.
        Ensures FlowSystem is connected before getting structure.

        Args:
            clean: If True, remove None and empty dicts and lists.
            stats: If True, replace DataArray references with statistics
        """
        if not self.connected_and_transformed:
            logger.warning('FlowSystem is not connected. Calling connect_and_transform() now.')
            self.connect_and_transform()

        return super().get_structure(clean, stats)

    def to_json(self, path: str | pathlib.Path):
        """
        Save the flow system to a JSON file.
        Ensures FlowSystem is connected before saving.

        Args:
            path: The path to the JSON file.
        """
        if not self.connected_and_transformed:
            logger.warning(
                'FlowSystem needs to be connected and transformed before saving to JSON. Calling connect_and_transform() now.'
            )
            self.connect_and_transform()

<<<<<<< HEAD
        super().to_json(path)

    def fit_to_model_coords(
        self,
        name: str,
        data: TemporalDataUser | NonTemporalDataUser | None,
        has_time_dim: bool = True,
        dims: Collection[FlowSystemDimensions] | None = None,
    ) -> TemporalData | NonTemporalData | None:
        """
        Fit data to model coordinate system (currently time, but extensible).

        Args:
            name: Name of the data
            data: Data to fit to model coordinates
            has_time_dim: Wether to use the time dimension or not
            dims: Collection of dimension names to use for fitting. If None, all dimensions are used.

        Returns:
            xr.DataArray aligned to model coordinate system. If data is None, returns None.
=======
    @classmethod
    def from_netcdf(cls, path: str | pathlib.Path):
>>>>>>> 23d5e2e1
        """
        if data is None:
            return None

        if dims is None:
            coords = self.coords

            if not has_time_dim:
                warnings.warn(
                    'has_time_dim is deprecated. Please pass dims to fit_to_model_coords instead.',
                    DeprecationWarning,
                    stacklevel=2,
                )
                coords.pop('time')
        else:
            coords = self.coords
            coords = {k: coords[k] for k in dims if k in coords}

        # Rest of your method stays the same, just pass coords
        if isinstance(data, TimeSeriesData):
            try:
                data.name = name  # Set name of previous object!
                return data.fit_to_coords(coords)
            except ConversionError as e:
                raise ConversionError(
                    f'Could not convert time series data "{name}" to DataArray:\n{data}\nOriginal Error: {e}'
                ) from e

        try:
            return DataConverter.to_dataarray(data, coords=coords).rename(name)
        except ConversionError as e:
            raise ConversionError(f'Could not convert data "{name}" to DataArray:\n{data}\nOriginal Error: {e}') from e

    def fit_effects_to_model_coords(
        self,
        label_prefix: str | None,
        effect_values: TemporalEffectsUser | NonTemporalEffectsUser | None,
        label_suffix: str | None = None,
        has_time_dim: bool = True,
        dims: Collection[FlowSystemDimensions] | None = None,
    ) -> TemporalEffects | NonTemporalEffects | None:
        """
        Transform EffectValues from the user to Internal Datatypes aligned with model coordinates.
        """
        if effect_values is None:
            return None

        effect_values_dict = self.effects.create_effect_values_dict(effect_values)

        return {
            effect: self.fit_to_model_coords(
                '|'.join(filter(None, [label_prefix, effect, label_suffix])),
                value,
                has_time_dim=has_time_dim,
                dims=dims,
            )
            for effect, value in effect_values_dict.items()
        }

    def connect_and_transform(self):
        """Transform data for all elements using the new simplified approach."""
        if self.connected_and_transformed:
            logger.debug('FlowSystem already connected and transformed')
            return

        self.weights = self.fit_to_model_coords('weights', self.weights, dims=['year', 'scenario'])
        if self.weights is not None and self.weights.sum() != 1:
            logger.warning(
                f'Scenario weights are not normalized to 1. This is recomended for a better scaled model. '
                f'Sum of weights={self.weights.sum().item()}'
            )

        self._connect_network()
        for element in list(self.components.values()) + list(self.effects.effects.values()) + list(self.buses.values()):
            element.transform_data(self)
        self._connected_and_transformed = True

    def add_elements(self, *elements: Element) -> None:
        """
        Add Components(Storages, Boilers, Heatpumps, ...), Buses or Effects to the FlowSystem

        Args:
            *elements: childs of  Element like Boiler, HeatPump, Bus,...
                modeling Elements
        """
        if self.connected_and_transformed:
            warnings.warn(
                'You are adding elements to an already connected FlowSystem. This is not recommended (But it works).',
                stacklevel=2,
            )
            self._connected_and_transformed = False
        for new_element in list(elements):
            if isinstance(new_element, Component):
                self._add_components(new_element)
            elif isinstance(new_element, Effect):
                self._add_effects(new_element)
            elif isinstance(new_element, Bus):
                self._add_buses(new_element)
            else:
                raise TypeError(
                    f'Tried to add incompatible object to FlowSystem: {type(new_element)=}: {new_element=} '
                )

<<<<<<< HEAD
    def create_model(self) -> FlowSystemModel:
        if not self.connected_and_transformed:
            raise RuntimeError(
                'FlowSystem is not connected_and_transformed. Call FlowSystem.connect_and_transform() first.'
            )
        self.submodel = FlowSystemModel(self)
        return self.submodel
=======
    def to_json(self, path: str | pathlib.Path):
        """
        Saves the flow system to a json file.
        This not meant to be reloaded and recreate the object,
        but rather used to document or compare the flow_system to others.

        Args:
            path: The path to the json file.
        """
        with open(path, 'w', encoding='utf-8') as f:
            json.dump(self.as_dict('stats'), f, indent=4, ensure_ascii=False)

    def as_dict(self, data_mode: Literal['data', 'name', 'stats'] = 'data') -> dict:
        """Convert the object to a dictionary representation."""
        data = {
            'components': {
                comp.label: comp.to_dict()
                for comp in sorted(self.components.values(), key=lambda component: component.label.upper())
            },
            'buses': {
                bus.label: bus.to_dict() for bus in sorted(self.buses.values(), key=lambda bus: bus.label.upper())
            },
            'effects': {
                effect.label: effect.to_dict()
                for effect in sorted(self.effects, key=lambda effect: effect.label.upper())
            },
            'timesteps_extra': [date.isoformat() for date in self.time_series_collection.timesteps_extra],
            'hours_of_previous_timesteps': self.time_series_collection.hours_of_previous_timesteps,
        }
        if data_mode == 'data':
            return fx_io.replace_timeseries(data, 'data')
        elif data_mode == 'stats':
            return fx_io.remove_none_and_empty(fx_io.replace_timeseries(data, data_mode))
        return fx_io.replace_timeseries(data, data_mode)

    def as_dataset(self, constants_in_dataset: bool = False) -> xr.Dataset:
        """
        Convert the FlowSystem to a xarray Dataset.

        Args:
            constants_in_dataset: If True, constants are included as Dataset variables.
        """
        ds = self.time_series_collection.to_dataset(include_constants=constants_in_dataset)
        ds.attrs = self.as_dict(data_mode='name')
        return ds

    def to_netcdf(self, path: str | pathlib.Path, compression: int = 0, constants_in_dataset: bool = True):
        """
        Saves the FlowSystem to a netCDF file.
        Args:
            path: The path to the netCDF file.
            compression: The compression level to use when saving the file.
            constants_in_dataset: If True, constants are included as Dataset variables.
        """
        ds = self.as_dataset(constants_in_dataset=constants_in_dataset)
        fx_io.save_dataset_to_netcdf(ds, path, compression=compression)
        logger.info(f'Saved FlowSystem to {path}')
>>>>>>> 23d5e2e1

    def plot_network(
        self,
        path: bool | str | pathlib.Path = 'flow_system.html',
        controls: bool
        | list[
            Literal['nodes', 'edges', 'layout', 'interaction', 'manipulation', 'physics', 'selection', 'renderer']
        ] = True,
        show: bool = False,
    ) -> pyvis.network.Network | None:
        """
        Visualizes the network structure of a FlowSystem using PyVis, saving it as an interactive HTML file.
<<<<<<< HEAD
=======

        Args:
            path: Path to save the HTML visualization.
                - `False`: Visualization is created but not saved.
                - `str` or `Path`: Specifies file path (default: 'flow_system.html').
            controls: UI controls to add to the visualization.
                - `True`: Enables all available controls.
                - `List`: Specify controls, e.g., ['nodes', 'layout'].
                - Options: 'nodes', 'edges', 'layout', 'interaction', 'manipulation', 'physics', 'selection', 'renderer'.
            show: Whether to open the visualization in the web browser.

        Returns:
        - 'pyvis.network.Network' | None: The `Network` instance representing the visualization, or `None` if `pyvis` is not installed.

        Examples:
            >>> flow_system.plot_network()
            >>> flow_system.plot_network(show=False)
            >>> flow_system.plot_network(path='output/custom_network.html', controls=['nodes', 'layout'])

        Notes:
        - This function requires `pyvis`. If not installed, the function prints a warning and returns `None`.
        - Nodes are styled based on type (e.g., circles for buses, boxes for components) and annotated with node information.
>>>>>>> 23d5e2e1
        """
        from . import plotting

        node_infos, edge_infos = self.network_infos()
        return plotting.plot_network(node_infos, edge_infos, path, controls, show)

    def start_network_app(self):
        """Visualizes the network structure of a FlowSystem using Dash, Cytoscape, and networkx.
        Requires optional dependencies: dash, dash-cytoscape, dash-daq, networkx, flask, werkzeug.
        """
        from .network_app import DASH_CYTOSCAPE_AVAILABLE, VISUALIZATION_ERROR, flow_graph, shownetwork

        warnings.warn(
            'The network visualization is still experimental and might change in the future.',
            stacklevel=2,
            category=UserWarning,
        )

        if not DASH_CYTOSCAPE_AVAILABLE:
            raise ImportError(
                f'Network visualization requires optional dependencies. '
                f'Install with: `pip install flixopt[network_viz]`, `pip install flixopt[full]` '
                f'or: `pip install dash dash-cytoscape dash-daq networkx werkzeug`. '
                f'Original error: {VISUALIZATION_ERROR}'
            )

        if not self._connected_and_transformed:
            self._connect_network()

        if self._network_app is not None:
            logger.warning('The network app is already running. Restarting it.')
            self.stop_network_app()

        self._network_app = shownetwork(flow_graph(self))

    def stop_network_app(self):
        """Stop the network visualization server."""
        from .network_app import DASH_CYTOSCAPE_AVAILABLE, VISUALIZATION_ERROR

        if not DASH_CYTOSCAPE_AVAILABLE:
            raise ImportError(
                f'Network visualization requires optional dependencies. '
                f'Install with: `pip install flixopt[network_viz]`, `pip install flixopt[full]` '
                f'or: `pip install dash dash-cytoscape dash-daq networkx werkzeug`. '
                f'Original error: {VISUALIZATION_ERROR}'
            )

        if self._network_app is None:
            logger.warning('No network app is currently running. Cant stop it')
            return

        try:
            logger.info('Stopping network visualization server...')
            self._network_app.server_instance.shutdown()
            logger.info('Network visualization stopped.')
        except Exception as e:
            logger.error(f'Failed to stop the network visualization app: {e}')
        finally:
            self._network_app = None

    def network_infos(self) -> tuple[dict[str, dict[str, str]], dict[str, dict[str, str]]]:
<<<<<<< HEAD
        if not self.connected_and_transformed:
            self.connect_and_transform()
=======
        if not self._connected:
            self._connect_network()
>>>>>>> 23d5e2e1
        nodes = {
            node.label_full: {
                'label': node.label,
                'class': 'Bus' if isinstance(node, Bus) else 'Component',
                'infos': node.__str__(),
            }
            for node in list(self.components.values()) + list(self.buses.values())
        }

        edges = {
            flow.label_full: {
                'label': flow.label,
                'start': flow.bus if flow.is_input_in_component else flow.component,
                'end': flow.component if flow.is_input_in_component else flow.bus,
                'infos': flow.__str__(),
            }
            for flow in self.flows.values()
        }

        return nodes, edges

<<<<<<< HEAD
=======
    def transform_data(self):
        if not self._connected:
            self._connect_network()
        for element in self.all_elements.values():
            element.transform_data(self)

    def create_time_series(
        self,
        name: str,
        data: NumericData | TimeSeriesData | TimeSeries | None,
        needs_extra_timestep: bool = False,
    ) -> TimeSeries | None:
        """
        Tries to create a TimeSeries from NumericData Data and adds it to the time_series_collection
        If the data already is a TimeSeries, nothing happens and the TimeSeries gets reset and returned
        If the data is a TimeSeriesData, it is converted to a TimeSeries, and the aggregation weights are applied.
        If the data is None, nothing happens.
        """

        if data is None:
            return None
        elif isinstance(data, TimeSeries):
            data.restore_data()
            if data in self.time_series_collection:
                return data
            return self.time_series_collection.create_time_series(
                data=data.active_data, name=name, needs_extra_timestep=needs_extra_timestep
            )
        return self.time_series_collection.create_time_series(
            data=data, name=name, needs_extra_timestep=needs_extra_timestep
        )

    def create_effect_time_series(
        self,
        label_prefix: str | None,
        effect_values: EffectValuesUser,
        label_suffix: str | None = None,
    ) -> EffectTimeSeries | None:
        """
        Transform EffectValues to EffectTimeSeries.
        Creates a TimeSeries for each key in the nested_values dictionary, using the value as the data.

        The resulting label of the TimeSeries is the label of the parent_element,
        followed by the label of the Effect in the nested_values and the label_suffix.
        If the key in the EffectValues is None, the alias 'Standard_Effect' is used
        """
        effect_values_dict: EffectValuesDict | None = self.effects.create_effect_values_dict(effect_values)
        if effect_values_dict is None:
            return None

        return {
            effect: self.create_time_series('|'.join(filter(None, [label_prefix, effect, label_suffix])), value)
            for effect, value in effect_values_dict.items()
        }

    def create_model(self) -> SystemModel:
        if not self._connected:
            raise RuntimeError('FlowSystem is not connected. Call FlowSystem.connect() first.')
        self.model = SystemModel(self)
        return self.model

>>>>>>> 23d5e2e1
    def _check_if_element_is_unique(self, element: Element) -> None:
        """
        checks if element or label of element already exists in list

        Args:
            element: new element to check
        """
        if element in self.all_elements.values():
            raise ValueError(f'Element {element.label_full} already added to FlowSystem!')
        # check if name is already used:
        if element.label_full in self.all_elements:
            raise ValueError(f'Label of Element {element.label_full} already used in another element!')

    def _add_effects(self, *args: Effect) -> None:
        self.effects.add_effects(*args)

    def _add_components(self, *components: Component) -> None:
        for new_component in list(components):
            logger.info(f'Registered new Component: {new_component.label_full}')
            self._check_if_element_is_unique(new_component)  # check if already exists:
            self.components[new_component.label_full] = new_component  # Add to existing components

    def _add_buses(self, *buses: Bus):
        for new_bus in list(buses):
            logger.info(f'Registered new Bus: {new_bus.label_full}')
            self._check_if_element_is_unique(new_bus)  # check if already exists:
            self.buses[new_bus.label_full] = new_bus  # Add to existing components

    def _connect_network(self):
        """Connects the network of components and buses. Can be rerun without changes if no elements were added"""
        for component in self.components.values():
            for flow in component.inputs + component.outputs:
                flow.component = component.label_full
                flow.is_input_in_component = True if flow in component.inputs else False

                # Add Bus if not already added (deprecated)
                if flow._bus_object is not None and flow._bus_object not in self.buses.values():
                    warnings.warn(
                        f'The Bus {flow._bus_object.label_full} was added to the FlowSystem from {flow.label_full}.'
                        f'This is deprecated and will be removed in the future. '
                        f'Please pass the Bus.label to the Flow and the Bus to the FlowSystem instead.',
                        DeprecationWarning,
                        stacklevel=1,
                    )
                    self._add_buses(flow._bus_object)

                # Connect Buses
                bus = self.buses.get(flow.bus)
                if bus is None:
                    raise KeyError(
                        f'Bus {flow.bus} not found in the FlowSystem, but used by "{flow.label_full}". '
                        f'Please add it first.'
                    )
                if flow.is_input_in_component and flow not in bus.outputs:
                    bus.outputs.append(flow)
                elif not flow.is_input_in_component and flow not in bus.inputs:
                    bus.inputs.append(flow)
        logger.debug(
            f'Connected {len(self.buses)} Buses and {len(self.components)} '
            f'via {len(self.flows)} Flows inside the FlowSystem.'
        )

    def __repr__(self) -> str:
        """Compact representation for debugging."""
        status = '✓' if self.connected_and_transformed else '⚠'
        return (
            f'FlowSystem({len(self.timesteps)} timesteps '
            f'[{self.timesteps[0].strftime("%Y-%m-%d")} to {self.timesteps[-1].strftime("%Y-%m-%d")}], '
            f'{len(self.components)} Components,  {len(self.buses)} Buses, {len(self.effects)} Effects, {status})'
        )

    def __str__(self) -> str:
        """Structured summary for users."""

        def format_elements(element_names: list, label: str, alignment: int = 12):
            name_list = ', '.join(element_names[:3])
            if len(element_names) > 3:
                name_list += f' ... (+{len(element_names) - 3} more)'

            suffix = f' ({name_list})' if element_names else ''
            padding = alignment - len(label) - 1  # -1 for the colon
            return f'{label}:{"":<{padding}} {len(element_names)}{suffix}'

        time_period = f'Time period: {self.timesteps[0].date()} to {self.timesteps[-1].date()}'
        freq_str = str(self.timesteps.freq).replace('<', '').replace('>', '') if self.timesteps.freq else 'irregular'

        lines = [
            'FlowSystem Overview:',
            f'{"─" * 50}',
            time_period,
            f'Timesteps:   {len(self.timesteps)} ({freq_str})',
            format_elements(list(self.components.keys()), 'Components'),
            format_elements(list(self.buses.keys()), 'Buses'),
            format_elements(list(self.effects.effects.keys()), 'Effects'),
            f'Status:      {"Connected & Transformed" if self.connected_and_transformed else "Not connected"}',
        ]

        return '\n'.join(lines)

    def __eq__(self, other: 'FlowSystem'):
        """Check if two FlowSystems are equal by comparing their dataset representations."""
        if not isinstance(other, FlowSystem):
            raise NotImplementedError('Comparison with other types is not implemented for class FlowSystem')

        ds_me = self.to_dataset()
        ds_other = other.to_dataset()

        try:
            xr.testing.assert_equal(ds_me, ds_other)
        except AssertionError:
            return False

        if ds_me.attrs != ds_other.attrs:
            return False

        return True

    def __getitem__(self, item) -> Element:
        """Get element by exact label with helpful error messages."""
        if item in self.all_elements:
            return self.all_elements[item]

        # Provide helpful error with suggestions
        from difflib import get_close_matches

        suggestions = get_close_matches(item, self.all_elements.keys(), n=3, cutoff=0.6)

        if suggestions:
            suggestion_str = ', '.join(f"'{s}'" for s in suggestions)
            raise KeyError(f"Element '{item}' not found. Did you mean: {suggestion_str}?")
        else:
            raise KeyError(f"Element '{item}' not found in FlowSystem")

    def __contains__(self, item: str) -> bool:
        """Check if element exists in the FlowSystem."""
        return item in self.all_elements

    def __iter__(self):
        """Iterate over element labels."""
        return iter(self.all_elements.keys())

    @property
    def flows(self) -> dict[str, Flow]:
        set_of_flows = {flow for comp in self.components.values() for flow in comp.inputs + comp.outputs}
        return {flow.label_full: flow for flow in set_of_flows}

    @property
    def all_elements(self) -> dict[str, Element]:
<<<<<<< HEAD
        return {**self.components, **self.effects.effects, **self.flows, **self.buses}

    @property
    def coords(self) -> dict[FlowSystemDimensions, pd.Index]:
        active_coords = {'time': self.timesteps}
        if self.years is not None:
            active_coords['year'] = self.years
        if self.scenarios is not None:
            active_coords['scenario'] = self.scenarios
        return active_coords

    @property
    def used_in_calculation(self) -> bool:
        return self._used_in_calculation

    def sel(
        self,
        time: str | slice | list[str] | pd.Timestamp | pd.DatetimeIndex | None = None,
        year: int | slice | list[int] | pd.Index | None = None,
        scenario: str | slice | list[str] | pd.Index | None = None,
    ) -> 'FlowSystem':
        """
        Select a subset of the flowsystem by the time coordinate.

        Args:
            time: Time selection (e.g., slice('2023-01-01', '2023-12-31'), '2023-06-15', or list of times)
            year: Year selection (e.g., slice(2023, 2024), or list of years)
            scenario: Scenario selection (e.g., slice('scenario1', 'scenario2'), or list of scenarios)

        Returns:
            FlowSystem: New FlowSystem with selected data
        """
        if not self.connected_and_transformed:
            self.connect_and_transform()

        # Build indexers dict from non-None parameters
        indexers = {}
        if time is not None:
            indexers['time'] = time
        if year is not None:
            indexers['year'] = year
        if scenario is not None:
            indexers['scenario'] = scenario

        if not indexers:
            return self.copy()  # Return a copy when no selection

        selected_dataset = self.to_dataset().sel(**indexers)
        return self.__class__.from_dataset(selected_dataset)

    def isel(
        self,
        time: int | slice | list[int] | None = None,
        year: int | slice | list[int] | None = None,
        scenario: int | slice | list[int] | None = None,
    ) -> 'FlowSystem':
        """
        Select a subset of the flowsystem by integer indices.

        Args:
            time: Time selection by integer index (e.g., slice(0, 100), 50, or [0, 5, 10])
            year: Year selection by integer index (e.g., slice(0, 100), 50, or [0, 5, 10])
            scenario: Scenario selection by integer index (e.g., slice(0, 3), 50, or [0, 5, 10])

        Returns:
            FlowSystem: New FlowSystem with selected data
        """
        if not self.connected_and_transformed:
            self.connect_and_transform()

        # Build indexers dict from non-None parameters
        indexers = {}
        if time is not None:
            indexers['time'] = time
        if year is not None:
            indexers['year'] = year
        if scenario is not None:
            indexers['scenario'] = scenario

        if not indexers:
            return self.copy()  # Return a copy when no selection

        selected_dataset = self.to_dataset().isel(**indexers)
        return self.__class__.from_dataset(selected_dataset)

    def resample(
        self,
        time: str,
        method: Literal['mean', 'sum', 'max', 'min', 'first', 'last', 'std', 'var', 'median', 'count'] = 'mean',
        **kwargs: Any,
    ) -> 'FlowSystem':
        """
        Create a resampled FlowSystem by resampling data along the time dimension (like xr.Dataset.resample()).
        Only resamples data variables that have a time dimension.

        Args:
            time: Resampling frequency (e.g., '3h', '2D', '1M')
            method: Resampling method. Recommended: 'mean', 'first', 'last', 'max', 'min'
            **kwargs: Additional arguments passed to xarray.resample()

        Returns:
            FlowSystem: New FlowSystem with resampled data
        """
        if not self.connected_and_transformed:
            self.connect_and_transform()

        dataset = self.to_dataset()

        # Separate variables with and without time dimension
        time_vars = {}
        non_time_vars = {}

        for var_name, var in dataset.data_vars.items():
            if 'time' in var.dims:
                time_vars[var_name] = var
            else:
                non_time_vars[var_name] = var

        # Only resample variables that have time dimension
        time_dataset = dataset[list(time_vars.keys())]
        resampler = time_dataset.resample(time=time, **kwargs)

        if hasattr(resampler, method):
            resampled_time_data = getattr(resampler, method)()
        else:
            available_methods = ['mean', 'sum', 'max', 'min', 'first', 'last', 'std', 'var', 'median', 'count']
            raise ValueError(f'Unsupported resampling method: {method}. Available: {available_methods}')

        # Combine resampled time variables with non-time variables
        if non_time_vars:
            non_time_dataset = dataset[list(non_time_vars.keys())]
            resampled_dataset = xr.merge([resampled_time_data, non_time_dataset])
        else:
            resampled_dataset = resampled_time_data

        return self.__class__.from_dataset(resampled_dataset)

    @property
    def connected_and_transformed(self) -> bool:
        return self._connected_and_transformed
=======
        return {**self.components, **self.effects.effects, **self.flows, **self.buses}
>>>>>>> 23d5e2e1
<|MERGE_RESOLUTION|>--- conflicted
+++ resolved
@@ -2,24 +2,15 @@
 This module contains the FlowSystem class, which is used to collect instances of many other classes by the end User.
 """
 
-<<<<<<< HEAD
-=======
 from __future__ import annotations
 
 import json
->>>>>>> 23d5e2e1
 import logging
 import warnings
-<<<<<<< HEAD
-from collections.abc import Collection
 from typing import TYPE_CHECKING, Any, Literal, Optional
-=======
-from io import StringIO
-from typing import TYPE_CHECKING, Literal
->>>>>>> 23d5e2e1
-
+
+import numpy as np
 import pandas as pd
-<<<<<<< HEAD
 import xarray as xr
 
 from .core import (
@@ -42,73 +33,23 @@
 )
 from .elements import Bus, Component, Flow
 from .structure import Element, FlowSystemModel, Interface
-=======
-from rich.console import Console
-from rich.pretty import Pretty
-
-from . import io as fx_io
-from .core import NumericData, TimeSeries, TimeSeriesCollection, TimeSeriesData
-from .effects import Effect, EffectCollection, EffectTimeSeries, EffectValuesDict, EffectValuesUser
-from .elements import Bus, Component, Flow
-from .structure import CLASS_REGISTRY, Element, SystemModel
->>>>>>> 23d5e2e1
 
 if TYPE_CHECKING:
     import pathlib
-
-    import numpy as np
+    from collections.abc import Collection
+
     import pyvis
-    import xarray as xr
 
 logger = logging.getLogger('flixopt')
 
 
 class FlowSystem(Interface):
     """
-<<<<<<< HEAD
-    FlowSystem serves as the main container for energy system modeling, organizing
-    high-level elements including Components (like boilers, heat pumps, storages),
-    Buses (connection points), and Effects (system-wide influences). It handles
-    time series data management, network connectivity, and provides serialization
-    capabilities for saving and loading complete system configurations.
-
-    The system uses xarray.Dataset for efficient time series data handling. It can be exported and restored to NETCDF.
-
-    See Also:
-        Component: Base class for system components like boilers, heat pumps.
-        Bus: Connection points for flows between components.
-        Effect: System-wide effects, like the optimization objective.
-=======
     A FlowSystem organizes the high level Elements (Components, Buses & Effects).
 
     This is the main container class that users work with to build and manage their System.
 
     Args:
-        timesteps: The timesteps of the model.
-        hours_of_last_timestep: The duration of the last time step. Uses the last time interval if not specified
-        hours_of_previous_timesteps: The duration of previous timesteps.
-            If None, the first time increment of time_series is used.
-            This is needed to calculate previous durations (for example consecutive_on_hours).
-            If you use an array, take care that its long enough to cover all previous values!
-
-    Notes:
-        - Creates an empty registry for components and buses, an empty EffectCollection, and a placeholder for a SystemModel.
-        - The instance starts disconnected (self._connected == False) and will be connected automatically when trying to solve a calculation.
->>>>>>> 23d5e2e1
-    """
-
-    def __init__(
-        self,
-        timesteps: pd.DatetimeIndex,
-<<<<<<< HEAD
-        years: pd.Index | None = None,
-        scenarios: pd.Index | None = None,
-        hours_of_last_timestep: float | None = None,
-        hours_of_previous_timesteps: int | float | np.ndarray | None = None,
-        weights: NonTemporalDataUser | None = None,
-    ):
-        """
-        Args:
             timesteps: The timesteps of the model.
             years: The years of the model.
             scenarios: The scenarios of the model.
@@ -118,24 +59,21 @@
                 This is needed to calculate previous durations (for example consecutive_on_hours).
                 If you use an array, take care that its long enough to cover all previous values!
             weights: The weights of each year and scenario. If None, all have the same weight (normalized to 1). Its recommended to scale the weights to sum up to 1.
-=======
+
+    Notes:
+        - Creates an empty registry for components and buses, an empty EffectCollection, and a placeholder for a SystemModel.
+        - The instance starts disconnected (self._connected == False) and will be connected automatically when trying to solve a calculation.
+    """
+
+    def __init__(
+        self,
+        timesteps: pd.DatetimeIndex,
+        years: pd.Index | None = None,
+        scenarios: pd.Index | None = None,
         hours_of_last_timestep: float | None = None,
         hours_of_previous_timesteps: int | float | np.ndarray | None = None,
+        weights: NonTemporalDataUser | None = None,
     ):
-        """
-        Initialize a FlowSystem that manages components, buses, effects, and their time-series.
-
-        Parameters:
-            timesteps: DatetimeIndex defining the primary timesteps for the system's TimeSeriesCollection.
-            hours_of_last_timestep: Duration (in hours) of the final timestep; if None, inferred from timesteps or defaults in TimeSeriesCollection.
-            hours_of_previous_timesteps: Scalar or array-like durations (in hours) for the preceding timesteps; used to configure non-uniform timestep lengths.
-
-        Notes:
-            Creates an empty registry for components and buses, an empty EffectCollection, and a placeholder for a SystemModel.
-            The instance starts disconnected (self._connected == False) and with no active network visualization app.
-            This can also be triggered manually with `_connect_network()`.
->>>>>>> 23d5e2e1
-        """
         self.timesteps = self._validate_timesteps(timesteps)
 
         self.timesteps_extra = self._create_timesteps_with_extra(timesteps, hours_of_last_timestep)
@@ -143,7 +81,6 @@
             timesteps, hours_of_previous_timesteps
         )
 
-<<<<<<< HEAD
         self.years = None if years is None else self._validate_years(years)
 
         self.scenarios = None if scenarios is None else self._validate_scenarios(scenarios)
@@ -161,13 +98,6 @@
         self.buses: dict[str, Bus] = {}
         self.effects: EffectCollection = EffectCollection()
         self.model: FlowSystemModel | None = None
-=======
-        # defaults:
-        self.components: dict[str, Component] = {}
-        self.buses: dict[str, Bus] = {}
-        self.effects: EffectCollection = EffectCollection()
-        self.model: SystemModel | None = None
->>>>>>> 23d5e2e1
 
         self._connected_and_transformed = False
         self._used_in_calculation = False
@@ -311,7 +241,7 @@
         return super().to_dataset()
 
     @classmethod
-    def from_dataset(cls, ds: xr.Dataset) -> 'FlowSystem':
+    def from_dataset(cls, ds: xr.Dataset) -> FlowSystem:
         """
         Create a FlowSystem from an xarray Dataset.
         Handles FlowSystem-specific reconstruction logic.
@@ -366,12 +296,7 @@
 
         return flow_system
 
-<<<<<<< HEAD
     def to_netcdf(self, path: str | pathlib.Path, compression: int = 0):
-=======
-    @classmethod
-    def from_dict(cls, data: dict) -> FlowSystem:
->>>>>>> 23d5e2e1
         """
         Save the FlowSystem to a NetCDF file.
         Ensures FlowSystem is connected before saving.
@@ -416,7 +341,6 @@
             )
             self.connect_and_transform()
 
-<<<<<<< HEAD
         super().to_json(path)
 
     def fit_to_model_coords(
@@ -437,10 +361,6 @@
 
         Returns:
             xr.DataArray aligned to model coordinate system. If data is None, returns None.
-=======
-    @classmethod
-    def from_netcdf(cls, path: str | pathlib.Path):
->>>>>>> 23d5e2e1
         """
         if data is None:
             return None
@@ -544,7 +464,6 @@
                     f'Tried to add incompatible object to FlowSystem: {type(new_element)=}: {new_element=} '
                 )
 
-<<<<<<< HEAD
     def create_model(self) -> FlowSystemModel:
         if not self.connected_and_transformed:
             raise RuntimeError(
@@ -552,65 +471,6 @@
             )
         self.submodel = FlowSystemModel(self)
         return self.submodel
-=======
-    def to_json(self, path: str | pathlib.Path):
-        """
-        Saves the flow system to a json file.
-        This not meant to be reloaded and recreate the object,
-        but rather used to document or compare the flow_system to others.
-
-        Args:
-            path: The path to the json file.
-        """
-        with open(path, 'w', encoding='utf-8') as f:
-            json.dump(self.as_dict('stats'), f, indent=4, ensure_ascii=False)
-
-    def as_dict(self, data_mode: Literal['data', 'name', 'stats'] = 'data') -> dict:
-        """Convert the object to a dictionary representation."""
-        data = {
-            'components': {
-                comp.label: comp.to_dict()
-                for comp in sorted(self.components.values(), key=lambda component: component.label.upper())
-            },
-            'buses': {
-                bus.label: bus.to_dict() for bus in sorted(self.buses.values(), key=lambda bus: bus.label.upper())
-            },
-            'effects': {
-                effect.label: effect.to_dict()
-                for effect in sorted(self.effects, key=lambda effect: effect.label.upper())
-            },
-            'timesteps_extra': [date.isoformat() for date in self.time_series_collection.timesteps_extra],
-            'hours_of_previous_timesteps': self.time_series_collection.hours_of_previous_timesteps,
-        }
-        if data_mode == 'data':
-            return fx_io.replace_timeseries(data, 'data')
-        elif data_mode == 'stats':
-            return fx_io.remove_none_and_empty(fx_io.replace_timeseries(data, data_mode))
-        return fx_io.replace_timeseries(data, data_mode)
-
-    def as_dataset(self, constants_in_dataset: bool = False) -> xr.Dataset:
-        """
-        Convert the FlowSystem to a xarray Dataset.
-
-        Args:
-            constants_in_dataset: If True, constants are included as Dataset variables.
-        """
-        ds = self.time_series_collection.to_dataset(include_constants=constants_in_dataset)
-        ds.attrs = self.as_dict(data_mode='name')
-        return ds
-
-    def to_netcdf(self, path: str | pathlib.Path, compression: int = 0, constants_in_dataset: bool = True):
-        """
-        Saves the FlowSystem to a netCDF file.
-        Args:
-            path: The path to the netCDF file.
-            compression: The compression level to use when saving the file.
-            constants_in_dataset: If True, constants are included as Dataset variables.
-        """
-        ds = self.as_dataset(constants_in_dataset=constants_in_dataset)
-        fx_io.save_dataset_to_netcdf(ds, path, compression=compression)
-        logger.info(f'Saved FlowSystem to {path}')
->>>>>>> 23d5e2e1
 
     def plot_network(
         self,
@@ -623,8 +483,6 @@
     ) -> pyvis.network.Network | None:
         """
         Visualizes the network structure of a FlowSystem using PyVis, saving it as an interactive HTML file.
-<<<<<<< HEAD
-=======
 
         Args:
             path: Path to save the HTML visualization.
@@ -647,7 +505,6 @@
         Notes:
         - This function requires `pyvis`. If not installed, the function prints a warning and returns `None`.
         - Nodes are styled based on type (e.g., circles for buses, boxes for components) and annotated with node information.
->>>>>>> 23d5e2e1
         """
         from . import plotting
 
@@ -709,13 +566,8 @@
             self._network_app = None
 
     def network_infos(self) -> tuple[dict[str, dict[str, str]], dict[str, dict[str, str]]]:
-<<<<<<< HEAD
         if not self.connected_and_transformed:
             self.connect_and_transform()
-=======
-        if not self._connected:
-            self._connect_network()
->>>>>>> 23d5e2e1
         nodes = {
             node.label_full: {
                 'label': node.label,
@@ -737,70 +589,6 @@
 
         return nodes, edges
 
-<<<<<<< HEAD
-=======
-    def transform_data(self):
-        if not self._connected:
-            self._connect_network()
-        for element in self.all_elements.values():
-            element.transform_data(self)
-
-    def create_time_series(
-        self,
-        name: str,
-        data: NumericData | TimeSeriesData | TimeSeries | None,
-        needs_extra_timestep: bool = False,
-    ) -> TimeSeries | None:
-        """
-        Tries to create a TimeSeries from NumericData Data and adds it to the time_series_collection
-        If the data already is a TimeSeries, nothing happens and the TimeSeries gets reset and returned
-        If the data is a TimeSeriesData, it is converted to a TimeSeries, and the aggregation weights are applied.
-        If the data is None, nothing happens.
-        """
-
-        if data is None:
-            return None
-        elif isinstance(data, TimeSeries):
-            data.restore_data()
-            if data in self.time_series_collection:
-                return data
-            return self.time_series_collection.create_time_series(
-                data=data.active_data, name=name, needs_extra_timestep=needs_extra_timestep
-            )
-        return self.time_series_collection.create_time_series(
-            data=data, name=name, needs_extra_timestep=needs_extra_timestep
-        )
-
-    def create_effect_time_series(
-        self,
-        label_prefix: str | None,
-        effect_values: EffectValuesUser,
-        label_suffix: str | None = None,
-    ) -> EffectTimeSeries | None:
-        """
-        Transform EffectValues to EffectTimeSeries.
-        Creates a TimeSeries for each key in the nested_values dictionary, using the value as the data.
-
-        The resulting label of the TimeSeries is the label of the parent_element,
-        followed by the label of the Effect in the nested_values and the label_suffix.
-        If the key in the EffectValues is None, the alias 'Standard_Effect' is used
-        """
-        effect_values_dict: EffectValuesDict | None = self.effects.create_effect_values_dict(effect_values)
-        if effect_values_dict is None:
-            return None
-
-        return {
-            effect: self.create_time_series('|'.join(filter(None, [label_prefix, effect, label_suffix])), value)
-            for effect, value in effect_values_dict.items()
-        }
-
-    def create_model(self) -> SystemModel:
-        if not self._connected:
-            raise RuntimeError('FlowSystem is not connected. Call FlowSystem.connect() first.')
-        self.model = SystemModel(self)
-        return self.model
-
->>>>>>> 23d5e2e1
     def _check_if_element_is_unique(self, element: Element) -> None:
         """
         checks if element or label of element already exists in list
@@ -900,7 +688,7 @@
 
         return '\n'.join(lines)
 
-    def __eq__(self, other: 'FlowSystem'):
+    def __eq__(self, other: FlowSystem):
         """Check if two FlowSystems are equal by comparing their dataset representations."""
         if not isinstance(other, FlowSystem):
             raise NotImplementedError('Comparison with other types is not implemented for class FlowSystem')
@@ -949,7 +737,6 @@
 
     @property
     def all_elements(self) -> dict[str, Element]:
-<<<<<<< HEAD
         return {**self.components, **self.effects.effects, **self.flows, **self.buses}
 
     @property
@@ -970,7 +757,7 @@
         time: str | slice | list[str] | pd.Timestamp | pd.DatetimeIndex | None = None,
         year: int | slice | list[int] | pd.Index | None = None,
         scenario: str | slice | list[str] | pd.Index | None = None,
-    ) -> 'FlowSystem':
+    ) -> FlowSystem:
         """
         Select a subset of the flowsystem by the time coordinate.
 
@@ -1005,7 +792,7 @@
         time: int | slice | list[int] | None = None,
         year: int | slice | list[int] | None = None,
         scenario: int | slice | list[int] | None = None,
-    ) -> 'FlowSystem':
+    ) -> FlowSystem:
         """
         Select a subset of the flowsystem by integer indices.
 
@@ -1040,7 +827,7 @@
         time: str,
         method: Literal['mean', 'sum', 'max', 'min', 'first', 'last', 'std', 'var', 'median', 'count'] = 'mean',
         **kwargs: Any,
-    ) -> 'FlowSystem':
+    ) -> FlowSystem:
         """
         Create a resampled FlowSystem by resampling data along the time dimension (like xr.Dataset.resample()).
         Only resamples data variables that have a time dimension.
@@ -1089,7 +876,4 @@
 
     @property
     def connected_and_transformed(self) -> bool:
-        return self._connected_and_transformed
-=======
-        return {**self.components, **self.effects.effects, **self.flows, **self.buses}
->>>>>>> 23d5e2e1
+        return self._connected_and_transformed