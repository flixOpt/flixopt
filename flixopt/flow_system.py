"""
This module contains the FlowSystem class, which is used to collect instances of many other classes by the end User.
"""

from __future__ import annotations

import logging
import warnings
from collections import defaultdict
from itertools import chain
from typing import TYPE_CHECKING, Any, Literal

import numpy as np
import pandas as pd
import xarray as xr

from . import io as fx_io
from .config import CONFIG
from .core import (
    ConversionError,
    DataConverter,
    FlowSystemDimensions,
    TimeSeriesData,
)
from .effects import Effect, EffectCollection
from .elements import Bus, Component, Flow
from .structure import CompositeContainerMixin, Element, ElementContainer, FlowSystemModel, Interface

if TYPE_CHECKING:
    import pathlib
    from collections.abc import Collection

    import pyvis

    from .types import Effect_TPS, Numeric_S, Numeric_TPS, NumericOrBool

logger = logging.getLogger('flixopt')


class FlowSystem(Interface, CompositeContainerMixin[Element]):
    """
    A FlowSystem organizes the high level Elements (Components, Buses, Effects & Flows).

    This is the main container class that users work with to build and manage their energy or material flow system.
    FlowSystem provides both direct container access (via .components, .buses, .effects, .flows) and a unified
    dict-like interface for accessing any element by label across all container types.

    Args:
        timesteps: The timesteps of the model.
        periods: The periods of the model.
        scenarios: The scenarios of the model.
        hours_of_last_timestep: Duration of the last timestep. If None, computed from the last time interval.
        hours_of_previous_timesteps: Duration of previous timesteps. If None, computed from the first time interval.
            Can be a scalar (all previous timesteps have same duration) or array (different durations).
            Used to calculate previous values (e.g., uptime and downtime).
        weight_of_last_period: Weight/duration of the last period. If None, computed from the last period interval.
            Used for calculating sums over periods in multi-period models.
        scenario_weights: The weights of each scenario. If None, all scenarios have the same weight (normalized to 1).
            Period weights are always computed internally from the period index (like hours_per_timestep for time).
            The final `weights` array (accessible via `flow_system.model.objective_weights`) is computed as period_weights × normalized_scenario_weights, with normalization applied to the scenario weights by default.
        scenario_independent_sizes: Controls whether investment sizes are equalized across scenarios.
            - True: All sizes are shared/equalized across scenarios
            - False: All sizes are optimized separately per scenario
            - list[str]: Only specified components (by label_full) are equalized across scenarios
        scenario_independent_flow_rates: Controls whether flow rates are equalized across scenarios.
            - True: All flow rates are shared/equalized across scenarios
            - False: All flow rates are optimized separately per scenario
            - list[str]: Only specified flows (by label_full) are equalized across scenarios

    Examples:
        Creating a FlowSystem and accessing elements:

        >>> import flixopt as fx
        >>> import pandas as pd
        >>> timesteps = pd.date_range('2023-01-01', periods=24, freq='h')
        >>> flow_system = fx.FlowSystem(timesteps)
        >>>
        >>> # Add elements to the system
<<<<<<< HEAD
        >>> boiler = fx.Component('Boiler', inputs=[heat_flow], on_off_parameters=...)
        >>> heat_bus = fx.Bus('Heat', imbalance_penalty_per_flow_hour=1e4)
=======
        >>> boiler = fx.Component('Boiler', inputs=[heat_flow], status_parameters=...)
        >>> heat_bus = fx.Bus('Heat', excess_penalty_per_flow_hour=1e4)
>>>>>>> 90d5e9ca
        >>> costs = fx.Effect('costs', is_objective=True, is_standard=True)
        >>> flow_system.add_elements(boiler, heat_bus, costs)

        Unified dict-like access (recommended for most cases):

        >>> # Access any element by label, regardless of type
        >>> boiler = flow_system['Boiler']  # Returns Component
        >>> heat_bus = flow_system['Heat']  # Returns Bus
        >>> costs = flow_system['costs']  # Returns Effect
        >>>
        >>> # Check if element exists
        >>> if 'Boiler' in flow_system:
        ...     print('Boiler found in system')
        >>>
        >>> # Iterate over all elements
        >>> for label in flow_system.keys():
        ...     element = flow_system[label]
        ...     print(f'{label}: {type(element).__name__}')
        >>>
        >>> # Get all element labels and objects
        >>> all_labels = list(flow_system.keys())
        >>> all_elements = list(flow_system.values())
        >>> for label, element in flow_system.items():
        ...     print(f'{label}: {element}')

        Direct container access for type-specific operations:

        >>> # Access specific container when you need type filtering
        >>> for component in flow_system.components.values():
        ...     print(f'{component.label}: {len(component.inputs)} inputs')
        >>>
        >>> # Access buses directly
        >>> for bus in flow_system.buses.values():
        ...     print(f'{bus.label}')
        >>>
        >>> # Flows are automatically collected from all components

        Power user pattern - Efficient chaining without conversion overhead:

        >>> # Instead of chaining (causes multiple conversions):
        >>> result = flow_system.sel(time='2020-01').resample('2h')  # Slow
        >>>
        >>> # Use dataset methods directly (single conversion):
        >>> ds = flow_system.to_dataset()
        >>> ds = FlowSystem._dataset_sel(ds, time='2020-01')
        >>> ds = flow_system._dataset_resample(ds, freq='2h', method='mean')
        >>> result = FlowSystem.from_dataset(ds)  # Fast!
        >>>
        >>> # Available dataset methods:
        >>> # - FlowSystem._dataset_sel(dataset, time=..., period=..., scenario=...)
        >>> # - FlowSystem._dataset_isel(dataset, time=..., period=..., scenario=...)
        >>> # - flow_system._dataset_resample(dataset, freq=..., method=..., **kwargs)
        >>> for flow in flow_system.flows.values():
        ...     print(f'{flow.label_full}: {flow.size}')
        >>>
        >>> # Access effects
        >>> for effect in flow_system.effects.values():
        ...     print(f'{effect.label}')

    Notes:
        - The dict-like interface (`flow_system['element']`) searches across all containers
          (components, buses, effects, flows) to find the element with the matching label.
        - Element labels must be unique across all container types. Attempting to add
          elements with duplicate labels will raise an error, ensuring each label maps to exactly one element.
        - Direct container access (`.components`, `.buses`, `.effects`, `.flows`) is useful
          when you need type-specific filtering or operations.
        - The `.flows` container is automatically populated from all component inputs and outputs.
        - Creates an empty registry for components and buses, an empty EffectCollection, and a placeholder for a SystemModel.
        - The instance starts disconnected (self._connected_and_transformed == False) and will be
          connected_and_transformed automatically when trying to optimize.
    """

    model: FlowSystemModel | None

    def __init__(
        self,
        timesteps: pd.DatetimeIndex,
        periods: pd.Index | None = None,
        scenarios: pd.Index | None = None,
        hours_of_last_timestep: int | float | None = None,
        hours_of_previous_timesteps: int | float | np.ndarray | None = None,
        weight_of_last_period: int | float | None = None,
        scenario_weights: Numeric_S | None = None,
        scenario_independent_sizes: bool | list[str] = True,
        scenario_independent_flow_rates: bool | list[str] = False,
    ):
        self.timesteps = self._validate_timesteps(timesteps)

        # Compute all time-related metadata using shared helper
        (
            self.timesteps_extra,
            self.hours_of_last_timestep,
            self.hours_of_previous_timesteps,
            hours_per_timestep,
        ) = self._compute_time_metadata(self.timesteps, hours_of_last_timestep, hours_of_previous_timesteps)

        self.periods = None if periods is None else self._validate_periods(periods)
        self.scenarios = None if scenarios is None else self._validate_scenarios(scenarios)

        self.hours_per_timestep = self.fit_to_model_coords('hours_per_timestep', hours_per_timestep)

        self.scenario_weights = scenario_weights  # Use setter

        # Compute all period-related metadata using shared helper
        (self.periods_extra, self.weight_of_last_period, weight_per_period) = self._compute_period_metadata(
            self.periods, weight_of_last_period
        )

        self.period_weights: xr.DataArray | None = weight_per_period

        # Element collections
        self.components: ElementContainer[Component] = ElementContainer(
            element_type_name='components', truncate_repr=10
        )
        self.buses: ElementContainer[Bus] = ElementContainer(element_type_name='buses', truncate_repr=10)
        self.effects: EffectCollection = EffectCollection(truncate_repr=10)
        self.model: FlowSystemModel | None = None

        self._connected_and_transformed = False
        self._used_in_optimization = False

        self._network_app = None
        self._flows_cache: ElementContainer[Flow] | None = None

        # Use properties to validate and store scenario dimension settings
        self.scenario_independent_sizes = scenario_independent_sizes
        self.scenario_independent_flow_rates = scenario_independent_flow_rates

    @staticmethod
    def _validate_timesteps(timesteps: pd.DatetimeIndex) -> pd.DatetimeIndex:
        """Validate timesteps format and rename if needed."""
        if not isinstance(timesteps, pd.DatetimeIndex):
            raise TypeError('timesteps must be a pandas DatetimeIndex')
        if len(timesteps) < 2:
            raise ValueError('timesteps must contain at least 2 timestamps')
        if timesteps.name != 'time':
            timesteps.name = 'time'
        if not timesteps.is_monotonic_increasing:
            raise ValueError('timesteps must be sorted')
        return timesteps

    @staticmethod
    def _validate_scenarios(scenarios: pd.Index) -> pd.Index:
        """
        Validate and prepare scenario index.

        Args:
            scenarios: The scenario index to validate
        """
        if not isinstance(scenarios, pd.Index) or len(scenarios) == 0:
            raise ConversionError('Scenarios must be a non-empty Index')

        if scenarios.name != 'scenario':
            scenarios = scenarios.rename('scenario')

        return scenarios

    @staticmethod
    def _validate_periods(periods: pd.Index) -> pd.Index:
        """
        Validate and prepare period index.

        Args:
            periods: The period index to validate
        """
        if not isinstance(periods, pd.Index) or len(periods) == 0:
            raise ConversionError(f'Periods must be a non-empty Index. Got {periods}')

        if not (
            periods.dtype.kind == 'i'  # integer dtype
            and periods.is_monotonic_increasing  # rising
            and periods.is_unique
        ):
            raise ConversionError(f'Periods must be a monotonically increasing and unique Index. Got {periods}')

        if periods.name != 'period':
            periods = periods.rename('period')

        return periods

    @staticmethod
    def _create_timesteps_with_extra(
        timesteps: pd.DatetimeIndex, hours_of_last_timestep: float | None
    ) -> pd.DatetimeIndex:
        """Create timesteps with an extra step at the end."""
        if hours_of_last_timestep is None:
            hours_of_last_timestep = (timesteps[-1] - timesteps[-2]) / pd.Timedelta(hours=1)

        last_date = pd.DatetimeIndex([timesteps[-1] + pd.Timedelta(hours=hours_of_last_timestep)], name='time')
        return pd.DatetimeIndex(timesteps.append(last_date), name='time')

    @staticmethod
    def calculate_hours_per_timestep(timesteps_extra: pd.DatetimeIndex) -> xr.DataArray:
        """Calculate duration of each timestep as a 1D DataArray."""
        hours_per_step = np.diff(timesteps_extra) / pd.Timedelta(hours=1)
        return xr.DataArray(
            hours_per_step, coords={'time': timesteps_extra[:-1]}, dims='time', name='hours_per_timestep'
        )

    @staticmethod
    def _calculate_hours_of_previous_timesteps(
        timesteps: pd.DatetimeIndex, hours_of_previous_timesteps: float | np.ndarray | None
    ) -> float | np.ndarray:
        """Calculate duration of regular timesteps."""
        if hours_of_previous_timesteps is not None:
            return hours_of_previous_timesteps
        # Calculate from the first interval
        first_interval = timesteps[1] - timesteps[0]
        return first_interval.total_seconds() / 3600  # Convert to hours

    @staticmethod
    def _create_periods_with_extra(periods: pd.Index, weight_of_last_period: int | float | None) -> pd.Index:
        """Create periods with an extra period at the end.

        Args:
            periods: The period index (must be monotonically increasing integers)
            weight_of_last_period: Weight of the last period. If None, computed from the period index.

        Returns:
            Period index with an extra period appended at the end
        """
        if weight_of_last_period is None:
            if len(periods) < 2:
                raise ValueError(
                    'FlowSystem: weight_of_last_period must be provided explicitly when only one period is defined.'
                )
            # Calculate weight from difference between last two periods
            weight_of_last_period = int(periods[-1]) - int(periods[-2])

        # Create the extra period value
        last_period_value = int(periods[-1]) + weight_of_last_period
        periods_extra = periods.append(pd.Index([last_period_value], name='period'))
        return periods_extra

    @staticmethod
    def calculate_weight_per_period(periods_extra: pd.Index) -> xr.DataArray:
        """Calculate weight of each period from period index differences.

        Args:
            periods_extra: Period index with an extra period at the end

        Returns:
            DataArray with weights for each period (1D, 'period' dimension)
        """
        weights = np.diff(periods_extra.to_numpy().astype(int))
        return xr.DataArray(weights, coords={'period': periods_extra[:-1]}, dims='period', name='weight_per_period')

    @classmethod
    def _compute_time_metadata(
        cls,
        timesteps: pd.DatetimeIndex,
        hours_of_last_timestep: int | float | None = None,
        hours_of_previous_timesteps: int | float | np.ndarray | None = None,
    ) -> tuple[pd.DatetimeIndex, float, float | np.ndarray, xr.DataArray]:
        """
        Compute all time-related metadata from timesteps.

        This is the single source of truth for time metadata computation, used by both
        __init__ and dataset operations (sel/isel/resample) to ensure consistency.

        Args:
            timesteps: The time index to compute metadata from
            hours_of_last_timestep: Duration of the last timestep. If None, computed from the time index.
            hours_of_previous_timesteps: Duration of previous timesteps. If None, computed from the time index.
                Can be a scalar or array.

        Returns:
            Tuple of (timesteps_extra, hours_of_last_timestep, hours_of_previous_timesteps, hours_per_timestep)
        """
        # Create timesteps with extra step at the end
        timesteps_extra = cls._create_timesteps_with_extra(timesteps, hours_of_last_timestep)

        # Calculate hours per timestep
        hours_per_timestep = cls.calculate_hours_per_timestep(timesteps_extra)

        # Extract hours_of_last_timestep if not provided
        if hours_of_last_timestep is None:
            hours_of_last_timestep = hours_per_timestep.isel(time=-1).item()

        # Compute hours_of_previous_timesteps (handles both None and provided cases)
        hours_of_previous_timesteps = cls._calculate_hours_of_previous_timesteps(timesteps, hours_of_previous_timesteps)

        return timesteps_extra, hours_of_last_timestep, hours_of_previous_timesteps, hours_per_timestep

    @classmethod
    def _compute_period_metadata(
        cls, periods: pd.Index | None, weight_of_last_period: int | float | None = None
    ) -> tuple[pd.Index | None, int | float | None, xr.DataArray | None]:
        """
        Compute all period-related metadata from periods.

        This is the single source of truth for period metadata computation, used by both
        __init__ and dataset operations to ensure consistency.

        Args:
            periods: The period index to compute metadata from (or None if no periods)
            weight_of_last_period: Weight of the last period. If None, computed from the period index.

        Returns:
            Tuple of (periods_extra, weight_of_last_period, weight_per_period)
            All return None if periods is None
        """
        if periods is None:
            return None, None, None

        # Create periods with extra period at the end
        periods_extra = cls._create_periods_with_extra(periods, weight_of_last_period)

        # Calculate weight per period
        weight_per_period = cls.calculate_weight_per_period(periods_extra)

        # Extract weight_of_last_period if not provided
        if weight_of_last_period is None:
            weight_of_last_period = weight_per_period.isel(period=-1).item()

        return periods_extra, weight_of_last_period, weight_per_period

    @classmethod
    def _update_time_metadata(
        cls,
        dataset: xr.Dataset,
        hours_of_last_timestep: int | float | None = None,
        hours_of_previous_timesteps: int | float | np.ndarray | None = None,
    ) -> xr.Dataset:
        """
        Update time-related attributes and data variables in dataset based on its time index.

        Recomputes hours_of_last_timestep, hours_of_previous_timesteps, and hours_per_timestep
        from the dataset's time index when these parameters are None. This ensures time metadata
        stays synchronized with the actual timesteps after operations like resampling or selection.

        Args:
            dataset: Dataset to update (will be modified in place)
            hours_of_last_timestep: Duration of the last timestep. If None, computed from the time index.
            hours_of_previous_timesteps: Duration of previous timesteps. If None, computed from the time index.
                Can be a scalar or array.

        Returns:
            The same dataset with updated time-related attributes and data variables
        """
        new_time_index = dataset.indexes.get('time')
        if new_time_index is not None and len(new_time_index) >= 2:
            # Use shared helper to compute all time metadata
            _, hours_of_last_timestep, hours_of_previous_timesteps, hours_per_timestep = cls._compute_time_metadata(
                new_time_index, hours_of_last_timestep, hours_of_previous_timesteps
            )

            # Update hours_per_timestep DataArray if it exists in the dataset
            # This prevents stale data after resampling operations
            if 'hours_per_timestep' in dataset.data_vars:
                dataset['hours_per_timestep'] = hours_per_timestep

        # Update time-related attributes only when new values are provided/computed
        # This preserves existing metadata instead of overwriting with None
        if hours_of_last_timestep is not None:
            dataset.attrs['hours_of_last_timestep'] = hours_of_last_timestep
        if hours_of_previous_timesteps is not None:
            dataset.attrs['hours_of_previous_timesteps'] = hours_of_previous_timesteps

        return dataset

    @classmethod
    def _update_period_metadata(
        cls,
        dataset: xr.Dataset,
        weight_of_last_period: int | float | None = None,
    ) -> xr.Dataset:
        """
        Update period-related attributes and data variables in dataset based on its period index.

        Recomputes weight_of_last_period and period_weights from the dataset's
        period index. This ensures period metadata stays synchronized with the actual
        periods after operations like selection.

        This is analogous to _update_time_metadata() for time-related metadata.

        Args:
            dataset: Dataset to update (will be modified in place)
            weight_of_last_period: Weight of the last period. If None, reused from dataset attrs
                (essential for single-period subsets where it cannot be inferred from intervals).

        Returns:
            The same dataset with updated period-related attributes and data variables
        """
        new_period_index = dataset.indexes.get('period')
        if new_period_index is not None and len(new_period_index) >= 1:
            # Reuse stored weight_of_last_period when not explicitly overridden.
            # This is essential for single-period subsets where it cannot be inferred from intervals.
            if weight_of_last_period is None:
                weight_of_last_period = dataset.attrs.get('weight_of_last_period')

            # Use shared helper to compute all period metadata
            _, weight_of_last_period, period_weights = cls._compute_period_metadata(
                new_period_index, weight_of_last_period
            )

            # Update period_weights DataArray if it exists in the dataset
            if 'period_weights' in dataset.data_vars:
                dataset['period_weights'] = period_weights

        # Update period-related attributes only when new values are provided/computed
        if weight_of_last_period is not None:
            dataset.attrs['weight_of_last_period'] = weight_of_last_period

        return dataset

    def _create_reference_structure(self) -> tuple[dict, dict[str, xr.DataArray]]:
        """
        Override Interface method to handle FlowSystem-specific serialization.
        Combines custom FlowSystem logic with Interface pattern for nested objects.

        Returns:
            Tuple of (reference_structure, extracted_arrays_dict)
        """
        # Start with Interface base functionality for constructor parameters
        reference_structure, all_extracted_arrays = super()._create_reference_structure()

        # Remove timesteps, as it's directly stored in dataset index
        reference_structure.pop('timesteps', None)

        # Extract from components
        components_structure = {}
        for comp_label, component in self.components.items():
            comp_structure, comp_arrays = component._create_reference_structure()
            all_extracted_arrays.update(comp_arrays)
            components_structure[comp_label] = comp_structure
        reference_structure['components'] = components_structure

        # Extract from buses
        buses_structure = {}
        for bus_label, bus in self.buses.items():
            bus_structure, bus_arrays = bus._create_reference_structure()
            all_extracted_arrays.update(bus_arrays)
            buses_structure[bus_label] = bus_structure
        reference_structure['buses'] = buses_structure

        # Extract from effects
        effects_structure = {}
        for effect in self.effects.values():
            effect_structure, effect_arrays = effect._create_reference_structure()
            all_extracted_arrays.update(effect_arrays)
            effects_structure[effect.label] = effect_structure
        reference_structure['effects'] = effects_structure

        return reference_structure, all_extracted_arrays

    def to_dataset(self) -> xr.Dataset:
        """
        Convert the FlowSystem to an xarray Dataset.
        Ensures FlowSystem is connected before serialization.

        Returns:
            xr.Dataset: Dataset containing all DataArrays with structure in attributes
        """
        if not self.connected_and_transformed:
            logger.warning('FlowSystem is not connected_and_transformed. Connecting and transforming data now.')
            self.connect_and_transform()

        return super().to_dataset()

    @classmethod
    def from_dataset(cls, ds: xr.Dataset) -> FlowSystem:
        """
        Create a FlowSystem from an xarray Dataset.
        Handles FlowSystem-specific reconstruction logic.

        Args:
            ds: Dataset containing the FlowSystem data

        Returns:
            FlowSystem instance
        """
        # Get the reference structure from attrs
        reference_structure = dict(ds.attrs)

        # Create arrays dictionary from dataset variables
        arrays_dict = {name: array for name, array in ds.data_vars.items()}

        # Create FlowSystem instance with constructor parameters
        flow_system = cls(
            timesteps=ds.indexes['time'],
            periods=ds.indexes.get('period'),
            scenarios=ds.indexes.get('scenario'),
            hours_of_last_timestep=reference_structure.get('hours_of_last_timestep'),
            hours_of_previous_timesteps=reference_structure.get('hours_of_previous_timesteps'),
            weight_of_last_period=reference_structure.get('weight_of_last_period'),
            scenario_weights=cls._resolve_dataarray_reference(reference_structure['scenario_weights'], arrays_dict)
            if 'scenario_weights' in reference_structure
            else None,
            scenario_independent_sizes=reference_structure.get('scenario_independent_sizes', True),
            scenario_independent_flow_rates=reference_structure.get('scenario_independent_flow_rates', False),
        )

        # Restore components
        components_structure = reference_structure.get('components', {})
        for comp_label, comp_data in components_structure.items():
            component = cls._resolve_reference_structure(comp_data, arrays_dict)
            if not isinstance(component, Component):
                logger.critical(f'Restoring component {comp_label} failed.')
            flow_system._add_components(component)

        # Restore buses
        buses_structure = reference_structure.get('buses', {})
        for bus_label, bus_data in buses_structure.items():
            bus = cls._resolve_reference_structure(bus_data, arrays_dict)
            if not isinstance(bus, Bus):
                logger.critical(f'Restoring bus {bus_label} failed.')
            flow_system._add_buses(bus)

        # Restore effects
        effects_structure = reference_structure.get('effects', {})
        for effect_label, effect_data in effects_structure.items():
            effect = cls._resolve_reference_structure(effect_data, arrays_dict)
            if not isinstance(effect, Effect):
                logger.critical(f'Restoring effect {effect_label} failed.')
            flow_system._add_effects(effect)

        return flow_system

    def to_netcdf(self, path: str | pathlib.Path, compression: int = 0):
        """
        Save the FlowSystem to a NetCDF file.
        Ensures FlowSystem is connected before saving.

        Args:
            path: The path to the netCDF file.
            compression: The compression level to use when saving the file.
        """
        if not self.connected_and_transformed:
            logger.warning('FlowSystem is not connected. Calling connect_and_transform() now.')
            self.connect_and_transform()

        super().to_netcdf(path, compression)
        logger.info(f'Saved FlowSystem to {path}')

    def get_structure(self, clean: bool = False, stats: bool = False) -> dict:
        """
        Get FlowSystem structure.
        Ensures FlowSystem is connected before getting structure.

        Args:
            clean: If True, remove None and empty dicts and lists.
            stats: If True, replace DataArray references with statistics
        """
        if not self.connected_and_transformed:
            logger.warning('FlowSystem is not connected. Calling connect_and_transform() now.')
            self.connect_and_transform()

        return super().get_structure(clean, stats)

    def to_json(self, path: str | pathlib.Path):
        """
        Save the flow system to a JSON file.
        Ensures FlowSystem is connected before saving.

        Args:
            path: The path to the JSON file.
        """
        if not self.connected_and_transformed:
            logger.warning(
                'FlowSystem needs to be connected and transformed before saving to JSON. Calling connect_and_transform() now.'
            )
            self.connect_and_transform()

        super().to_json(path)

    def fit_to_model_coords(
        self,
        name: str,
        data: NumericOrBool | None,
        dims: Collection[FlowSystemDimensions] | None = None,
    ) -> xr.DataArray | None:
        """
        Fit data to model coordinate system (currently time, but extensible).

        Args:
            name: Name of the data
            data: Data to fit to model coordinates (accepts any dimensionality including scalars)
            dims: Collection of dimension names to use for fitting. If None, all dimensions are used.

        Returns:
            xr.DataArray aligned to model coordinate system. If data is None, returns None.
        """
        if data is None:
            return None

        coords = self.coords

        if dims is not None:
            coords = {k: coords[k] for k in dims if k in coords}

        # Rest of your method stays the same, just pass coords
        if isinstance(data, TimeSeriesData):
            try:
                data.name = name  # Set name of previous object!
                return data.fit_to_coords(coords)
            except ConversionError as e:
                raise ConversionError(
                    f'Could not convert time series data "{name}" to DataArray:\n{data}\nOriginal Error: {e}'
                ) from e

        try:
            return DataConverter.to_dataarray(data, coords=coords).rename(name)
        except ConversionError as e:
            raise ConversionError(f'Could not convert data "{name}" to DataArray:\n{data}\nOriginal Error: {e}') from e

    def fit_effects_to_model_coords(
        self,
        label_prefix: str | None,
        effect_values: Effect_TPS | Numeric_TPS | None,
        label_suffix: str | None = None,
        dims: Collection[FlowSystemDimensions] | None = None,
        delimiter: str = '|',
    ) -> Effect_TPS | None:
        """
        Transform EffectValues from the user to Internal Datatypes aligned with model coordinates.
        """
        if effect_values is None:
            return None

        effect_values_dict = self.effects.create_effect_values_dict(effect_values)

        return {
            effect: self.fit_to_model_coords(
                str(delimiter).join(filter(None, [label_prefix, effect, label_suffix])),
                value,
                dims=dims,
            )
            for effect, value in effect_values_dict.items()
        }

    def connect_and_transform(self):
        """Transform data for all elements using the new simplified approach."""
        if self.connected_and_transformed:
            logger.debug('FlowSystem already connected and transformed')
            return

        self._connect_network()
        for element in chain(self.components.values(), self.effects.values(), self.buses.values()):
            element.transform_data()

        # Validate cross-element references immediately after transformation
        self._validate_system_integrity()

        self._connected_and_transformed = True

    def add_elements(self, *elements: Element) -> None:
        """
        Add Components(Storages, Boilers, Heatpumps, ...), Buses or Effects to the FlowSystem

        Args:
            *elements: childs of  Element like Boiler, HeatPump, Bus,...
                modeling Elements
        """
        if self.connected_and_transformed:
            warnings.warn(
                'You are adding elements to an already connected FlowSystem. This is not recommended (But it works).',
                stacklevel=2,
            )
            self._connected_and_transformed = False

        for new_element in list(elements):
            # Validate element type first
            if not isinstance(new_element, (Component, Effect, Bus)):
                raise TypeError(
                    f'Tried to add incompatible object to FlowSystem: {type(new_element)=}: {new_element=} '
                )

            # Common validations for all element types (before any state changes)
            self._check_if_element_already_assigned(new_element)
            self._check_if_element_is_unique(new_element)

            # Dispatch to type-specific handlers
            if isinstance(new_element, Component):
                self._add_components(new_element)
            elif isinstance(new_element, Effect):
                self._add_effects(new_element)
            elif isinstance(new_element, Bus):
                self._add_buses(new_element)

            # Log registration
            element_type = type(new_element).__name__
            logger.info(f'Registered new {element_type}: {new_element.label_full}')

    def create_model(self, normalize_weights: bool = True) -> FlowSystemModel:
        """
        Create a linopy model from the FlowSystem.

        Args:
            normalize_weights: Whether to automatically normalize the weights (periods and scenarios) to sum up to 1 when solving.
        """
        if not self.connected_and_transformed:
            raise RuntimeError(
                'FlowSystem is not connected_and_transformed. Call FlowSystem.connect_and_transform() first.'
            )
        # System integrity was already validated in connect_and_transform()
        self.model = FlowSystemModel(self, normalize_weights)
        return self.model

    def plot_network(
        self,
        path: bool | str | pathlib.Path = 'flow_system.html',
        controls: bool
        | list[
            Literal['nodes', 'edges', 'layout', 'interaction', 'manipulation', 'physics', 'selection', 'renderer']
        ] = True,
        show: bool | None = None,
    ) -> pyvis.network.Network | None:
        """
        Visualizes the network structure of a FlowSystem using PyVis, saving it as an interactive HTML file.

        Args:
            path: Path to save the HTML visualization.
                - `False`: Visualization is created but not saved.
                - `str` or `Path`: Specifies file path (default: 'flow_system.html').
            controls: UI controls to add to the visualization.
                - `True`: Enables all available controls.
                - `List`: Specify controls, e.g., ['nodes', 'layout'].
                - Options: 'nodes', 'edges', 'layout', 'interaction', 'manipulation', 'physics', 'selection', 'renderer'.
            show: Whether to open the visualization in the web browser.

        Returns:
        - 'pyvis.network.Network' | None: The `Network` instance representing the visualization, or `None` if `pyvis` is not installed.

        Examples:
            >>> flow_system.plot_network()
            >>> flow_system.plot_network(show=False)
            >>> flow_system.plot_network(path='output/custom_network.html', controls=['nodes', 'layout'])

        Notes:
        - This function requires `pyvis`. If not installed, the function prints a warning and returns `None`.
        - Nodes are styled based on type (e.g., circles for buses, boxes for components) and annotated with node information.
        """
        from . import plotting

        node_infos, edge_infos = self.network_infos()
        return plotting.plot_network(
            node_infos, edge_infos, path, controls, show if show is not None else CONFIG.Plotting.default_show
        )

    def start_network_app(self):
        """Visualizes the network structure of a FlowSystem using Dash, Cytoscape, and networkx.
        Requires optional dependencies: dash, dash-cytoscape, dash-daq, networkx, flask, werkzeug.
        """
        from .network_app import DASH_CYTOSCAPE_AVAILABLE, VISUALIZATION_ERROR, flow_graph, shownetwork

        warnings.warn(
            'The network visualization is still experimental and might change in the future.',
            stacklevel=2,
            category=UserWarning,
        )

        if not DASH_CYTOSCAPE_AVAILABLE:
            raise ImportError(
                f'Network visualization requires optional dependencies. '
                f'Install with: `pip install flixopt[network_viz]`, `pip install flixopt[full]` '
                f'or: `pip install dash dash-cytoscape dash-daq networkx werkzeug`. '
                f'Original error: {VISUALIZATION_ERROR}'
            )

        if not self._connected_and_transformed:
            self._connect_network()

        if self._network_app is not None:
            logger.warning('The network app is already running. Restarting it.')
            self.stop_network_app()

        self._network_app = shownetwork(flow_graph(self))

    def stop_network_app(self):
        """Stop the network visualization server."""
        from .network_app import DASH_CYTOSCAPE_AVAILABLE, VISUALIZATION_ERROR

        if not DASH_CYTOSCAPE_AVAILABLE:
            raise ImportError(
                f'Network visualization requires optional dependencies. '
                f'Install with: `pip install flixopt[network_viz]`, `pip install flixopt[full]` '
                f'or: `pip install dash dash-cytoscape dash-daq networkx werkzeug`. '
                f'Original error: {VISUALIZATION_ERROR}'
            )

        if self._network_app is None:
            logger.warning("No network app is currently running. Can't stop it")
            return

        try:
            logger.info('Stopping network visualization server...')
            self._network_app.server_instance.shutdown()
            logger.info('Network visualization stopped.')
        except Exception as e:
            logger.error(f'Failed to stop the network visualization app: {e}')
        finally:
            self._network_app = None

    def network_infos(self) -> tuple[dict[str, dict[str, str]], dict[str, dict[str, str]]]:
        if not self.connected_and_transformed:
            self.connect_and_transform()
        nodes = {
            node.label_full: {
                'label': node.label,
                'class': 'Bus' if isinstance(node, Bus) else 'Component',
                'infos': node.__str__(),
            }
            for node in chain(self.components.values(), self.buses.values())
        }

        edges = {
            flow.label_full: {
                'label': flow.label,
                'start': flow.bus if flow.is_input_in_component else flow.component,
                'end': flow.component if flow.is_input_in_component else flow.bus,
                'infos': flow.__str__(),
            }
            for flow in self.flows.values()
        }

        return nodes, edges

    def _check_if_element_is_unique(self, element: Element) -> None:
        """
        checks if element or label of element already exists in list

        Args:
            element: new element to check
        """
        # check if name is already used:
        if element.label_full in self:
            raise ValueError(f'Label of Element {element.label_full} already used in another element!')

    def _check_if_element_already_assigned(self, element: Element) -> None:
        """
        Check if element already belongs to another FlowSystem.

        Args:
            element: Element to check

        Raises:
            ValueError: If element is already assigned to a different FlowSystem
        """
        if element._flow_system is not None and element._flow_system is not self:
            raise ValueError(
                f'Element "{element.label_full}" is already assigned to another FlowSystem. '
                f'Each element can only belong to one FlowSystem at a time. '
                f'To use this element in multiple systems, create a copy: '
                f'flow_system.add_elements(element.copy())'
            )

    def _validate_system_integrity(self) -> None:
        """
        Validate cross-element references to ensure system consistency.

        This performs system-level validation that requires knowledge of multiple elements:
        - Validates that all Flow.bus references point to existing buses
        - Can be extended for other cross-element validations

        Should be called after connect_and_transform and before create_model.

        Raises:
            ValueError: If any cross-element reference is invalid
        """
        # Validate bus references in flows
        for flow in self.flows.values():
            if flow.bus not in self.buses:
                available_buses = list(self.buses.keys())
                raise ValueError(
                    f'Flow "{flow.label_full}" references bus "{flow.bus}" which does not exist in FlowSystem. '
                    f'Available buses: {available_buses}. '
                    f'Did you forget to add the bus using flow_system.add_elements(Bus("{flow.bus}"))?'
                )

    def _add_effects(self, *args: Effect) -> None:
        for effect in args:
            effect._set_flow_system(self)  # Link element to FlowSystem
        self.effects.add_effects(*args)

    def _add_components(self, *components: Component) -> None:
        for new_component in list(components):
            new_component._set_flow_system(self)  # Link element to FlowSystem
            self.components.add(new_component)  # Add to existing components
        # Invalidate cache once after all additions
        if components:
            self._flows_cache = None

    def _add_buses(self, *buses: Bus):
        for new_bus in list(buses):
            new_bus._set_flow_system(self)  # Link element to FlowSystem
            self.buses.add(new_bus)  # Add to existing buses
        # Invalidate cache once after all additions
        if buses:
            self._flows_cache = None

    def _connect_network(self):
        """Connects the network of components and buses. Can be rerun without changes if no elements were added"""
        for component in self.components.values():
            for flow in component.inputs + component.outputs:
                flow.component = component.label_full
                flow.is_input_in_component = True if flow in component.inputs else False

                # Connect Buses
                bus = self.buses.get(flow.bus)
                if bus is None:
                    raise KeyError(
                        f'Bus {flow.bus} not found in the FlowSystem, but used by "{flow.label_full}". '
                        f'Please add it first.'
                    )
                if flow.is_input_in_component and flow not in bus.outputs:
                    bus.outputs.append(flow)
                elif not flow.is_input_in_component and flow not in bus.inputs:
                    bus.inputs.append(flow)

        # Count flows manually to avoid triggering cache rebuild
        flow_count = sum(len(c.inputs) + len(c.outputs) for c in self.components.values())
        logger.debug(
            f'Connected {len(self.buses)} Buses and {len(self.components)} '
            f'via {flow_count} Flows inside the FlowSystem.'
        )

    def __repr__(self) -> str:
        """Return a detailed string representation showing all containers."""
        r = fx_io.format_title_with_underline('FlowSystem', '=')

        # Timestep info
        time_period = f'{self.timesteps[0].date()} to {self.timesteps[-1].date()}'
        freq_str = str(self.timesteps.freq).replace('<', '').replace('>', '') if self.timesteps.freq else 'irregular'
        r += f'Timesteps: {len(self.timesteps)} ({freq_str}) [{time_period}]\n'

        # Add periods if present
        if self.periods is not None:
            period_names = ', '.join(str(p) for p in self.periods[:3])
            if len(self.periods) > 3:
                period_names += f' ... (+{len(self.periods) - 3} more)'
            r += f'Periods: {len(self.periods)} ({period_names})\n'
        else:
            r += 'Periods: None\n'

        # Add scenarios if present
        if self.scenarios is not None:
            scenario_names = ', '.join(str(s) for s in self.scenarios[:3])
            if len(self.scenarios) > 3:
                scenario_names += f' ... (+{len(self.scenarios) - 3} more)'
            r += f'Scenarios: {len(self.scenarios)} ({scenario_names})\n'
        else:
            r += 'Scenarios: None\n'

        # Add status
        status = '✓' if self.connected_and_transformed else '⚠'
        r += f'Status: {status}\n'

        # Add grouped container view
        r += '\n' + self._format_grouped_containers()

        return r

    def __eq__(self, other: FlowSystem):
        """Check if two FlowSystems are equal by comparing their dataset representations."""
        if not isinstance(other, FlowSystem):
            raise NotImplementedError('Comparison with other types is not implemented for class FlowSystem')

        ds_me = self.to_dataset()
        ds_other = other.to_dataset()

        try:
            xr.testing.assert_equal(ds_me, ds_other)
        except AssertionError:
            return False

        if ds_me.attrs != ds_other.attrs:
            return False

        return True

    def _get_container_groups(self) -> dict[str, ElementContainer]:
        """Return ordered container groups for CompositeContainerMixin."""
        return {
            'Components': self.components,
            'Buses': self.buses,
            'Effects': self.effects,
            'Flows': self.flows,
        }

    @property
    def flows(self) -> ElementContainer[Flow]:
        if self._flows_cache is None:
            flows = [f for c in self.components.values() for f in c.inputs + c.outputs]
            # Deduplicate by id and sort for reproducibility
            flows = sorted({id(f): f for f in flows}.values(), key=lambda f: f.label_full.lower())
            self._flows_cache = ElementContainer(flows, element_type_name='flows', truncate_repr=10)
        return self._flows_cache

    @property
    def coords(self) -> dict[FlowSystemDimensions, pd.Index]:
        active_coords = {'time': self.timesteps}
        if self.periods is not None:
            active_coords['period'] = self.periods
        if self.scenarios is not None:
            active_coords['scenario'] = self.scenarios
        return active_coords

    @property
    def used_in_calculation(self) -> bool:
        return self._used_in_optimization

    @property
    def scenario_weights(self) -> xr.DataArray | None:
        """
        Weights for each scenario.

        Returns:
            xr.DataArray: Scenario weights with 'scenario' dimension
        """
        return self._scenario_weights

    @scenario_weights.setter
    def scenario_weights(self, value: Numeric_S | None) -> None:
        """
        Set scenario weights.

        Args:
            value: Scenario weights to set (will be converted to DataArray with 'scenario' dimension)
                or None to clear weights.

        Raises:
            ValueError: If value is not None and no scenarios are defined in the FlowSystem.
        """
        if value is None:
            self._scenario_weights = None
            return

        if self.scenarios is None:
            raise ValueError(
                'FlowSystem.scenario_weights cannot be set when no scenarios are defined. '
                'Either define scenarios in FlowSystem(scenarios=...) or set scenario_weights to None.'
            )

        self._scenario_weights = self.fit_to_model_coords('scenario_weights', value, dims=['scenario'])

    def _validate_scenario_parameter(self, value: bool | list[str], param_name: str, element_type: str) -> None:
        """
        Validate scenario parameter value.

        Args:
            value: The value to validate
            param_name: Name of the parameter (for error messages)
            element_type: Type of elements expected in list (e.g., 'component label_full', 'flow label_full')

        Raises:
            TypeError: If value is not bool or list[str]
            ValueError: If list contains non-string elements
        """
        if isinstance(value, bool):
            return  # Valid
        elif isinstance(value, list):
            if not all(isinstance(item, str) for item in value):
                raise ValueError(f'{param_name} list must contain only strings ({element_type} values)')
        else:
            raise TypeError(f'{param_name} must be bool or list[str], got {type(value).__name__}')

    @property
    def scenario_independent_sizes(self) -> bool | list[str]:
        """
        Controls whether investment sizes are equalized across scenarios.

        Returns:
            bool or list[str]: Configuration for scenario-independent sizing
        """
        return self._scenario_independent_sizes

    @scenario_independent_sizes.setter
    def scenario_independent_sizes(self, value: bool | list[str]) -> None:
        """
        Set whether investment sizes should be equalized across scenarios.

        Args:
            value: True (all equalized), False (all vary), or list of component label_full strings to equalize

        Raises:
            TypeError: If value is not bool or list[str]
            ValueError: If list contains non-string elements
        """
        self._validate_scenario_parameter(value, 'scenario_independent_sizes', 'Element.label_full')
        self._scenario_independent_sizes = value

    @property
    def scenario_independent_flow_rates(self) -> bool | list[str]:
        """
        Controls whether flow rates are equalized across scenarios.

        Returns:
            bool or list[str]: Configuration for scenario-independent flow rates
        """
        return self._scenario_independent_flow_rates

    @scenario_independent_flow_rates.setter
    def scenario_independent_flow_rates(self, value: bool | list[str]) -> None:
        """
        Set whether flow rates should be equalized across scenarios.

        Args:
            value: True (all equalized), False (all vary), or list of flow label_full strings to equalize

        Raises:
            TypeError: If value is not bool or list[str]
            ValueError: If list contains non-string elements
        """
        self._validate_scenario_parameter(value, 'scenario_independent_flow_rates', 'Flow.label_full')
        self._scenario_independent_flow_rates = value

    @classmethod
    def _dataset_sel(
        cls,
        dataset: xr.Dataset,
        time: str | slice | list[str] | pd.Timestamp | pd.DatetimeIndex | None = None,
        period: int | slice | list[int] | pd.Index | None = None,
        scenario: str | slice | list[str] | pd.Index | None = None,
        hours_of_last_timestep: int | float | None = None,
        hours_of_previous_timesteps: int | float | np.ndarray | None = None,
    ) -> xr.Dataset:
        """
        Select subset of dataset by label (for power users to avoid conversion overhead).

        This method operates directly on xarray Datasets, allowing power users to chain
        operations efficiently without repeated FlowSystem conversions:

        Example:
            # Power user pattern (single conversion):
            >>> ds = flow_system.to_dataset()
            >>> ds = FlowSystem._dataset_sel(ds, time='2020-01')
            >>> ds = FlowSystem._dataset_resample(ds, freq='2h', method='mean')
            >>> result = FlowSystem.from_dataset(ds)

            # vs. simple pattern (multiple conversions):
            >>> result = flow_system.sel(time='2020-01').resample('2h')

        Args:
            dataset: xarray Dataset from FlowSystem.to_dataset()
            time: Time selection (e.g., '2020-01', slice('2020-01-01', '2020-06-30'))
            period: Period selection (e.g., 2020, slice(2020, 2022))
            scenario: Scenario selection (e.g., 'Base Case', ['Base Case', 'High Demand'])
            hours_of_last_timestep: Duration of the last timestep. If None, computed from the selected time index.
            hours_of_previous_timesteps: Duration of previous timesteps. If None, computed from the selected time index.
                Can be a scalar or array.

        Returns:
            xr.Dataset: Selected dataset
        """
        indexers = {}
        if time is not None:
            indexers['time'] = time
        if period is not None:
            indexers['period'] = period
        if scenario is not None:
            indexers['scenario'] = scenario

        if not indexers:
            return dataset

        result = dataset.sel(**indexers)

        # Update time-related attributes if time was selected
        if 'time' in indexers:
            result = cls._update_time_metadata(result, hours_of_last_timestep, hours_of_previous_timesteps)

        # Update period-related attributes if period was selected
        # This recalculates period_weights and weights from the new period index
        if 'period' in indexers:
            result = cls._update_period_metadata(result)

        return result

    def sel(
        self,
        time: str | slice | list[str] | pd.Timestamp | pd.DatetimeIndex | None = None,
        period: int | slice | list[int] | pd.Index | None = None,
        scenario: str | slice | list[str] | pd.Index | None = None,
    ) -> FlowSystem:
        """
        Select a subset of the flowsystem by label.

        For power users: Use FlowSystem._dataset_sel() to chain operations on datasets
        without conversion overhead. See _dataset_sel() documentation.

        Args:
            time: Time selection (e.g., slice('2023-01-01', '2023-12-31'), '2023-06-15')
            period: Period selection (e.g., slice(2023, 2024), or list of periods)
            scenario: Scenario selection (e.g., 'scenario1', or list of scenarios)

        Returns:
            FlowSystem: New FlowSystem with selected data
        """
        if time is None and period is None and scenario is None:
            return self.copy()

        if not self.connected_and_transformed:
            self.connect_and_transform()

        ds = self.to_dataset()
        ds = self._dataset_sel(ds, time=time, period=period, scenario=scenario)
        return self.__class__.from_dataset(ds)

    @classmethod
    def _dataset_isel(
        cls,
        dataset: xr.Dataset,
        time: int | slice | list[int] | None = None,
        period: int | slice | list[int] | None = None,
        scenario: int | slice | list[int] | None = None,
        hours_of_last_timestep: int | float | None = None,
        hours_of_previous_timesteps: int | float | np.ndarray | None = None,
    ) -> xr.Dataset:
        """
        Select subset of dataset by integer index (for power users to avoid conversion overhead).

        See _dataset_sel() for usage pattern.

        Args:
            dataset: xarray Dataset from FlowSystem.to_dataset()
            time: Time selection by index (e.g., slice(0, 100), [0, 5, 10])
            period: Period selection by index
            scenario: Scenario selection by index
            hours_of_last_timestep: Duration of the last timestep. If None, computed from the selected time index.
            hours_of_previous_timesteps: Duration of previous timesteps. If None, computed from the selected time index.
                Can be a scalar or array.

        Returns:
            xr.Dataset: Selected dataset
        """
        indexers = {}
        if time is not None:
            indexers['time'] = time
        if period is not None:
            indexers['period'] = period
        if scenario is not None:
            indexers['scenario'] = scenario

        if not indexers:
            return dataset

        result = dataset.isel(**indexers)

        # Update time-related attributes if time was selected
        if 'time' in indexers:
            result = cls._update_time_metadata(result, hours_of_last_timestep, hours_of_previous_timesteps)

        # Update period-related attributes if period was selected
        # This recalculates period_weights and weights from the new period index
        if 'period' in indexers:
            result = cls._update_period_metadata(result)

        return result

    def isel(
        self,
        time: int | slice | list[int] | None = None,
        period: int | slice | list[int] | None = None,
        scenario: int | slice | list[int] | None = None,
    ) -> FlowSystem:
        """
        Select a subset of the flowsystem by integer indices.

        For power users: Use FlowSystem._dataset_isel() to chain operations on datasets
        without conversion overhead. See _dataset_sel() documentation.

        Args:
            time: Time selection by integer index (e.g., slice(0, 100), 50, or [0, 5, 10])
            period: Period selection by integer index (e.g., slice(0, 100), 50, or [0, 5, 10])
            scenario: Scenario selection by integer index (e.g., slice(0, 3), 50, or [0, 5, 10])

        Returns:
            FlowSystem: New FlowSystem with selected data
        """
        if time is None and period is None and scenario is None:
            return self.copy()

        if not self.connected_and_transformed:
            self.connect_and_transform()

        ds = self.to_dataset()
        ds = self._dataset_isel(ds, time=time, period=period, scenario=scenario)
        return self.__class__.from_dataset(ds)

    @classmethod
    def _resample_by_dimension_groups(
        cls,
        time_dataset: xr.Dataset,
        time: str,
        method: str,
        **kwargs: Any,
    ) -> xr.Dataset:
        """
        Resample variables grouped by their dimension structure to avoid broadcasting.

        This method groups variables by their non-time dimensions before resampling,
        which provides two key benefits:

        1. **Performance**: Resampling many variables with the same dimensions together
           is significantly faster than resampling each variable individually.

        2. **Safety**: Prevents xarray from broadcasting variables with different
           dimensions into a larger dimensional space filled with NaNs, which would
           cause memory bloat and computational inefficiency.

        Example:
            Without grouping (problematic):
                var1: (time, location, tech)  shape (8000, 10, 2)
                var2: (time, region)          shape (8000, 5)
                concat → (variable, time, location, tech, region)  ← Unwanted broadcasting!

            With grouping (safe and fast):
                Group 1: [var1, var3, ...] with dims (time, location, tech)
                Group 2: [var2, var4, ...] with dims (time, region)
                Each group resampled separately → No broadcasting, optimal performance!

        Args:
            time_dataset: Dataset containing only variables with time dimension
            time: Resampling frequency (e.g., '2h', '1D', '1M')
            method: Resampling method name (e.g., 'mean', 'sum', 'first')
            **kwargs: Additional arguments passed to xarray.resample()

        Returns:
            Resampled dataset with original dimension structure preserved
        """
        # Group variables by dimensions (excluding time)
        dim_groups = defaultdict(list)
        for var_name, var in time_dataset.data_vars.items():
            dims_key = tuple(sorted(d for d in var.dims if d != 'time'))
            dim_groups[dims_key].append(var_name)

        # Handle empty case: no time-dependent variables
        if not dim_groups:
            return getattr(time_dataset.resample(time=time, **kwargs), method)()

        # Resample each group separately using DataArray concat (faster)
        resampled_groups = []
        for var_names in dim_groups.values():
            # Skip empty groups
            if not var_names:
                continue

            # Concat variables into a single DataArray with 'variable' dimension
            # Use combine_attrs='drop_conflicts' to handle attribute conflicts
            stacked = xr.concat(
                [time_dataset[name] for name in var_names],
                dim=pd.Index(var_names, name='variable'),
                combine_attrs='drop_conflicts',
            )

            # Resample the DataArray (faster than resampling Dataset)
            resampled = getattr(stacked.resample(time=time, **kwargs), method)()

            # Convert back to Dataset using the 'variable' dimension
            resampled_dataset = resampled.to_dataset(dim='variable')
            resampled_groups.append(resampled_dataset)

        # Merge all resampled groups, handling empty list case
        if not resampled_groups:
            return time_dataset  # Return empty dataset as-is

        if len(resampled_groups) == 1:
            return resampled_groups[0]

        # Merge multiple groups with combine_attrs to avoid conflicts
        return xr.merge(resampled_groups, combine_attrs='drop_conflicts')

    @classmethod
    def _dataset_resample(
        cls,
        dataset: xr.Dataset,
        freq: str,
        method: Literal['mean', 'sum', 'max', 'min', 'first', 'last', 'std', 'var', 'median', 'count'] = 'mean',
        hours_of_last_timestep: int | float | None = None,
        hours_of_previous_timesteps: int | float | np.ndarray | None = None,
        **kwargs: Any,
    ) -> xr.Dataset:
        """
        Resample dataset along time dimension (for power users to avoid conversion overhead).
        Preserves only the attrs of the Dataset.

        Uses optimized _resample_by_dimension_groups() to avoid broadcasting issues.
        See _dataset_sel() for usage pattern.

        Args:
            dataset: xarray Dataset from FlowSystem.to_dataset()
            freq: Resampling frequency (e.g., '2h', '1D', '1M')
            method: Resampling method (e.g., 'mean', 'sum', 'first')
            hours_of_last_timestep: Duration of the last timestep after resampling. If None, computed from the last time interval.
            hours_of_previous_timesteps: Duration of previous timesteps after resampling. If None, computed from the first time interval.
                Can be a scalar or array.
            **kwargs: Additional arguments passed to xarray.resample()

        Returns:
            xr.Dataset: Resampled dataset
        """
        # Validate method
        available_methods = ['mean', 'sum', 'max', 'min', 'first', 'last', 'std', 'var', 'median', 'count']
        if method not in available_methods:
            raise ValueError(f'Unsupported resampling method: {method}. Available: {available_methods}')

        # Preserve original dataset attributes (especially the reference structure)
        original_attrs = dict(dataset.attrs)

        # Separate time and non-time variables
        time_var_names = [v for v in dataset.data_vars if 'time' in dataset[v].dims]
        non_time_var_names = [v for v in dataset.data_vars if v not in time_var_names]

        # Only resample variables that have time dimension
        time_dataset = dataset[time_var_names]

        # Resample with dimension grouping to avoid broadcasting
        resampled_time_dataset = cls._resample_by_dimension_groups(time_dataset, freq, method, **kwargs)

        # Combine resampled time variables with non-time variables
        if non_time_var_names:
            non_time_dataset = dataset[non_time_var_names]
            result = xr.merge([resampled_time_dataset, non_time_dataset])
        else:
            result = resampled_time_dataset

        # Restore original attributes (xr.merge can drop them)
        result.attrs.update(original_attrs)

        # Update time-related attributes based on new time index
        return cls._update_time_metadata(result, hours_of_last_timestep, hours_of_previous_timesteps)

    def resample(
        self,
        time: str,
        method: Literal['mean', 'sum', 'max', 'min', 'first', 'last', 'std', 'var', 'median', 'count'] = 'mean',
        hours_of_last_timestep: int | float | None = None,
        hours_of_previous_timesteps: int | float | np.ndarray | None = None,
        **kwargs: Any,
    ) -> FlowSystem:
        """
        Create a resampled FlowSystem by resampling data along the time dimension (like xr.Dataset.resample()).
        Only resamples data variables that have a time dimension.

        For power users: Use FlowSystem._dataset_resample() to chain operations on datasets
        without conversion overhead. See _dataset_sel() documentation.

        Args:
            time: Resampling frequency (e.g., '3h', '2D', '1M')
            method: Resampling method. Recommended: 'mean', 'first', 'last', 'max', 'min'
            hours_of_last_timestep: Duration of the last timestep after resampling. If None, computed from the last time interval.
            hours_of_previous_timesteps: Duration of previous timesteps after resampling. If None, computed from the first time interval.
                Can be a scalar or array.
            **kwargs: Additional arguments passed to xarray.resample()

        Returns:
            FlowSystem: New resampled FlowSystem
        """
        if not self.connected_and_transformed:
            self.connect_and_transform()

        ds = self.to_dataset()
        ds = self._dataset_resample(
            ds,
            freq=time,
            method=method,
            hours_of_last_timestep=hours_of_last_timestep,
            hours_of_previous_timesteps=hours_of_previous_timesteps,
            **kwargs,
        )
        return self.__class__.from_dataset(ds)

    @property
    def connected_and_transformed(self) -> bool:
        return self._connected_and_transformed<|MERGE_RESOLUTION|>--- conflicted
+++ resolved
@@ -76,13 +76,8 @@
         >>> flow_system = fx.FlowSystem(timesteps)
         >>>
         >>> # Add elements to the system
-<<<<<<< HEAD
-        >>> boiler = fx.Component('Boiler', inputs=[heat_flow], on_off_parameters=...)
+        >>> boiler = fx.Component('Boiler', inputs=[heat_flow], status_parameters=...)
         >>> heat_bus = fx.Bus('Heat', imbalance_penalty_per_flow_hour=1e4)
-=======
-        >>> boiler = fx.Component('Boiler', inputs=[heat_flow], status_parameters=...)
-        >>> heat_bus = fx.Bus('Heat', excess_penalty_per_flow_hour=1e4)
->>>>>>> 90d5e9ca
         >>> costs = fx.Effect('costs', is_objective=True, is_standard=True)
         >>> flow_system.add_elements(boiler, heat_bus, costs)
 
