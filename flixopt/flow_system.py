--- conflicted
+++ resolved
@@ -47,38 +47,19 @@
     """
     A FlowSystem organizes the high level Elements (Components, Buses & Effects).
 
-<<<<<<< HEAD
-    def __init__(
-        self,
-        timesteps: pd.DatetimeIndex,
-        years: Optional[pd.Index] = None,
-        scenarios: Optional[pd.Index] = None,
-        hours_of_last_timestep: Optional[float] = None,
-        hours_of_previous_timesteps: Optional[Union[int, float, np.ndarray]] = None,
-        years_of_last_year: Optional[int] = None,
-        weights: Optional[NonTemporalDataUser] = None,
-    ):
-        """
-        Args:
-=======
     This is the main container class that users work with to build and manage their System.
 
     Args:
->>>>>>> af4a2973
-            timesteps: The timesteps of the model.
-            years: The years of the model.
-            scenarios: The scenarios of the model.
-            hours_of_last_timestep: The duration of the last time step. Uses the last time interval if not specified
-            hours_of_previous_timesteps: The duration of previous timesteps.
-                If None, the first time increment of time_series is used.
-                This is needed to calculate previous durations (for example consecutive_on_hours).
-                If you use an array, take care that its long enough to cover all previous values!
-<<<<<<< HEAD
-            years_of_last_year: The duration of the last year. Defaults to the duration of the last year interval.
-            weights: The weights of each year and scenario. If None, all scenarios have the same weight, while the years have the weight of their represented year (all normalized to 1). Its recommended to scale the weights to sum up to 1.
-        """
-=======
-            weights: The weights of each year and scenario. If None, all have the same weight (normalized to 1). Its recommended to scale the weights to sum up to 1.
+        timesteps: The timesteps of the model.
+        years: The years of the model.
+        scenarios: The scenarios of the model.
+        hours_of_last_timestep: The duration of the last time step. Uses the last time interval if not specified
+        hours_of_previous_timesteps: The duration of previous timesteps.
+            If None, the first time increment of time_series is used.
+            This is needed to calculate previous durations (for example consecutive_on_hours).
+            If you use an array, take care that its long enough to cover all previous values!
+        years_of_last_year: The duration of the last year. Defaults to the duration of the last year interval.
+        weights: The weights of each year and scenario. If None, all scenarios have the same weight, while the years have the weight of their represented year (all normalized to 1). Its recommended to scale the weights to sum up to 1.
 
     Notes:
         - Creates an empty registry for components and buses, an empty EffectCollection, and a placeholder for a SystemModel.
@@ -92,9 +73,9 @@
         scenarios: pd.Index | None = None,
         hours_of_last_timestep: float | None = None,
         hours_of_previous_timesteps: int | float | np.ndarray | None = None,
+        years_of_last_year: int | None = None,
         weights: NonTemporalDataUser | None = None,
     ):
->>>>>>> af4a2973
         self.timesteps = self._validate_timesteps(timesteps)
         self.timesteps_extra = self._create_timesteps_with_extra(timesteps, hours_of_last_timestep)
         self.hours_of_previous_timesteps = self._calculate_hours_of_previous_timesteps(
@@ -201,7 +182,7 @@
         )
 
     @staticmethod
-    def calculate_years_per_year(years: pd.Index, years_of_last_year: Optional[int] = None) -> xr.DataArray:
+    def calculate_years_per_year(years: pd.Index, years_of_last_year: int | None = None) -> xr.DataArray:
         """Calculate duration of each timestep as a 1D DataArray."""
         years_per_year = np.diff(years)
         return xr.DataArray(
@@ -382,17 +363,10 @@
     def fit_to_model_coords(
         self,
         name: str,
-<<<<<<< HEAD
-        data: Optional[Union[TemporalDataUser, NonTemporalDataUser]],
-        dims: Optional[Collection[FlowSystemDimensions]] = None,
+        data: TemporalDataUser | NonTemporalDataUser | None,
+        dims: Collection[FlowSystemDimensions] | None = None,
         with_year_of_investment: bool = False,
-    ) -> Optional[Union[TemporalData, NonTemporalData]]:
-=======
-        data: TemporalDataUser | NonTemporalDataUser | None,
-        has_time_dim: bool = True,
-        dims: Collection[FlowSystemDimensions] | None = None,
     ) -> TemporalData | NonTemporalData | None:
->>>>>>> af4a2973
         """
         Fit data to model coordinate system (currently time, but extensible).
 
@@ -433,21 +407,12 @@
 
     def fit_effects_to_model_coords(
         self,
-<<<<<<< HEAD
-        label_prefix: Optional[str],
-        effect_values: Optional[Union[TemporalEffectsUser, NonTemporalEffectsUser]],
-        label_suffix: Optional[str] = None,
-        dims: Optional[Collection[FlowSystemDimensions]] = None,
-        with_year_of_investment: bool = False,
-    ) -> Optional[Union[TemporalEffects, NonTemporalEffects]]:
-=======
         label_prefix: str | None,
         effect_values: TemporalEffectsUser | NonTemporalEffectsUser | None,
         label_suffix: str | None = None,
-        has_time_dim: bool = True,
         dims: Collection[FlowSystemDimensions] | None = None,
+        with_year_of_investment: bool = False,
     ) -> TemporalEffects | NonTemporalEffects | None:
->>>>>>> af4a2973
         """
         Transform EffectValues from the user to Internal Datatypes aligned with model coordinates.
         """
