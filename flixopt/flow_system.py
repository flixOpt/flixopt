--- conflicted
+++ resolved
@@ -63,10 +63,7 @@
         scenarios: Optional[pd.Index] = None,
         hours_of_last_timestep: Optional[float] = None,
         hours_of_previous_timesteps: Optional[Union[int, float, np.ndarray]] = None,
-<<<<<<< HEAD
-=======
         years_of_last_year: Optional[int] = None,
->>>>>>> 3f03d229
         weights: Optional[NonTemporalDataUser] = None,
     ):
         """
@@ -79,31 +76,21 @@
                 If None, the first time increment of time_series is used.
                 This is needed to calculate previous durations (for example consecutive_on_hours).
                 If you use an array, take care that its long enough to cover all previous values!
-<<<<<<< HEAD
-            weights: The weights of each year and scenario. If None, all have the same weight (normalized to 1). Its recommended to scale the weights to sum up to 1.
+            years_of_last_year: The duration of the last year. Defaults to the duration of the last year interval.
+            weights: The weights of each year and scenario. If None, all scenarios have the same weight, while the years have the weight of their represented year (all normalized to 1). Its recommended to scale the weights to sum up to 1.
         """
         self.timesteps = self._validate_timesteps(timesteps)
-
-=======
-            weights: The weights of each year and scenario. If None, all scenarios have the same weight, while the years have the weight of their represented year (all normalized to 1). Its recommended to scale the weights to sum up to 1.
-        """
-        self.timesteps = self._validate_timesteps(timesteps)
->>>>>>> 3f03d229
         self.timesteps_extra = self._create_timesteps_with_extra(timesteps, hours_of_last_timestep)
         self.hours_of_previous_timesteps = self._calculate_hours_of_previous_timesteps(
             timesteps, hours_of_previous_timesteps
         )
 
-<<<<<<< HEAD
-        self.years = None if years is None else self._validate_years(years)
-=======
         if years is None:
             self.years, self.years_per_year, self.years_of_investment = None, None, None
         else:
             self.years = self._validate_years(years)
             self.years_per_year = self.calculate_years_per_year(self.years, years_of_last_year)
             self.years_of_investment = self.years.rename('year_of_investment')
->>>>>>> 3f03d229
 
         self.scenarios = None if scenarios is None else self._validate_scenarios(scenarios)
 
@@ -124,11 +111,8 @@
         self._connected_and_transformed = False
         self._used_in_calculation = False
 
-<<<<<<< HEAD
         self._network_app = None
 
-=======
->>>>>>> 3f03d229
     @staticmethod
     def _validate_timesteps(timesteps: pd.DatetimeIndex) -> pd.DatetimeIndex:
         """Validate timesteps format and rename if needed."""
@@ -146,7 +130,6 @@
     def _validate_scenarios(scenarios: pd.Index) -> pd.Index:
         """
         Validate and prepare scenario index.
-<<<<<<< HEAD
 
         Args:
             scenarios: The scenario index to validate
@@ -199,6 +182,17 @@
         hours_per_step = np.diff(timesteps_extra) / pd.Timedelta(hours=1)
         return xr.DataArray(
             hours_per_step, coords={'time': timesteps_extra[:-1]}, dims='time', name='hours_per_timestep'
+        )
+
+    @staticmethod
+    def calculate_years_per_year(years: pd.Index, years_of_last_year: Optional[int] = None) -> xr.DataArray:
+        """Calculate duration of each timestep as a 1D DataArray."""
+        years_per_year = np.diff(years)
+        return xr.DataArray(
+            np.append(years_per_year, years_of_last_year or years_per_year[-1]),
+            coords={'year': years},
+            dims='year',
+            name='years_per_year',
         )
 
     @staticmethod
@@ -357,191 +351,6 @@
         """
         Save the flow system to a JSON file.
         Ensures FlowSystem is connected before saving.
-=======
-
-        Args:
-            scenarios: The scenario index to validate
-        """
-        if not isinstance(scenarios, pd.Index) or len(scenarios) == 0:
-            raise ConversionError('Scenarios must be a non-empty Index')
-
-        if scenarios.name != 'scenario':
-            scenarios = scenarios.rename('scenario')
-
-        return scenarios
-
-    @staticmethod
-    def _validate_years(years: pd.Index) -> pd.Index:
-        """
-        Validate and prepare year index.
-
-        Args:
-            years: The year index to validate
-        """
-        if not isinstance(years, pd.Index) or len(years) == 0:
-            raise ConversionError(f'Years must be a non-empty Index. Got {years}')
-
-        if not (
-            years.dtype.kind == 'i'  # integer dtype
-            and years.is_monotonic_increasing  # rising
-            and years.is_unique
-        ):
-            raise ConversionError(f'Years must be a monotonically increasing and unique Index. Got {years}')
-
-        if years.name != 'year':
-            years = years.rename('year')
-
-        return years
-
-    @staticmethod
-    def _create_timesteps_with_extra(
-        timesteps: pd.DatetimeIndex, hours_of_last_timestep: Optional[float]
-    ) -> pd.DatetimeIndex:
-        """Create timesteps with an extra step at the end."""
-        if hours_of_last_timestep is None:
-            hours_of_last_timestep = (timesteps[-1] - timesteps[-2]) / pd.Timedelta(hours=1)
-
-        last_date = pd.DatetimeIndex([timesteps[-1] + pd.Timedelta(hours=hours_of_last_timestep)], name='time')
-        return pd.DatetimeIndex(timesteps.append(last_date), name='time')
-
-    @staticmethod
-    def calculate_hours_per_timestep(timesteps_extra: pd.DatetimeIndex) -> xr.DataArray:
-        """Calculate duration of each timestep as a 1D DataArray."""
-        hours_per_step = np.diff(timesteps_extra) / pd.Timedelta(hours=1)
-        return xr.DataArray(
-            hours_per_step, coords={'time': timesteps_extra[:-1]}, dims='time', name='hours_per_timestep'
-        )
-
-    @staticmethod
-    def calculate_years_per_year(years: pd.Index, years_of_last_year: Optional[int] = None) -> xr.DataArray:
-        """Calculate duration of each timestep as a 1D DataArray."""
-        years_per_year = np.diff(years)
-        return xr.DataArray(
-            np.append(years_per_year, years_of_last_year or years_per_year[-1]),
-            coords={'year': years},
-            dims='year',
-            name='years_per_year',
-        )
-
-    @staticmethod
-    def _calculate_hours_of_previous_timesteps(
-        timesteps: pd.DatetimeIndex, hours_of_previous_timesteps: Optional[Union[float, np.ndarray]]
-    ) -> Union[float, np.ndarray]:
-        """Calculate duration of regular timesteps."""
-        if hours_of_previous_timesteps is not None:
-            return hours_of_previous_timesteps
-        # Calculate from the first interval
-        first_interval = timesteps[1] - timesteps[0]
-        return first_interval.total_seconds() / 3600  # Convert to hours
-
-    def _create_reference_structure(self) -> Tuple[Dict, Dict[str, xr.DataArray]]:
-        """
-        Override Interface method to handle FlowSystem-specific serialization.
-        Combines custom FlowSystem logic with Interface pattern for nested objects.
-
-        Returns:
-            Tuple of (reference_structure, extracted_arrays_dict)
-        """
-        # Start with Interface base functionality for constructor parameters
-        reference_structure, all_extracted_arrays = super()._create_reference_structure()
-
-        # Remove timesteps, as it's directly stored in dataset index
-        reference_structure.pop('timesteps', None)
-
-        # Extract from components
-        components_structure = {}
-        for comp_label, component in self.components.items():
-            comp_structure, comp_arrays = component._create_reference_structure()
-            all_extracted_arrays.update(comp_arrays)
-            components_structure[comp_label] = comp_structure
-        reference_structure['components'] = components_structure
-
-        # Extract from buses
-        buses_structure = {}
-        for bus_label, bus in self.buses.items():
-            bus_structure, bus_arrays = bus._create_reference_structure()
-            all_extracted_arrays.update(bus_arrays)
-            buses_structure[bus_label] = bus_structure
-        reference_structure['buses'] = buses_structure
-
-        # Extract from effects
-        effects_structure = {}
-        for effect in self.effects:
-            effect_structure, effect_arrays = effect._create_reference_structure()
-            all_extracted_arrays.update(effect_arrays)
-            effects_structure[effect.label] = effect_structure
-        reference_structure['effects'] = effects_structure
-
-        return reference_structure, all_extracted_arrays
-
-    def to_dataset(self) -> xr.Dataset:
-        """
-        Convert the FlowSystem to an xarray Dataset.
-        Ensures FlowSystem is connected before serialization.
-
-        Returns:
-            xr.Dataset: Dataset containing all DataArrays with structure in attributes
-        """
-        if not self.connected_and_transformed:
-            logger.warning('FlowSystem is not connected_and_transformed. Connecting and transforming data now.')
-            self.connect_and_transform()
-
-        return super().to_dataset()
-
-    @classmethod
-    def from_dataset(cls, ds: xr.Dataset) -> 'FlowSystem':
-        """
-        Create a FlowSystem from an xarray Dataset.
-        Handles FlowSystem-specific reconstruction logic.
-
-        Args:
-            ds: Dataset containing the FlowSystem data
-
-        Returns:
-            FlowSystem instance
-        """
-        # Get the reference structure from attrs
-        reference_structure = dict(ds.attrs)
-
-        # Create arrays dictionary from dataset variables
-        arrays_dict = {name: array for name, array in ds.data_vars.items()}
-
-        # Create FlowSystem instance with constructor parameters
-        flow_system = cls(
-            timesteps=ds.indexes['time'],
-            years=ds.indexes.get('year'),
-            scenarios=ds.indexes.get('scenario'),
-            weights=cls._resolve_dataarray_reference(reference_structure['weights'], arrays_dict)
-            if 'weights' in reference_structure
-            else None,
-            hours_of_last_timestep=reference_structure.get('hours_of_last_timestep'),
-            hours_of_previous_timesteps=reference_structure.get('hours_of_previous_timesteps'),
-        )
-
-        # Restore components
-        components_structure = reference_structure.get('components', {})
-        for comp_label, comp_data in components_structure.items():
-            component = cls._resolve_reference_structure(comp_data, arrays_dict)
-            if not isinstance(component, Component):
-                logger.critical(f'Restoring component {comp_label} failed.')
-            flow_system._add_components(component)
-
-        # Restore buses
-        buses_structure = reference_structure.get('buses', {})
-        for bus_label, bus_data in buses_structure.items():
-            bus = cls._resolve_reference_structure(bus_data, arrays_dict)
-            if not isinstance(bus, Bus):
-                logger.critical(f'Restoring bus {bus_label} failed.')
-            flow_system._add_buses(bus)
-
-        # Restore effects
-        effects_structure = reference_structure.get('effects', {})
-        for effect_label, effect_data in effects_structure.items():
-            effect = cls._resolve_reference_structure(effect_data, arrays_dict)
-            if not isinstance(effect, Effect):
-                logger.critical(f'Restoring effect {effect_label} failed.')
-            flow_system._add_effects(effect)
->>>>>>> 3f03d229
 
         Args:
             path: The path to the JSON file.
@@ -552,15 +361,14 @@
             )
             self.connect_and_transform()
 
-<<<<<<< HEAD
         super().to_json(path)
 
     def fit_to_model_coords(
         self,
         name: str,
         data: Optional[Union[TemporalDataUser, NonTemporalDataUser]],
-        has_time_dim: bool = True,
         dims: Optional[Collection[FlowSystemDimensions]] = None,
+        with_year_of_investment: bool = False,
     ) -> Optional[Union[TemporalData, NonTemporalData]]:
         """
         Fit data to model coordinate system (currently time, but extensible).
@@ -568,8 +376,8 @@
         Args:
             name: Name of the data
             data: Data to fit to model coordinates
-            has_time_dim: Wether to use the time dimension or not
             dims: Collection of dimension names to use for fitting. If None, all dimensions are used.
+            with_year_of_investment: Wether to use the year_of_investment dimension or not. Only if "year" is in dims.
 
         Returns:
             xr.DataArray aligned to model coordinate system. If data is None, returns None.
@@ -577,19 +385,13 @@
         if data is None:
             return None
 
-        if dims is None:
-            coords = self.coords
-
-            if not has_time_dim:
-                warnings.warn(
-                    'has_time_dim is deprecated. Please pass dims to fit_to_model_coords instead.',
-                    DeprecationWarning,
-                    stacklevel=2,
-                )
-                coords.pop('time')
-        else:
-            coords = self.coords
+        coords = self.coords
+
+        if dims is not None:
             coords = {k: coords[k] for k in dims if k in coords}
+
+        if with_year_of_investment and 'year' in coords:
+            coords['year_of_investment'] = coords['year'].rename('year_of_investment')
 
         # Rest of your method stays the same, just pass coords
         if isinstance(data, TimeSeriesData):
@@ -611,117 +413,12 @@
         label_prefix: Optional[str],
         effect_values: Optional[Union[TemporalEffectsUser, NonTemporalEffectsUser]],
         label_suffix: Optional[str] = None,
-        has_time_dim: bool = True,
-        dims: Optional[Collection[FlowSystemDimensions]] = None,
-    ) -> Optional[Union[TemporalEffects, NonTemporalEffects]]:
-        """
-        Transform EffectValues from the user to Internal Datatypes aligned with model coordinates.
-        """
-=======
-    def to_netcdf(self, path: Union[str, pathlib.Path], compression: int = 0):
-        """
-        Save the FlowSystem to a NetCDF file.
-        Ensures FlowSystem is connected before saving.
-
-        Args:
-            path: The path to the netCDF file.
-            compression: The compression level to use when saving the file.
-        """
-        if not self.connected_and_transformed:
-            logger.warning('FlowSystem is not connected. Calling connect_and_transform() now.')
-            self.connect_and_transform()
-
-        super().to_netcdf(path, compression)
-        logger.info(f'Saved FlowSystem to {path}')
-
-    def get_structure(self, clean: bool = False, stats: bool = False) -> Dict:
-        """
-        Get FlowSystem structure.
-        Ensures FlowSystem is connected before getting structure.
-
-        Args:
-            clean: If True, remove None and empty dicts and lists.
-            stats: If True, replace DataArray references with statistics
-        """
-        if not self.connected_and_transformed:
-            logger.warning('FlowSystem is not connected. Calling connect_and_transform() now.')
-            self.connect_and_transform()
-
-        return super().get_structure(clean, stats)
-
-    def to_json(self, path: Union[str, pathlib.Path]):
-        """
-        Save the flow system to a JSON file.
-        Ensures FlowSystem is connected before saving.
-
-        Args:
-            path: The path to the JSON file.
-        """
-        if not self.connected_and_transformed:
-            logger.warning(
-                'FlowSystem needs to be connected and transformed before saving to JSON. Calling connect_and_transform() now.'
-            )
-            self.connect_and_transform()
-
-        super().to_json(path)
-
-    def fit_to_model_coords(
-        self,
-        name: str,
-        data: Optional[Union[TemporalDataUser, NonTemporalDataUser]],
-        dims: Optional[Collection[FlowSystemDimensions]] = None,
-        with_year_of_investment: bool = False,
-    ) -> Optional[Union[TemporalData, NonTemporalData]]:
-        """
-        Fit data to model coordinate system (currently time, but extensible).
-
-        Args:
-            name: Name of the data
-            data: Data to fit to model coordinates
-            dims: Collection of dimension names to use for fitting. If None, all dimensions are used.
-            with_year_of_investment: Wether to use the year_of_investment dimension or not. Only if "year" is in dims.
-
-        Returns:
-            xr.DataArray aligned to model coordinate system. If data is None, returns None.
-        """
-        if data is None:
-            return None
-
-        coords = self.coords
-
-        if dims is not None:
-            coords = {k: coords[k] for k in dims if k in coords}
-
-        if with_year_of_investment and 'year' in coords:
-            coords['year_of_investment'] = coords['year'].rename('year_of_investment')
-
-        # Rest of your method stays the same, just pass coords
-        if isinstance(data, TimeSeriesData):
-            try:
-                data.name = name  # Set name of previous object!
-                return data.fit_to_coords(coords)
-            except ConversionError as e:
-                raise ConversionError(
-                    f'Could not convert time series data "{name}" to DataArray:\n{data}\nOriginal Error: {e}'
-                ) from e
-
-        try:
-            return DataConverter.to_dataarray(data, coords=coords).rename(name)
-        except ConversionError as e:
-            raise ConversionError(f'Could not convert data "{name}" to DataArray:\n{data}\nOriginal Error: {e}') from e
-
-    def fit_effects_to_model_coords(
-        self,
-        label_prefix: Optional[str],
-        effect_values: Optional[Union[TemporalEffectsUser, NonTemporalEffectsUser]],
-        label_suffix: Optional[str] = None,
         dims: Optional[Collection[FlowSystemDimensions]] = None,
         with_year_of_investment: bool = False,
     ) -> Optional[Union[TemporalEffects, NonTemporalEffects]]:
         """
         Transform EffectValues from the user to Internal Datatypes aligned with model coordinates.
         """
->>>>>>> 3f03d229
         if effect_values is None:
             return None
 
@@ -731,13 +428,8 @@
             effect: self.fit_to_model_coords(
                 '|'.join(filter(None, [label_prefix, effect, label_suffix])),
                 value,
-<<<<<<< HEAD
-                has_time_dim=has_time_dim,
-                dims=dims,
-=======
                 dims=dims,
                 with_year_of_investment=with_year_of_investment,
->>>>>>> 3f03d229
             )
             for effect, value in effect_values_dict.items()
         }
@@ -813,7 +505,6 @@
         node_infos, edge_infos = self.network_infos()
         return plotting.plot_network(node_infos, edge_infos, path, controls, show)
 
-<<<<<<< HEAD
     def start_network_app(self):
         """Visualizes the network structure of a FlowSystem using Dash, Cytoscape, and networkx.
         Requires optional dependencies: dash, dash-cytoscape, networkx, werkzeug.
@@ -866,8 +557,6 @@
         finally:
             self._network_app = None
 
-=======
->>>>>>> 3f03d229
     def network_infos(self) -> Tuple[Dict[str, Dict[str, str]], Dict[str, Dict[str, str]]]:
         if not self.connected_and_transformed:
             self.connect_and_transform()
@@ -1075,31 +764,22 @@
         if not self.connected_and_transformed:
             self.connect_and_transform()
 
-<<<<<<< HEAD
-=======
         ds = self.to_dataset()
 
->>>>>>> 3f03d229
         # Build indexers dict from non-None parameters
         indexers = {}
         if time is not None:
             indexers['time'] = time
         if year is not None:
             indexers['year'] = year
-<<<<<<< HEAD
-=======
             if 'year_of_investment' in ds.dims:
                 indexers['year_of_investment'] = year
->>>>>>> 3f03d229
         if scenario is not None:
             indexers['scenario'] = scenario
 
         if not indexers:
             return self.copy()  # Return a copy when no selection
 
-<<<<<<< HEAD
-        selected_dataset = self.to_dataset().sel(**indexers)
-=======
         selected_dataset = ds.sel(**indexers)
         if 'year_of_investment' in selected_dataset.coords and selected_dataset.coords['year_of_investment'].size == 1:
             logger.critical(
@@ -1107,7 +787,6 @@
                 'when trying to create a Calculation from this FlowSystem. Please select multiple years instead, '
                 'or remove the InvestmentTimingParameters.'
             )
->>>>>>> 3f03d229
         return self.__class__.from_dataset(selected_dataset)
 
     def isel(
@@ -1130,31 +809,22 @@
         if not self.connected_and_transformed:
             self.connect_and_transform()
 
-<<<<<<< HEAD
-=======
         ds = self.to_dataset()
 
->>>>>>> 3f03d229
         # Build indexers dict from non-None parameters
         indexers = {}
         if time is not None:
             indexers['time'] = time
         if year is not None:
             indexers['year'] = year
-<<<<<<< HEAD
-=======
             if 'year_of_investment' in ds.dims:
                 indexers['year_of_investment'] = year
->>>>>>> 3f03d229
         if scenario is not None:
             indexers['scenario'] = scenario
 
         if not indexers:
             return self.copy()  # Return a copy when no selection
 
-<<<<<<< HEAD
-        selected_dataset = self.to_dataset().isel(**indexers)
-=======
         selected_dataset = ds.isel(**indexers)
         if 'year_of_investment' in selected_dataset.coords and selected_dataset.coords['year_of_investment'].size == 1:
             logger.critical(
@@ -1162,7 +832,6 @@
                 'when trying to create a Calculation from this FlowSystem. Please select multiple years instead, '
                 'or remove the InvestmentTimingParameters.'
             )
->>>>>>> 3f03d229
         return self.__class__.from_dataset(selected_dataset)
 
     def resample(
