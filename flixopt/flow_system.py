--- conflicted
+++ resolved
@@ -32,13 +32,8 @@
 
     import pyvis
 
-<<<<<<< HEAD
-=======
     from .types import Bool_TPS, Effect_TPS, Numeric_PS, Numeric_TPS, NumericOrBool
 
-logger = logging.getLogger('flixopt')
-
->>>>>>> 598b17a1
 
 class FlowSystem(Interface, CompositeContainerMixin[Element]):
     """
