--- conflicted
+++ resolved
@@ -6,32 +6,21 @@
 
 import logging
 import warnings
-<<<<<<< HEAD
-=======
 from itertools import chain
->>>>>>> 28f0472d
 from typing import TYPE_CHECKING, Any, Literal, Optional
 
 import numpy as np
 import pandas as pd
 import xarray as xr
 
-<<<<<<< HEAD
-=======
 from . import io as fx_io
 from .config import CONFIG
->>>>>>> 28f0472d
 from .core import (
     ConversionError,
     DataConverter,
     FlowSystemDimensions,
-<<<<<<< HEAD
-    NonTemporalData,
-    NonTemporalDataUser,
-=======
     PeriodicData,
     PeriodicDataUser,
->>>>>>> 28f0472d
     TemporalData,
     TemporalDataUser,
     TimeSeriesData,
@@ -39,22 +28,13 @@
 from .effects import (
     Effect,
     EffectCollection,
-<<<<<<< HEAD
-    NonTemporalEffects,
-    NonTemporalEffectsUser,
-=======
     PeriodicEffects,
     PeriodicEffectsUser,
->>>>>>> 28f0472d
     TemporalEffects,
     TemporalEffectsUser,
 )
 from .elements import Bus, Component, Flow
-<<<<<<< HEAD
-from .structure import Element, FlowSystemModel, Interface
-=======
 from .structure import CompositeContainerMixin, Element, ElementContainer, FlowSystemModel, Interface
->>>>>>> 28f0472d
 
 if TYPE_CHECKING:
     import pathlib
@@ -65,11 +45,7 @@
 logger = logging.getLogger('flixopt')
 
 
-<<<<<<< HEAD
-class FlowSystem(Interface):
-=======
 class FlowSystem(Interface, CompositeContainerMixin[Element]):
->>>>>>> 28f0472d
     """
     A FlowSystem organizes the high level Elements (Components, Buses, Effects & Flows).
 
@@ -79,21 +55,13 @@
 
     Args:
         timesteps: The timesteps of the model.
-<<<<<<< HEAD
-        years: The years of the model.
-=======
         periods: The periods of the model.
->>>>>>> 28f0472d
         scenarios: The scenarios of the model.
         hours_of_last_timestep: The duration of the last time step. Uses the last time interval if not specified
         hours_of_previous_timesteps: The duration of previous timesteps.
             If None, the first time increment of time_series is used.
             This is needed to calculate previous durations (for example consecutive_on_hours).
             If you use an array, take care that its long enough to cover all previous values!
-<<<<<<< HEAD
-        years_of_last_year: The duration of the last year. Defaults to the duration of the last year interval.
-        weights: The weights of each year and scenario. If None, all scenarios have the same weight, while the years have the weight of their represented year (all normalized to 1). Its recommended to scale the weights to sum up to 1.
-=======
         weights: The weights of each period and scenario. If None, all scenarios have the same weight (normalized to 1).
             Its recommended to normalize the weights to sum up to 1.
         scenario_independent_sizes: Controls whether investment sizes are equalized across scenarios.
@@ -158,7 +126,6 @@
         >>> # Access effects
         >>> for effect in flow_system.effects.values():
         ...     print(f'{effect.label}')
->>>>>>> 28f0472d
 
     Notes:
         - The dict-like interface (`flow_system['element']`) searches across all containers
@@ -181,41 +148,6 @@
     def __init__(
         self,
         timesteps: pd.DatetimeIndex,
-<<<<<<< HEAD
-        years: pd.Index | None = None,
-        scenarios: pd.Index | None = None,
-        hours_of_last_timestep: float | None = None,
-        hours_of_previous_timesteps: int | float | np.ndarray | None = None,
-        years_of_last_year: int | None = None,
-        weights: NonTemporalDataUser | None = None,
-    ):
-        self.timesteps = self._validate_timesteps(timesteps)
-        self.timesteps_extra = self._create_timesteps_with_extra(timesteps, hours_of_last_timestep)
-        self.hours_of_previous_timesteps = self._calculate_hours_of_previous_timesteps(
-            timesteps, hours_of_previous_timesteps
-        )
-
-        if years is None:
-            self.years, self.years_per_year, self.years_of_investment = None, None, None
-        else:
-            self.years = self._validate_years(years)
-            self.years_per_year = self.calculate_years_per_year(self.years, years_of_last_year)
-            self.years_of_investment = self.years.rename('year_of_investment')
-
-        self.scenarios = None if scenarios is None else self._validate_scenarios(scenarios)
-
-        self.weights = weights
-
-        hours_per_timestep = self.calculate_hours_per_timestep(self.timesteps_extra)
-
-        self.hours_of_last_timestep = hours_per_timestep[-1].item()
-
-        self.hours_per_timestep = self.fit_to_model_coords('hours_per_timestep', hours_per_timestep)
-
-        # Element collections
-        self.components: dict[str, Component] = {}
-        self.buses: dict[str, Bus] = {}
-=======
         periods: pd.Index | None = None,
         scenarios: pd.Index | None = None,
         hours_of_last_timestep: int | float | None = None,
@@ -244,7 +176,6 @@
         # Element collections
         self.components: ElementContainer[Component] = ElementContainer(element_type_name='components')
         self.buses: ElementContainer[Bus] = ElementContainer(element_type_name='buses')
->>>>>>> 28f0472d
         self.effects: EffectCollection = EffectCollection()
         self.model: FlowSystemModel | None = None
 
@@ -276,208 +207,6 @@
         """
         Validate and prepare scenario index.
 
-<<<<<<< HEAD
-    @staticmethod
-    def _validate_timesteps(timesteps: pd.DatetimeIndex) -> pd.DatetimeIndex:
-        """Validate timesteps format and rename if needed."""
-        if not isinstance(timesteps, pd.DatetimeIndex):
-            raise TypeError('timesteps must be a pandas DatetimeIndex')
-        if len(timesteps) < 2:
-            raise ValueError('timesteps must contain at least 2 timestamps')
-        if timesteps.name != 'time':
-            timesteps.name = 'time'
-        if not timesteps.is_monotonic_increasing:
-            raise ValueError('timesteps must be sorted')
-        return timesteps
-
-    @staticmethod
-    def _validate_scenarios(scenarios: pd.Index) -> pd.Index:
-        """
-        Validate and prepare scenario index.
-
-        Args:
-            scenarios: The scenario index to validate
-        """
-        if not isinstance(scenarios, pd.Index) or len(scenarios) == 0:
-            raise ConversionError('Scenarios must be a non-empty Index')
-
-        if scenarios.name != 'scenario':
-            scenarios = scenarios.rename('scenario')
-
-        return scenarios
-
-    @staticmethod
-    def _validate_years(years: pd.Index) -> pd.Index:
-        """
-        Validate and prepare year index.
-
-        Args:
-            years: The year index to validate
-        """
-        if not isinstance(years, pd.Index) or len(years) == 0:
-            raise ConversionError(f'Years must be a non-empty Index. Got {years}')
-
-        if not (
-            years.dtype.kind == 'i'  # integer dtype
-            and years.is_monotonic_increasing  # rising
-            and years.is_unique
-        ):
-            raise ConversionError(f'Years must be a monotonically increasing and unique Index. Got {years}')
-
-        if years.name != 'year':
-            years = years.rename('year')
-
-        return years
-
-    @staticmethod
-    def _create_timesteps_with_extra(
-        timesteps: pd.DatetimeIndex, hours_of_last_timestep: float | None
-    ) -> pd.DatetimeIndex:
-        """Create timesteps with an extra step at the end."""
-        if hours_of_last_timestep is None:
-            hours_of_last_timestep = (timesteps[-1] - timesteps[-2]) / pd.Timedelta(hours=1)
-
-        last_date = pd.DatetimeIndex([timesteps[-1] + pd.Timedelta(hours=hours_of_last_timestep)], name='time')
-        return pd.DatetimeIndex(timesteps.append(last_date), name='time')
-
-    @staticmethod
-    def calculate_hours_per_timestep(timesteps_extra: pd.DatetimeIndex) -> xr.DataArray:
-        """Calculate duration of each timestep as a 1D DataArray."""
-        hours_per_step = np.diff(timesteps_extra) / pd.Timedelta(hours=1)
-        return xr.DataArray(
-            hours_per_step, coords={'time': timesteps_extra[:-1]}, dims='time', name='hours_per_timestep'
-        )
-
-    @staticmethod
-    def calculate_years_per_year(years: pd.Index, years_of_last_year: int | None = None) -> xr.DataArray:
-        """Calculate duration of each timestep as a 1D DataArray."""
-        years_per_year = np.diff(years)
-        return xr.DataArray(
-            np.append(years_per_year, years_of_last_year or years_per_year[-1]),
-            coords={'year': years},
-            dims='year',
-            name='years_per_year',
-        )
-
-    @staticmethod
-    def _calculate_hours_of_previous_timesteps(
-        timesteps: pd.DatetimeIndex, hours_of_previous_timesteps: float | np.ndarray | None
-    ) -> float | np.ndarray:
-        """Calculate duration of regular timesteps."""
-        if hours_of_previous_timesteps is not None:
-            return hours_of_previous_timesteps
-        # Calculate from the first interval
-        first_interval = timesteps[1] - timesteps[0]
-        return first_interval.total_seconds() / 3600  # Convert to hours
-
-    def _create_reference_structure(self) -> tuple[dict, dict[str, xr.DataArray]]:
-        """
-        Override Interface method to handle FlowSystem-specific serialization.
-        Combines custom FlowSystem logic with Interface pattern for nested objects.
-
-        Returns:
-            Tuple of (reference_structure, extracted_arrays_dict)
-        """
-        # Start with Interface base functionality for constructor parameters
-        reference_structure, all_extracted_arrays = super()._create_reference_structure()
-
-        # Remove timesteps, as it's directly stored in dataset index
-        reference_structure.pop('timesteps', None)
-
-        # Extract from components
-        components_structure = {}
-        for comp_label, component in self.components.items():
-            comp_structure, comp_arrays = component._create_reference_structure()
-            all_extracted_arrays.update(comp_arrays)
-            components_structure[comp_label] = comp_structure
-        reference_structure['components'] = components_structure
-
-        # Extract from buses
-        buses_structure = {}
-        for bus_label, bus in self.buses.items():
-            bus_structure, bus_arrays = bus._create_reference_structure()
-            all_extracted_arrays.update(bus_arrays)
-            buses_structure[bus_label] = bus_structure
-        reference_structure['buses'] = buses_structure
-
-        # Extract from effects
-        effects_structure = {}
-        for effect in self.effects:
-            effect_structure, effect_arrays = effect._create_reference_structure()
-            all_extracted_arrays.update(effect_arrays)
-            effects_structure[effect.label] = effect_structure
-        reference_structure['effects'] = effects_structure
-
-        return reference_structure, all_extracted_arrays
-
-    def to_dataset(self) -> xr.Dataset:
-        """
-        Convert the FlowSystem to an xarray Dataset.
-        Ensures FlowSystem is connected before serialization.
-
-        Returns:
-            xr.Dataset: Dataset containing all DataArrays with structure in attributes
-        """
-        if not self.connected_and_transformed:
-            logger.warning('FlowSystem is not connected_and_transformed. Connecting and transforming data now.')
-            self.connect_and_transform()
-
-        return super().to_dataset()
-
-    @classmethod
-    def from_dataset(cls, ds: xr.Dataset) -> FlowSystem:
-        """
-        Create a FlowSystem from an xarray Dataset.
-        Handles FlowSystem-specific reconstruction logic.
-
-        Args:
-            ds: Dataset containing the FlowSystem data
-
-        Returns:
-            FlowSystem instance
-        """
-        # Get the reference structure from attrs
-        reference_structure = dict(ds.attrs)
-
-        # Create arrays dictionary from dataset variables
-        arrays_dict = {name: array for name, array in ds.data_vars.items()}
-
-        # Create FlowSystem instance with constructor parameters
-        flow_system = cls(
-            timesteps=ds.indexes['time'],
-            years=ds.indexes.get('year'),
-            scenarios=ds.indexes.get('scenario'),
-            weights=cls._resolve_dataarray_reference(reference_structure['weights'], arrays_dict)
-            if 'weights' in reference_structure
-            else None,
-            hours_of_last_timestep=reference_structure.get('hours_of_last_timestep'),
-            hours_of_previous_timesteps=reference_structure.get('hours_of_previous_timesteps'),
-        )
-
-        # Restore components
-        components_structure = reference_structure.get('components', {})
-        for comp_label, comp_data in components_structure.items():
-            component = cls._resolve_reference_structure(comp_data, arrays_dict)
-            if not isinstance(component, Component):
-                logger.critical(f'Restoring component {comp_label} failed.')
-            flow_system._add_components(component)
-
-        # Restore buses
-        buses_structure = reference_structure.get('buses', {})
-        for bus_label, bus_data in buses_structure.items():
-            bus = cls._resolve_reference_structure(bus_data, arrays_dict)
-            if not isinstance(bus, Bus):
-                logger.critical(f'Restoring bus {bus_label} failed.')
-            flow_system._add_buses(bus)
-
-        # Restore effects
-        effects_structure = reference_structure.get('effects', {})
-        for effect_label, effect_data in effects_structure.items():
-            effect = cls._resolve_reference_structure(effect_data, arrays_dict)
-            if not isinstance(effect, Effect):
-                logger.critical(f'Restoring effect {effect_label} failed.')
-            flow_system._add_effects(effect)
-=======
         Args:
             scenarios: The scenario index to validate
         """
@@ -698,65 +427,15 @@
                 'FlowSystem needs to be connected and transformed before saving to JSON. Calling connect_and_transform() now.'
             )
             self.connect_and_transform()
->>>>>>> 28f0472d
-
-        super().to_json(path)
-
-<<<<<<< HEAD
-    def to_netcdf(self, path: str | pathlib.Path, compression: int = 0):
-        """
-        Save the FlowSystem to a NetCDF file.
-        Ensures FlowSystem is connected before saving.
-
-        Args:
-            path: The path to the netCDF file.
-            compression: The compression level to use when saving the file.
-        """
-        if not self.connected_and_transformed:
-            logger.warning('FlowSystem is not connected. Calling connect_and_transform() now.')
-            self.connect_and_transform()
-
-        super().to_netcdf(path, compression)
-        logger.info(f'Saved FlowSystem to {path}')
-
-    def get_structure(self, clean: bool = False, stats: bool = False) -> dict:
-        """
-        Get FlowSystem structure.
-        Ensures FlowSystem is connected before getting structure.
-
-        Args:
-            clean: If True, remove None and empty dicts and lists.
-            stats: If True, replace DataArray references with statistics
-        """
-        if not self.connected_and_transformed:
-            logger.warning('FlowSystem is not connected. Calling connect_and_transform() now.')
-            self.connect_and_transform()
-
-        return super().get_structure(clean, stats)
-
-    def to_json(self, path: str | pathlib.Path):
-        """
-        Save the flow system to a JSON file.
-        Ensures FlowSystem is connected before saving.
-
-        Args:
-            path: The path to the JSON file.
-        """
-        if not self.connected_and_transformed:
-            logger.warning(
-                'FlowSystem needs to be connected and transformed before saving to JSON. Calling connect_and_transform() now.'
-            )
-            self.connect_and_transform()
 
         super().to_json(path)
 
     def fit_to_model_coords(
         self,
         name: str,
-        data: TemporalDataUser | NonTemporalDataUser | None,
+        data: TemporalDataUser | PeriodicDataUser | None,
         dims: Collection[FlowSystemDimensions] | None = None,
-        with_year_of_investment: bool = False,
-    ) -> TemporalData | NonTemporalData | None:
+    ) -> TemporalData | PeriodicData | None:
         """
         Fit data to model coordinate system (currently time, but extensible).
 
@@ -764,7 +443,6 @@
             name: Name of the data
             data: Data to fit to model coordinates
             dims: Collection of dimension names to use for fitting. If None, all dimensions are used.
-            with_year_of_investment: Wether to use the year_of_investment dimension or not. Only if "year" is in dims.
 
         Returns:
             xr.DataArray aligned to model coordinate system. If data is None, returns None.
@@ -776,9 +454,6 @@
 
         if dims is not None:
             coords = {k: coords[k] for k in dims if k in coords}
-
-        if with_year_of_investment and 'year' in coords:
-            coords['year_of_investment'] = coords['year'].rename('year_of_investment')
 
         # Rest of your method stays the same, just pass coords
         if isinstance(data, TimeSeriesData):
@@ -798,58 +473,6 @@
     def fit_effects_to_model_coords(
         self,
         label_prefix: str | None,
-        effect_values: TemporalEffectsUser | NonTemporalEffectsUser | None,
-        label_suffix: str | None = None,
-        dims: Collection[FlowSystemDimensions] | None = None,
-        with_year_of_investment: bool = False,
-    ) -> TemporalEffects | NonTemporalEffects | None:
-        """
-        Transform EffectValues from the user to Internal Datatypes aligned with model coordinates.
-        """
-=======
-    def fit_to_model_coords(
-        self,
-        name: str,
-        data: TemporalDataUser | PeriodicDataUser | None,
-        dims: Collection[FlowSystemDimensions] | None = None,
-    ) -> TemporalData | PeriodicData | None:
-        """
-        Fit data to model coordinate system (currently time, but extensible).
-
-        Args:
-            name: Name of the data
-            data: Data to fit to model coordinates
-            dims: Collection of dimension names to use for fitting. If None, all dimensions are used.
-
-        Returns:
-            xr.DataArray aligned to model coordinate system. If data is None, returns None.
-        """
-        if data is None:
-            return None
-
-        coords = self.coords
-
-        if dims is not None:
-            coords = {k: coords[k] for k in dims if k in coords}
-
-        # Rest of your method stays the same, just pass coords
-        if isinstance(data, TimeSeriesData):
-            try:
-                data.name = name  # Set name of previous object!
-                return data.fit_to_coords(coords)
-            except ConversionError as e:
-                raise ConversionError(
-                    f'Could not convert time series data "{name}" to DataArray:\n{data}\nOriginal Error: {e}'
-                ) from e
-
-        try:
-            return DataConverter.to_dataarray(data, coords=coords).rename(name)
-        except ConversionError as e:
-            raise ConversionError(f'Could not convert data "{name}" to DataArray:\n{data}\nOriginal Error: {e}') from e
-
-    def fit_effects_to_model_coords(
-        self,
-        label_prefix: str | None,
         effect_values: TemporalEffectsUser | PeriodicEffectsUser | None,
         label_suffix: str | None = None,
         dims: Collection[FlowSystemDimensions] | None = None,
@@ -858,7 +481,6 @@
         """
         Transform EffectValues from the user to Internal Datatypes aligned with model coordinates.
         """
->>>>>>> 28f0472d
         if effect_values is None:
             return None
 
@@ -866,16 +488,9 @@
 
         return {
             effect: self.fit_to_model_coords(
-<<<<<<< HEAD
-                '|'.join(filter(None, [label_prefix, effect, label_suffix])),
-                value,
-                dims=dims,
-                with_year_of_investment=with_year_of_investment,
-=======
                 str(delimiter).join(filter(None, [label_prefix, effect, label_suffix])),
                 value,
                 dims=dims,
->>>>>>> 28f0472d
             )
             for effect, value in effect_values_dict.items()
         }
@@ -886,22 +501,10 @@
             logger.debug('FlowSystem already connected and transformed')
             return
 
-<<<<<<< HEAD
-        self.weights = self.fit_to_model_coords('weights', self.weights, dims=['year', 'scenario'])
-        if self.weights is not None and self.weights.sum() != 1:
-            logger.warning(
-                f'Scenario weights are not normalized to 1. This is recomended for a better scaled model. '
-                f'Sum of weights={self.weights.sum().item()}'
-            )
-
-        self._connect_network()
-        for element in list(self.components.values()) + list(self.effects.effects.values()) + list(self.buses.values()):
-=======
         self.weights = self.fit_to_model_coords('weights', self.weights, dims=['period', 'scenario'])
 
         self._connect_network()
         for element in chain(self.components.values(), self.effects.values(), self.buses.values()):
->>>>>>> 28f0472d
             element.transform_data(self)
         self._connected_and_transformed = True
 
@@ -931,9 +534,6 @@
                     f'Tried to add incompatible object to FlowSystem: {type(new_element)=}: {new_element=} '
                 )
 
-<<<<<<< HEAD
-    def create_model(self) -> FlowSystemModel:
-=======
     def create_model(self, normalize_weights: bool = True) -> FlowSystemModel:
         """
         Create a linopy model from the FlowSystem.
@@ -941,18 +541,12 @@
         Args:
             normalize_weights: Whether to automatically normalize the weights (periods and scenarios) to sum up to 1 when solving.
         """
->>>>>>> 28f0472d
         if not self.connected_and_transformed:
             raise RuntimeError(
                 'FlowSystem is not connected_and_transformed. Call FlowSystem.connect_and_transform() first.'
             )
-<<<<<<< HEAD
-        self.submodel = FlowSystemModel(self)
-        return self.submodel
-=======
         self.model = FlowSystemModel(self, normalize_weights)
         return self.model
->>>>>>> 28f0472d
 
     def plot_network(
         self,
@@ -1080,15 +674,8 @@
         Args:
             element: new element to check
         """
-<<<<<<< HEAD
-        if element in self.all_elements.values():
-            raise ValueError(f'Element {element.label_full} already added to FlowSystem!')
-        # check if name is already used:
-        if element.label_full in self.all_elements:
-=======
         # check if name is already used:
         if element.label_full in self:
->>>>>>> 28f0472d
             raise ValueError(f'Label of Element {element.label_full} already used in another element!')
 
     def _add_effects(self, *args: Effect) -> None:
@@ -1098,23 +685,15 @@
         for new_component in list(components):
             logger.info(f'Registered new Component: {new_component.label_full}')
             self._check_if_element_is_unique(new_component)  # check if already exists:
-<<<<<<< HEAD
-            self.components[new_component.label_full] = new_component  # Add to existing components
-=======
             self.components.add(new_component)  # Add to existing components
             self._flows_cache = None  # Invalidate flows cache
->>>>>>> 28f0472d
 
     def _add_buses(self, *buses: Bus):
         for new_bus in list(buses):
             logger.info(f'Registered new Bus: {new_bus.label_full}')
             self._check_if_element_is_unique(new_bus)  # check if already exists:
-<<<<<<< HEAD
-            self.buses[new_bus.label_full] = new_bus  # Add to existing components
-=======
             self.buses.add(new_bus)  # Add to existing buses
             self._flows_cache = None  # Invalidate flows cache
->>>>>>> 28f0472d
 
     def _connect_network(self):
         """Connects the network of components and buses. Can be rerun without changes if no elements were added"""
@@ -1151,85 +730,6 @@
         )
 
     def __repr__(self) -> str:
-<<<<<<< HEAD
-        """Compact representation for debugging."""
-        status = '✓' if self.connected_and_transformed else '⚠'
-        return (
-            f'FlowSystem({len(self.timesteps)} timesteps '
-            f'[{self.timesteps[0].strftime("%Y-%m-%d")} to {self.timesteps[-1].strftime("%Y-%m-%d")}], '
-            f'{len(self.components)} Components,  {len(self.buses)} Buses, {len(self.effects)} Effects, {status})'
-        )
-
-    def __str__(self) -> str:
-        """Structured summary for users."""
-
-        def format_elements(element_names: list, label: str, alignment: int = 12):
-            name_list = ', '.join(element_names[:3])
-            if len(element_names) > 3:
-                name_list += f' ... (+{len(element_names) - 3} more)'
-
-            suffix = f' ({name_list})' if element_names else ''
-            padding = alignment - len(label) - 1  # -1 for the colon
-            return f'{label}:{"":<{padding}} {len(element_names)}{suffix}'
-
-        time_period = f'Time period: {self.timesteps[0].date()} to {self.timesteps[-1].date()}'
-        freq_str = str(self.timesteps.freq).replace('<', '').replace('>', '') if self.timesteps.freq else 'irregular'
-
-        lines = [
-            'FlowSystem Overview:',
-            f'{"─" * 50}',
-            time_period,
-            f'Timesteps:   {len(self.timesteps)} ({freq_str})',
-            format_elements(list(self.components.keys()), 'Components'),
-            format_elements(list(self.buses.keys()), 'Buses'),
-            format_elements(list(self.effects.effects.keys()), 'Effects'),
-            f'Status:      {"Connected & Transformed" if self.connected_and_transformed else "Not connected"}',
-        ]
-
-        return '\n'.join(lines)
-
-    def __eq__(self, other: FlowSystem):
-        """Check if two FlowSystems are equal by comparing their dataset representations."""
-        if not isinstance(other, FlowSystem):
-            raise NotImplementedError('Comparison with other types is not implemented for class FlowSystem')
-
-        ds_me = self.to_dataset()
-        ds_other = other.to_dataset()
-
-        try:
-            xr.testing.assert_equal(ds_me, ds_other)
-        except AssertionError:
-            return False
-
-        if ds_me.attrs != ds_other.attrs:
-            return False
-
-        return True
-
-    def __getitem__(self, item) -> Element:
-        """Get element by exact label with helpful error messages."""
-        if item in self.all_elements:
-            return self.all_elements[item]
-
-        # Provide helpful error with suggestions
-        from difflib import get_close_matches
-
-        suggestions = get_close_matches(item, self.all_elements.keys(), n=3, cutoff=0.6)
-
-        if suggestions:
-            suggestion_str = ', '.join(f"'{s}'" for s in suggestions)
-            raise KeyError(f"Element '{item}' not found. Did you mean: {suggestion_str}?")
-        else:
-            raise KeyError(f"Element '{item}' not found in FlowSystem")
-
-    def __contains__(self, item: str) -> bool:
-        """Check if element exists in the FlowSystem."""
-        return item in self.all_elements
-
-    def __iter__(self):
-        """Iterate over element labels."""
-        return iter(self.all_elements.keys())
-=======
         """Return a detailed string representation showing all containers."""
         r = fx_io.format_title_with_underline('FlowSystem', '=')
 
@@ -1291,7 +791,6 @@
             'Effects': self.effects,
             'Flows': self.flows,
         }
->>>>>>> 28f0472d
 
     @property
     def flows(self) -> ElementContainer[Flow]:
@@ -1304,9 +803,6 @@
 
     @property
     def all_elements(self) -> dict[str, Element]:
-<<<<<<< HEAD
-        return {**self.components, **self.effects.effects, **self.flows, **self.buses}
-=======
         """
         Get all elements as a dictionary.
 
@@ -1327,18 +823,12 @@
             stacklevel=2,
         )
         return {**self.components, **self.effects, **self.flows, **self.buses}
->>>>>>> 28f0472d
 
     @property
     def coords(self) -> dict[FlowSystemDimensions, pd.Index]:
         active_coords = {'time': self.timesteps}
-<<<<<<< HEAD
-        if self.years is not None:
-            active_coords['year'] = self.years
-=======
         if self.periods is not None:
             active_coords['period'] = self.periods
->>>>>>> 28f0472d
         if self.scenarios is not None:
             active_coords['scenario'] = self.scenarios
         return active_coords
@@ -1347,12 +837,6 @@
     def used_in_calculation(self) -> bool:
         return self._used_in_calculation
 
-<<<<<<< HEAD
-    def sel(
-        self,
-        time: str | slice | list[str] | pd.Timestamp | pd.DatetimeIndex | None = None,
-        year: int | slice | list[int] | pd.Index | None = None,
-=======
     def _validate_scenario_parameter(self, value: bool | list[str], param_name: str, element_type: str) -> None:
         """
         Validate scenario parameter value.
@@ -1428,7 +912,6 @@
         self,
         time: str | slice | list[str] | pd.Timestamp | pd.DatetimeIndex | None = None,
         period: int | slice | list[int] | pd.Index | None = None,
->>>>>>> 28f0472d
         scenario: str | slice | list[str] | pd.Index | None = None,
     ) -> FlowSystem:
         """
@@ -1436,11 +919,7 @@
 
         Args:
             time: Time selection (e.g., slice('2023-01-01', '2023-12-31'), '2023-06-15', or list of times)
-<<<<<<< HEAD
-            year: Year selection (e.g., slice(2023, 2024), or list of years)
-=======
             period: Period selection (e.g., slice(2023, 2024), or list of periods)
->>>>>>> 28f0472d
             scenario: Scenario selection (e.g., slice('scenario1', 'scenario2'), or list of scenarios)
 
         Returns:
@@ -1455,15 +934,8 @@
         indexers = {}
         if time is not None:
             indexers['time'] = time
-<<<<<<< HEAD
-        if year is not None:
-            indexers['year'] = year
-            if 'year_of_investment' in ds.dims:
-                indexers['year_of_investment'] = year
-=======
         if period is not None:
             indexers['period'] = period
->>>>>>> 28f0472d
         if scenario is not None:
             indexers['scenario'] = scenario
 
@@ -1471,25 +943,12 @@
             return self.copy()  # Return a copy when no selection
 
         selected_dataset = ds.sel(**indexers)
-<<<<<<< HEAD
-        if 'year_of_investment' in selected_dataset.coords and selected_dataset.coords['year_of_investment'].size == 1:
-            logger.critical(
-                'Selected a single year while using InvestmentTiming. This is not supported and will lead to Errors '
-                'when trying to create a Calculation from this FlowSystem. Please select multiple years instead, '
-                'or remove the InvestmentTimingParameters.'
-            )
-=======
->>>>>>> 28f0472d
         return self.__class__.from_dataset(selected_dataset)
 
     def isel(
         self,
         time: int | slice | list[int] | None = None,
-<<<<<<< HEAD
-        year: int | slice | list[int] | None = None,
-=======
         period: int | slice | list[int] | None = None,
->>>>>>> 28f0472d
         scenario: int | slice | list[int] | None = None,
     ) -> FlowSystem:
         """
@@ -1497,11 +956,7 @@
 
         Args:
             time: Time selection by integer index (e.g., slice(0, 100), 50, or [0, 5, 10])
-<<<<<<< HEAD
-            year: Year selection by integer index (e.g., slice(0, 100), 50, or [0, 5, 10])
-=======
             period: Period selection by integer index (e.g., slice(0, 100), 50, or [0, 5, 10])
->>>>>>> 28f0472d
             scenario: Scenario selection by integer index (e.g., slice(0, 3), 50, or [0, 5, 10])
 
         Returns:
@@ -1516,15 +971,8 @@
         indexers = {}
         if time is not None:
             indexers['time'] = time
-<<<<<<< HEAD
-        if year is not None:
-            indexers['year'] = year
-            if 'year_of_investment' in ds.dims:
-                indexers['year_of_investment'] = year
-=======
         if period is not None:
             indexers['period'] = period
->>>>>>> 28f0472d
         if scenario is not None:
             indexers['scenario'] = scenario
 
@@ -1532,26 +980,14 @@
             return self.copy()  # Return a copy when no selection
 
         selected_dataset = ds.isel(**indexers)
-<<<<<<< HEAD
-        if 'year_of_investment' in selected_dataset.coords and selected_dataset.coords['year_of_investment'].size == 1:
-            logger.critical(
-                'Selected a single year while using InvestmentTiming. This is not supported and will lead to Errors '
-                'when trying to create a Calculation from this FlowSystem. Please select multiple years instead, '
-                'or remove the InvestmentTimingParameters.'
-            )
-=======
->>>>>>> 28f0472d
         return self.__class__.from_dataset(selected_dataset)
 
     def resample(
         self,
         time: str,
         method: Literal['mean', 'sum', 'max', 'min', 'first', 'last', 'std', 'var', 'median', 'count'] = 'mean',
-<<<<<<< HEAD
-=======
         hours_of_last_timestep: int | float | None = None,
         hours_of_previous_timesteps: int | float | np.ndarray | None = None,
->>>>>>> 28f0472d
         **kwargs: Any,
     ) -> FlowSystem:
         """
@@ -1561,19 +997,12 @@
         Args:
             time: Resampling frequency (e.g., '3h', '2D', '1M')
             method: Resampling method. Recommended: 'mean', 'first', 'last', 'max', 'min'
-<<<<<<< HEAD
-            **kwargs: Additional arguments passed to xarray.resample()
-
-        Returns:
-            FlowSystem: New FlowSystem with resampled data
-=======
             hours_of_last_timestep: New duration of the last time step. Defaults to the last time interval of the new timesteps
             hours_of_previous_timesteps: New duration of the previous timestep. Defaults to the first time increment of the new timesteps
             **kwargs: Additional arguments passed to xarray.resample()
 
         Returns:
             FlowSystem: New resampled FlowSystem
->>>>>>> 28f0472d
         """
         if not self.connected_and_transformed:
             self.connect_and_transform()
@@ -1607,13 +1036,10 @@
         else:
             resampled_dataset = resampled_time_data
 
-<<<<<<< HEAD
-=======
         # Let FlowSystem recalculate or use explicitly set value
         resampled_dataset.attrs['hours_of_last_timestep'] = hours_of_last_timestep
         resampled_dataset.attrs['hours_of_previous_timesteps'] = hours_of_previous_timesteps
 
->>>>>>> 28f0472d
         return self.__class__.from_dataset(resampled_dataset)
 
     @property
