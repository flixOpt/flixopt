--- conflicted
+++ resolved
@@ -5,21 +5,12 @@
 from __future__ import annotations
 
 import logging
-<<<<<<< HEAD
-=======
 from typing import TYPE_CHECKING
->>>>>>> 23d5e2e1
 
 import numpy as np
 
 from .components import LinearConverter
-<<<<<<< HEAD
 from .core import TemporalDataUser, TimeSeriesData
-from .elements import Flow
-from .interface import OnOffParameters
-=======
-from .core import NumericDataTS, TimeSeriesData
->>>>>>> 23d5e2e1
 from .structure import register_class_for_io
 
 if TYPE_CHECKING:
@@ -88,11 +79,7 @@
         eta: TemporalDataUser,
         Q_fu: Flow,
         Q_th: Flow,
-<<<<<<< HEAD
-        on_off_parameters: OnOffParameters = None,
-=======
         on_off_parameters: OnOffParameters | None = None,
->>>>>>> 23d5e2e1
         meta_data: dict | None = None,
     ):
         super().__init__(
@@ -179,11 +166,7 @@
         eta: TemporalDataUser,
         P_el: Flow,
         Q_th: Flow,
-<<<<<<< HEAD
-        on_off_parameters: OnOffParameters = None,
-=======
         on_off_parameters: OnOffParameters | None = None,
->>>>>>> 23d5e2e1
         meta_data: dict | None = None,
     ):
         super().__init__(
@@ -270,11 +253,7 @@
         COP: TemporalDataUser,
         P_el: Flow,
         Q_th: Flow,
-<<<<<<< HEAD
-        on_off_parameters: OnOffParameters = None,
-=======
         on_off_parameters: OnOffParameters | None = None,
->>>>>>> 23d5e2e1
         meta_data: dict | None = None,
     ):
         super().__init__(
@@ -363,11 +342,7 @@
         specific_electricity_demand: TemporalDataUser,
         P_el: Flow,
         Q_th: Flow,
-<<<<<<< HEAD
-        on_off_parameters: OnOffParameters = None,
-=======
         on_off_parameters: OnOffParameters | None = None,
->>>>>>> 23d5e2e1
         meta_data: dict | None = None,
     ):
         super().__init__(
@@ -467,11 +442,7 @@
         Q_fu: Flow,
         P_el: Flow,
         Q_th: Flow,
-<<<<<<< HEAD
-        on_off_parameters: OnOffParameters = None,
-=======
         on_off_parameters: OnOffParameters | None = None,
->>>>>>> 23d5e2e1
         meta_data: dict | None = None,
     ):
         heat = {Q_fu.label: eta_th, Q_th.label: 1}
@@ -584,11 +555,7 @@
         P_el: Flow,
         Q_ab: Flow,
         Q_th: Flow,
-<<<<<<< HEAD
-        on_off_parameters: OnOffParameters = None,
-=======
         on_off_parameters: OnOffParameters | None = None,
->>>>>>> 23d5e2e1
         meta_data: dict | None = None,
     ):
         super().__init__(
