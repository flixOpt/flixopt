"""
This Module contains high-level classes to easily model a FlowSystem.
"""

from __future__ import annotations

<<<<<<< HEAD
import logging
import warnings
=======
>>>>>>> bb651a50
from typing import TYPE_CHECKING

import numpy as np
from loguru import logger

from .components import LinearConverter
from .core import TimeSeriesData
from .structure import register_class_for_io

if TYPE_CHECKING:
    from .elements import Flow
    from .interface import OnOffParameters
    from .types import Numeric_TPS


@register_class_for_io
class Boiler(LinearConverter):
    """
    A specialized LinearConverter representing a fuel-fired boiler for thermal energy generation.

    Boilers convert fuel input into thermal energy with a specified efficiency factor.
    This is a simplified wrapper around LinearConverter with predefined conversion
    relationships for thermal generation applications.

    Args:
        label: The label of the Element. Used to identify it in the FlowSystem.
        eta: Thermal efficiency factor (0-1 range). Defines the ratio of thermal
            output to fuel input energy content.
        fuel_flow: Fuel input-flow representing fuel consumption.
        thermal_flow: Thermal output-flow representing heat generation.
        on_off_parameters: Parameters defining binary operation constraints and costs.
        meta_data: Used to store additional information. Not used internally but
            saved in results. Only use Python native types.
        Q_fu: *Deprecated*. Use `fuel_flow` instead.
        Q_th: *Deprecated*. Use `thermal_flow` instead.

    Examples:
        Natural gas boiler:

        ```python
        gas_boiler = Boiler(
            label='natural_gas_boiler',
            eta=0.85,  # 85% thermal efficiency
            fuel_flow=natural_gas_flow,
            thermal_flow=hot_water_flow,
        )
        ```

        Biomass boiler with seasonal efficiency variation:

        ```python
        biomass_boiler = Boiler(
            label='wood_chip_boiler',
            eta=seasonal_efficiency_profile,  # Time-varying efficiency
            fuel_flow=biomass_flow,
            thermal_flow=district_heat_flow,
            on_off_parameters=OnOffParameters(
                consecutive_on_hours_min=4,  # Minimum 4-hour operation
                effects_per_switch_on={'startup_fuel': 50},  # Startup fuel penalty
            ),
        )
        ```

    Note:
        The conversion relationship is: thermal_flow = fuel_flow × eta

        Efficiency should be between 0 and 1, where 1 represents perfect conversion
        (100% of fuel energy converted to useful thermal output).
    """

    def __init__(
        self,
        label: str,
        eta: Numeric_TPS,
        fuel_flow: Flow | None = None,
        thermal_flow: Flow | None = None,
        on_off_parameters: OnOffParameters | None = None,
        meta_data: dict | None = None,
        **kwargs,
    ):
        # Handle deprecated parameters
        fuel_flow = self._handle_deprecated_kwarg(kwargs, 'Q_fu', 'fuel_flow', fuel_flow)
        thermal_flow = self._handle_deprecated_kwarg(kwargs, 'Q_th', 'thermal_flow', thermal_flow)
        self._validate_kwargs(kwargs)

        super().__init__(
            label,
            inputs=[fuel_flow],
            outputs=[thermal_flow],
            on_off_parameters=on_off_parameters,
            meta_data=meta_data,
        )
        self.fuel_flow = fuel_flow
        self.thermal_flow = thermal_flow
        self.eta = eta  # Uses setter

    @property
    def eta(self):
        return self.conversion_factors[0][self.fuel_flow.label]

    @eta.setter
    def eta(self, value):
        check_bounds(value, 'eta', self.label_full, 0, 1)
        self.conversion_factors = [{self.fuel_flow.label: value, self.thermal_flow.label: 1}]

    @property
    def Q_fu(self) -> Flow:  # noqa: N802
        warnings.warn(
            'The "Q_fu" property is deprecated. Use "fuel_flow" instead.',
            DeprecationWarning,
            stacklevel=2,
        )
        return self.fuel_flow

    @Q_fu.setter
    def Q_fu(self, value: Flow) -> None:  # noqa: N802
        warnings.warn(
            'The "Q_fu" property is deprecated. Use "fuel_flow" instead.',
            DeprecationWarning,
            stacklevel=2,
        )
        self.fuel_flow = value

    @property
    def Q_th(self) -> Flow:  # noqa: N802
        warnings.warn(
            'The "Q_th" property is deprecated. Use "thermal_flow" instead.',
            DeprecationWarning,
            stacklevel=2,
        )
        return self.thermal_flow

    @Q_th.setter
    def Q_th(self, value: Flow) -> None:  # noqa: N802
        warnings.warn(
            'The "Q_th" property is deprecated. Use "thermal_flow" instead.',
            DeprecationWarning,
            stacklevel=2,
        )
        self.thermal_flow = value


@register_class_for_io
class Power2Heat(LinearConverter):
    """
    A specialized LinearConverter representing electric resistance heating or power-to-heat conversion.

    Power2Heat components convert electrical energy directly into thermal energy through
    resistance heating elements, electrode boilers, or other direct electric heating
    technologies. This is a simplified wrapper around LinearConverter with predefined
    conversion relationships for electric heating applications.

    Args:
        label: The label of the Element. Used to identify it in the FlowSystem.
        eta: Thermal efficiency factor (0-1 range). For resistance heating this is
            typically close to 1.0 (nearly 100% efficiency), but may be lower for
            electrode boilers or systems with distribution losses.
        power_flow: Electrical input-flow representing electricity consumption.
        thermal_flow: Thermal output-flow representing heat generation.
        on_off_parameters: Parameters defining binary operation constraints and costs.
        meta_data: Used to store additional information. Not used internally but
            saved in results. Only use Python native types.
        P_el: *Deprecated*. Use `power_flow` instead.
        Q_th: *Deprecated*. Use `thermal_flow` instead.

    Examples:
        Electric resistance heater:

        ```python
        electric_heater = Power2Heat(
            label='resistance_heater',
            eta=0.98,  # 98% efficiency (small losses)
            power_flow=electricity_flow,
            thermal_flow=space_heating_flow,
        )
        ```

        Electrode boiler for industrial steam:

        ```python
        electrode_boiler = Power2Heat(
            label='electrode_steam_boiler',
            eta=0.95,  # 95% efficiency including boiler losses
            power_flow=industrial_electricity,
            thermal_flow=process_steam_flow,
            on_off_parameters=OnOffParameters(
                consecutive_on_hours_min=1,  # Minimum 1-hour operation
                effects_per_switch_on={'startup_cost': 100},
            ),
        )
        ```

    Note:
        The conversion relationship is: thermal_flow = power_flow × eta

        Unlike heat pumps, Power2Heat systems cannot exceed 100% efficiency (eta ≤ 1.0)
        as they only convert electrical energy without extracting additional energy
        from the environment. However, they provide fast response times and precise
        temperature control.
    """

    def __init__(
        self,
        label: str,
        eta: Numeric_TPS,
        power_flow: Flow | None = None,
        thermal_flow: Flow | None = None,
        on_off_parameters: OnOffParameters | None = None,
        meta_data: dict | None = None,
        **kwargs,
    ):
        # Handle deprecated parameters
        power_flow = self._handle_deprecated_kwarg(kwargs, 'P_el', 'power_flow', power_flow)
        thermal_flow = self._handle_deprecated_kwarg(kwargs, 'Q_th', 'thermal_flow', thermal_flow)
        self._validate_kwargs(kwargs)

        super().__init__(
            label,
            inputs=[power_flow],
            outputs=[thermal_flow],
            on_off_parameters=on_off_parameters,
            meta_data=meta_data,
        )

        self.power_flow = power_flow
        self.thermal_flow = thermal_flow
        self.eta = eta  # Uses setter

    @property
    def eta(self):
        return self.conversion_factors[0][self.power_flow.label]

    @eta.setter
    def eta(self, value):
        check_bounds(value, 'eta', self.label_full, 0, 1)
        self.conversion_factors = [{self.power_flow.label: value, self.thermal_flow.label: 1}]

    @property
    def P_el(self) -> Flow:  # noqa: N802
        warnings.warn(
            'The "P_el" property is deprecated. Use "power_flow" instead.',
            DeprecationWarning,
            stacklevel=2,
        )
        return self.power_flow

    @P_el.setter
    def P_el(self, value: Flow) -> None:  # noqa: N802
        warnings.warn(
            'The "P_el" property is deprecated. Use "power_flow" instead.',
            DeprecationWarning,
            stacklevel=2,
        )
        self.power_flow = value

    @property
    def Q_th(self) -> Flow:  # noqa: N802
        warnings.warn(
            'The "Q_th" property is deprecated. Use "thermal_flow" instead.',
            DeprecationWarning,
            stacklevel=2,
        )
        return self.thermal_flow

    @Q_th.setter
    def Q_th(self, value: Flow) -> None:  # noqa: N802
        warnings.warn(
            'The "Q_th" property is deprecated. Use "thermal_flow" instead.',
            DeprecationWarning,
            stacklevel=2,
        )
        self.thermal_flow = value


@register_class_for_io
class HeatPump(LinearConverter):
    """
    A specialized LinearConverter representing an electric heat pump for thermal energy generation.

    Heat pumps convert electrical energy into thermal energy with a Coefficient of
    Performance (COP) greater than 1, making them more efficient than direct electric
    heating. This is a simplified wrapper around LinearConverter with predefined
    conversion relationships for heat pump applications.

    Args:
        label: The label of the Element. Used to identify it in the FlowSystem.
        cop: Coefficient of Performance (typically 1-20 range). Defines the ratio of
            thermal output to electrical input. COP > 1 indicates the heat pump extracts
            additional energy from the environment.
        power_flow: Electrical input-flow representing electricity consumption.
        thermal_flow: Thermal output-flow representing heat generation.
        on_off_parameters: Parameters defining binary operation constraints and costs.
        meta_data: Used to store additional information. Not used internally but
            saved in results. Only use Python native types.
        COP: *Deprecated*. Use `cop` instead.
        P_el: *Deprecated*. Use `power_flow` instead.
        Q_th: *Deprecated*. Use `thermal_flow` instead.

    Examples:
        Air-source heat pump with constant COP:

        ```python
        air_hp = HeatPump(
            label='air_source_heat_pump',
            cop=3.5,  # COP of 3.5 (350% efficiency)
            power_flow=electricity_flow,
            thermal_flow=heating_flow,
        )
        ```

        Ground-source heat pump with temperature-dependent COP:

        ```python
        ground_hp = HeatPump(
            label='geothermal_heat_pump',
            cop=temperature_dependent_cop,  # Time-varying COP based on ground temp
            power_flow=electricity_flow,
            thermal_flow=radiant_heating_flow,
            on_off_parameters=OnOffParameters(
                consecutive_on_hours_min=2,  # Avoid frequent cycling
                effects_per_running_hour={'maintenance': 0.5},
            ),
        )
        ```

    Note:
        The conversion relationship is: thermal_flow = power_flow × COP

        COP should be greater than 1 for realistic heat pump operation, with typical
        values ranging from 2-6 depending on technology and operating conditions.
        Higher COP values indicate more efficient heat extraction from the environment.
    """

    def __init__(
        self,
        label: str,
        cop: Numeric_TPS,
        power_flow: Flow | None = None,
        thermal_flow: Flow | None = None,
        on_off_parameters: OnOffParameters | None = None,
        meta_data: dict | None = None,
        **kwargs,
    ):
        # Handle deprecated parameters
        power_flow = self._handle_deprecated_kwarg(kwargs, 'P_el', 'power_flow', power_flow)
        thermal_flow = self._handle_deprecated_kwarg(kwargs, 'Q_th', 'thermal_flow', thermal_flow)
        cop = self._handle_deprecated_kwarg(kwargs, 'COP', 'cop', cop)
        self._validate_kwargs(kwargs)

        super().__init__(
            label,
            inputs=[power_flow],
            outputs=[thermal_flow],
            conversion_factors=[],
            on_off_parameters=on_off_parameters,
            meta_data=meta_data,
        )
        self.power_flow = power_flow
        self.thermal_flow = thermal_flow
        self.cop = cop  # Uses setter

    @property
    def cop(self):
        return self.conversion_factors[0][self.power_flow.label]

    @cop.setter
    def cop(self, value):
        check_bounds(value, 'cop', self.label_full, 1, 20)
        self.conversion_factors = [{self.power_flow.label: value, self.thermal_flow.label: 1}]

    @property
    def COP(self) -> Numeric_TPS:  # noqa: N802
        warnings.warn(
            'The "COP" property is deprecated. Use "cop" instead.',
            DeprecationWarning,
            stacklevel=2,
        )
        return self.cop

    @COP.setter
    def COP(self, value: Numeric_TPS) -> None:  # noqa: N802
        warnings.warn(
            'The "COP" property is deprecated. Use "cop" instead.',
            DeprecationWarning,
            stacklevel=2,
        )
        self.cop = value

    @property
    def P_el(self) -> Flow:  # noqa: N802
        warnings.warn(
            'The "P_el" property is deprecated. Use "power_flow" instead.',
            DeprecationWarning,
            stacklevel=2,
        )
        return self.power_flow

    @P_el.setter
    def P_el(self, value: Flow) -> None:  # noqa: N802
        warnings.warn(
            'The "P_el" property is deprecated. Use "power_flow" instead.',
            DeprecationWarning,
            stacklevel=2,
        )
        self.power_flow = value

    @property
    def Q_th(self) -> Flow:  # noqa: N802
        warnings.warn(
            'The "Q_th" property is deprecated. Use "thermal_flow" instead.',
            DeprecationWarning,
            stacklevel=2,
        )
        return self.thermal_flow

    @Q_th.setter
    def Q_th(self, value: Flow) -> None:  # noqa: N802
        warnings.warn(
            'The "Q_th" property is deprecated. Use "thermal_flow" instead.',
            DeprecationWarning,
            stacklevel=2,
        )
        self.thermal_flow = value


@register_class_for_io
class CoolingTower(LinearConverter):
    """
    A specialized LinearConverter representing a cooling tower for waste heat rejection.

    Cooling towers consume electrical energy (for fans, pumps) to reject thermal energy
    to the environment through evaporation and heat transfer. The electricity demand
    is typically a small fraction of the thermal load being rejected. This component
    has no thermal outputs as the heat is rejected to the environment.

    Args:
        label: The label of the Element. Used to identify it in the FlowSystem.
        specific_electricity_demand: Auxiliary electricity demand per unit of cooling
            power (dimensionless, typically 0.01-0.05 range). Represents the fraction
            of thermal power that must be supplied as electricity for fans and pumps.
        power_flow: Electrical input-flow representing electricity consumption for fans/pumps.
        thermal_flow: Thermal input-flow representing waste heat to be rejected to environment.
        on_off_parameters: Parameters defining binary operation constraints and costs.
        meta_data: Used to store additional information. Not used internally but
            saved in results. Only use Python native types.
        P_el: *Deprecated*. Use `power_flow` instead.
        Q_th: *Deprecated*. Use `thermal_flow` instead.

    Examples:
        Industrial cooling tower:

        ```python
        cooling_tower = CoolingTower(
            label='process_cooling_tower',
            specific_electricity_demand=0.025,  # 2.5% auxiliary power
            power_flow=cooling_electricity,
            thermal_flow=waste_heat_flow,
        )
        ```

        Power plant condenser cooling:

        ```python
        condenser_cooling = CoolingTower(
            label='power_plant_cooling',
            specific_electricity_demand=0.015,  # 1.5% auxiliary power
            power_flow=auxiliary_electricity,
            thermal_flow=condenser_waste_heat,
            on_off_parameters=OnOffParameters(
                consecutive_on_hours_min=4,  # Minimum operation time
                effects_per_running_hour={'water_consumption': 2.5},  # m³/h
            ),
        )
        ```

    Note:
        The conversion relationship is: power_flow = thermal_flow × specific_electricity_demand

        The cooling tower consumes electrical power proportional to the thermal load.
        No thermal energy is produced - all thermal input is rejected to the environment.

        Typical specific electricity demands range from 1-5% of the thermal cooling load,
        depending on tower design, climate conditions, and operational requirements.
    """

    def __init__(
        self,
        label: str,
        specific_electricity_demand: Numeric_TPS,
        power_flow: Flow | None = None,
        thermal_flow: Flow | None = None,
        on_off_parameters: OnOffParameters | None = None,
        meta_data: dict | None = None,
        **kwargs,
    ):
        # Handle deprecated parameters
        power_flow = self._handle_deprecated_kwarg(kwargs, 'P_el', 'power_flow', power_flow)
        thermal_flow = self._handle_deprecated_kwarg(kwargs, 'Q_th', 'thermal_flow', thermal_flow)
        self._validate_kwargs(kwargs)

        super().__init__(
            label,
            inputs=[power_flow, thermal_flow],
            outputs=[],
            on_off_parameters=on_off_parameters,
            meta_data=meta_data,
        )

        self.power_flow = power_flow
        self.thermal_flow = thermal_flow
        self.specific_electricity_demand = specific_electricity_demand  # Uses setter

    @property
    def specific_electricity_demand(self):
        return self.conversion_factors[0][self.thermal_flow.label]

    @specific_electricity_demand.setter
    def specific_electricity_demand(self, value):
        check_bounds(value, 'specific_electricity_demand', self.label_full, 0, 1)
        self.conversion_factors = [{self.power_flow.label: -1, self.thermal_flow.label: value}]

    @property
    def P_el(self) -> Flow:  # noqa: N802
        warnings.warn(
            'The "P_el" property is deprecated. Use "power_flow" instead.',
            DeprecationWarning,
            stacklevel=2,
        )
        return self.power_flow

    @P_el.setter
    def P_el(self, value: Flow) -> None:  # noqa: N802
        warnings.warn(
            'The "P_el" property is deprecated. Use "power_flow" instead.',
            DeprecationWarning,
            stacklevel=2,
        )
        self.power_flow = value

    @property
    def Q_th(self) -> Flow:  # noqa: N802
        warnings.warn(
            'The "Q_th" property is deprecated. Use "thermal_flow" instead.',
            DeprecationWarning,
            stacklevel=2,
        )
        return self.thermal_flow

    @Q_th.setter
    def Q_th(self, value: Flow) -> None:  # noqa: N802
        warnings.warn(
            'The "Q_th" property is deprecated. Use "thermal_flow" instead.',
            DeprecationWarning,
            stacklevel=2,
        )
        self.thermal_flow = value


@register_class_for_io
class CHP(LinearConverter):
    """
    A specialized LinearConverter representing a Combined Heat and Power (CHP) unit.

    CHP units simultaneously generate both electrical and thermal energy from a single
    fuel input, providing higher overall efficiency than separate generation. This is
    a wrapper around LinearConverter with predefined conversion relationships for
    cogeneration applications.

    Args:
        label: The label of the Element. Used to identify it in the FlowSystem.
        eta_th: Thermal efficiency factor (0-1 range). Defines the fraction of fuel
            energy converted to useful thermal output.
        eta_el: Electrical efficiency factor (0-1 range). Defines the fraction of fuel
            energy converted to electrical output.
        fuel_flow: Fuel input-flow representing fuel consumption.
        power_flow: Electrical output-flow representing electricity generation.
        thermal_flow: Thermal output-flow representing heat generation.
        on_off_parameters: Parameters defining binary operation constraints and costs.
        meta_data: Used to store additional information. Not used internally but
            saved in results. Only use Python native types.
        Q_fu: *Deprecated*. Use `fuel_flow` instead.
        P_el: *Deprecated*. Use `power_flow` instead.
        Q_th: *Deprecated*. Use `thermal_flow` instead.

    Examples:
        Natural gas CHP unit:

        ```python
        gas_chp = CHP(
            label='natural_gas_chp',
            eta_th=0.45,  # 45% thermal efficiency
            eta_el=0.35,  # 35% electrical efficiency (80% total)
            fuel_flow=natural_gas_flow,
            power_flow=electricity_flow,
            thermal_flow=district_heat_flow,
        )
        ```

        Industrial CHP with operational constraints:

        ```python
        industrial_chp = CHP(
            label='industrial_chp',
            eta_th=0.40,
            eta_el=0.38,
            fuel_flow=fuel_gas_flow,
            power_flow=plant_electricity,
            thermal_flow=process_steam,
            on_off_parameters=OnOffParameters(
                consecutive_on_hours_min=8,  # Minimum 8-hour operation
                effects_per_switch_on={'startup_cost': 5000},
                on_hours_total_max=6000,  # Annual operating limit
            ),
        )
        ```

    Note:
        The conversion relationships are:
        - thermal_flow = fuel_flow × eta_th (thermal output)
        - power_flow = fuel_flow × eta_el (electrical output)

        Total efficiency (eta_th + eta_el) should be ≤ 1.0, with typical combined
        efficiencies of 80-90% for modern CHP units. This provides significant
        efficiency gains compared to separate heat and power generation.
    """

    def __init__(
        self,
        label: str,
        eta_th: Numeric_TPS,
        eta_el: Numeric_TPS,
        fuel_flow: Flow | None = None,
        power_flow: Flow | None = None,
        thermal_flow: Flow | None = None,
        on_off_parameters: OnOffParameters | None = None,
        meta_data: dict | None = None,
        **kwargs,
    ):
        # Handle deprecated parameters
        fuel_flow = self._handle_deprecated_kwarg(kwargs, 'Q_fu', 'fuel_flow', fuel_flow)
        power_flow = self._handle_deprecated_kwarg(kwargs, 'P_el', 'power_flow', power_flow)
        thermal_flow = self._handle_deprecated_kwarg(kwargs, 'Q_th', 'thermal_flow', thermal_flow)
        self._validate_kwargs(kwargs)

        super().__init__(
            label,
            inputs=[fuel_flow],
            outputs=[thermal_flow, power_flow],
            conversion_factors=[{}, {}],
            on_off_parameters=on_off_parameters,
            meta_data=meta_data,
        )

        self.fuel_flow = fuel_flow
        self.power_flow = power_flow
        self.thermal_flow = thermal_flow
        self.eta_th = eta_th  # Uses setter
        self.eta_el = eta_el  # Uses setter

        check_bounds(eta_el + eta_th, 'eta_th+eta_el', self.label_full, 0, 1)

    @property
    def eta_th(self):
        return self.conversion_factors[0][self.fuel_flow.label]

    @eta_th.setter
    def eta_th(self, value):
        check_bounds(value, 'eta_th', self.label_full, 0, 1)
        self.conversion_factors[0] = {self.fuel_flow.label: value, self.thermal_flow.label: 1}

    @property
    def eta_el(self):
        return self.conversion_factors[1][self.fuel_flow.label]

    @eta_el.setter
    def eta_el(self, value):
        check_bounds(value, 'eta_el', self.label_full, 0, 1)
        self.conversion_factors[1] = {self.fuel_flow.label: value, self.power_flow.label: 1}

    @property
    def Q_fu(self) -> Flow:  # noqa: N802
        warnings.warn(
            'The "Q_fu" property is deprecated. Use "fuel_flow" instead.',
            DeprecationWarning,
            stacklevel=2,
        )
        return self.fuel_flow

    @Q_fu.setter
    def Q_fu(self, value: Flow) -> None:  # noqa: N802
        warnings.warn(
            'The "Q_fu" property is deprecated. Use "fuel_flow" instead.',
            DeprecationWarning,
            stacklevel=2,
        )
        self.fuel_flow = value

    @property
    def P_el(self) -> Flow:  # noqa: N802
        warnings.warn(
            'The "P_el" property is deprecated. Use "power_flow" instead.',
            DeprecationWarning,
            stacklevel=2,
        )
        return self.power_flow

    @P_el.setter
    def P_el(self, value: Flow) -> None:  # noqa: N802
        warnings.warn(
            'The "P_el" property is deprecated. Use "power_flow" instead.',
            DeprecationWarning,
            stacklevel=2,
        )
        self.power_flow = value

    @property
    def Q_th(self) -> Flow:  # noqa: N802
        warnings.warn(
            'The "Q_th" property is deprecated. Use "thermal_flow" instead.',
            DeprecationWarning,
            stacklevel=2,
        )
        return self.thermal_flow

    @Q_th.setter
    def Q_th(self, value: Flow) -> None:  # noqa: N802
        warnings.warn(
            'The "Q_th" property is deprecated. Use "thermal_flow" instead.',
            DeprecationWarning,
            stacklevel=2,
        )
        self.thermal_flow = value


@register_class_for_io
class HeatPumpWithSource(LinearConverter):
    """
    A specialized LinearConverter representing a heat pump with explicit heat source modeling.

    This component models a heat pump that extracts thermal energy from a heat source
    (ground, air, water) and upgrades it using electrical energy to provide higher-grade
    thermal output. Unlike the simple HeatPump class, this explicitly models both the
    heat source extraction and electrical consumption with their interdependent relationships.

    Args:
        label: The label of the Element. Used to identify it in the FlowSystem.
        cop: Coefficient of Performance (typically 1-20 range). Defines the ratio of
            thermal output to electrical input. The heat source extraction is automatically
            calculated as heat_source_flow = thermal_flow × (COP-1)/COP.
        power_flow: Electrical input-flow representing electricity consumption for compressor.
        heat_source_flow: Heat source input-flow representing thermal energy extracted from environment
            (ground, air, water source).
        thermal_flow: Thermal output-flow representing useful heat delivered to the application.
        on_off_parameters: Parameters defining binary operation constraints and costs.
        meta_data: Used to store additional information. Not used internally but
            saved in results. Only use Python native types.
        COP: *Deprecated*. Use `cop` instead.
        P_el: *Deprecated*. Use `power_flow` instead.
        Q_ab: *Deprecated*. Use `heat_source_flow` instead.
        Q_th: *Deprecated*. Use `thermal_flow` instead.

    Examples:
        Ground-source heat pump with explicit ground coupling:

        ```python
        ground_source_hp = HeatPumpWithSource(
            label='geothermal_heat_pump',
            cop=4.5,  # High COP due to stable ground temperature
            power_flow=electricity_flow,
            heat_source_flow=ground_heat_extraction,  # Heat extracted from ground loop
            thermal_flow=building_heating_flow,
        )
        ```

        Air-source heat pump with temperature-dependent performance:

        ```python
        waste_heat_pump = HeatPumpWithSource(
            label='waste_heat_pump',
            cop=temperature_dependent_cop,  # Varies with temperature of heat source
            power_flow=electricity_consumption,
            heat_source_flow=industrial_heat_extraction,  # Heat extracted from a industrial process or waste water
            thermal_flow=heat_supply,
            on_off_parameters=OnOffParameters(
                consecutive_on_hours_min=0.5,  # 30-minute minimum runtime
                effects_per_switch_on={'costs': 1000},
            ),
        )
        ```

    Note:
        The conversion relationships are:
        - thermal_flow = power_flow × COP (thermal output from electrical input)
        - heat_source_flow = thermal_flow × (COP-1)/COP (heat source extraction)
        - Energy balance: thermal_flow = power_flow + heat_source_flow

        This formulation explicitly tracks the heat source, which is
        important for systems where the source capacity or temperature is limited,
        or where the impact of heat extraction must be considered.

        COP should be > 1 for thermodynamically valid operation, with typical
        values of 2-6 depending on source and sink temperatures.
    """

    def __init__(
        self,
        label: str,
        cop: Numeric_TPS,
        power_flow: Flow | None = None,
        heat_source_flow: Flow | None = None,
        thermal_flow: Flow | None = None,
        on_off_parameters: OnOffParameters | None = None,
        meta_data: dict | None = None,
        **kwargs,
    ):
        # Handle deprecated parameters
        power_flow = self._handle_deprecated_kwarg(kwargs, 'P_el', 'power_flow', power_flow)
        heat_source_flow = self._handle_deprecated_kwarg(kwargs, 'Q_ab', 'heat_source_flow', heat_source_flow)
        thermal_flow = self._handle_deprecated_kwarg(kwargs, 'Q_th', 'thermal_flow', thermal_flow)
        cop = self._handle_deprecated_kwarg(kwargs, 'COP', 'cop', cop)
        self._validate_kwargs(kwargs)

        super().__init__(
            label,
            inputs=[power_flow, heat_source_flow],
            outputs=[thermal_flow],
            on_off_parameters=on_off_parameters,
            meta_data=meta_data,
        )
        self.power_flow = power_flow
        self.heat_source_flow = heat_source_flow
        self.thermal_flow = thermal_flow
        self.cop = cop  # Uses setter

    @property
    def cop(self):
        return self.conversion_factors[0][self.power_flow.label]

    @cop.setter
    def cop(self, value):
        check_bounds(value, 'cop', self.label_full, 1, 20)
        # Unwrap TimeSeriesData before numpy comparison (consistent with check_bounds)
        ts_value = value.data if isinstance(value, TimeSeriesData) else value
        if np.any(np.asarray(ts_value) == 1):
            raise ValueError(f'{self.label_full}.cop must be strictly !=1 for HeatPumpWithSource.')
        self.conversion_factors = [
            {self.power_flow.label: value, self.thermal_flow.label: 1},
            {self.heat_source_flow.label: value / (value - 1), self.thermal_flow.label: 1},
        ]

    @property
    def COP(self) -> Numeric_TPS:  # noqa: N802
        warnings.warn(
            'The "COP" property is deprecated. Use "cop" instead.',
            DeprecationWarning,
            stacklevel=2,
        )
        return self.cop

    @COP.setter
    def COP(self, value: Numeric_TPS) -> None:  # noqa: N802
        warnings.warn(
            'The "COP" property is deprecated. Use "cop" instead.',
            DeprecationWarning,
            stacklevel=2,
        )
        self.cop = value

    @property
    def P_el(self) -> Flow:  # noqa: N802
        warnings.warn(
            'The "P_el" property is deprecated. Use "power_flow" instead.',
            DeprecationWarning,
            stacklevel=2,
        )
        return self.power_flow

    @P_el.setter
    def P_el(self, value: Flow) -> None:  # noqa: N802
        warnings.warn(
            'The "P_el" property is deprecated. Use "power_flow" instead.',
            DeprecationWarning,
            stacklevel=2,
        )
        self.power_flow = value

    @property
    def Q_ab(self) -> Flow:  # noqa: N802
        warnings.warn(
            'The "Q_ab" property is deprecated. Use "heat_source_flow" instead.',
            DeprecationWarning,
            stacklevel=2,
        )
        return self.heat_source_flow

    @Q_ab.setter
    def Q_ab(self, value: Flow) -> None:  # noqa: N802
        warnings.warn(
            'The "Q_ab" property is deprecated. Use "heat_source_flow" instead.',
            DeprecationWarning,
            stacklevel=2,
        )
        self.heat_source_flow = value

    @property
    def Q_th(self) -> Flow:  # noqa: N802
        warnings.warn(
            'The "Q_th" property is deprecated. Use "thermal_flow" instead.',
            DeprecationWarning,
            stacklevel=2,
        )
        return self.thermal_flow

    @Q_th.setter
    def Q_th(self, value: Flow) -> None:  # noqa: N802
        warnings.warn(
            'The "Q_th" property is deprecated. Use "thermal_flow" instead.',
            DeprecationWarning,
            stacklevel=2,
        )
        self.thermal_flow = value


def check_bounds(
    value: Numeric_TPS,
    parameter_label: str,
    element_label: str,
    lower_bound: Numeric_TPS,
    upper_bound: Numeric_TPS,
) -> None:
    """
    Check if the value is within the bounds. The bounds are exclusive.
    If not, log a warning.
    Args:
        value: The value to check.
        parameter_label: The label of the value.
        element_label: The label of the element.
        lower_bound: The lower bound.
        upper_bound: The upper bound.
    """
    if isinstance(value, TimeSeriesData):
        value = value.data
    if isinstance(lower_bound, TimeSeriesData):
        lower_bound = lower_bound.data
    if isinstance(upper_bound, TimeSeriesData):
        upper_bound = upper_bound.data

    # Convert to array for shape and statistics
    value_arr = np.asarray(value)

    if not np.all(value > lower_bound):
        # Log shape and statistics instead of full array to avoid verbose output
        if value_arr.size > 1:
            value_info = f'shape={value_arr.shape}, min={np.min(value)}'
        else:
            value_info = f'{value}'
        logger.warning(
<<<<<<< HEAD
            f"'{element_label}.{parameter_label}' is equal or below the common lower bound {lower_bound}. "
            f'{parameter_label}: {value_info}'
=======
            "'{}.{}' <= lower bound {}. {}.min={} shape={}",
            element_label,
            parameter_label,
            lower_bound,
            parameter_label,
            float(np.min(value_arr)),
            np.shape(value_arr),
>>>>>>> bb651a50
        )
    if not np.all(value < upper_bound):
        # Log shape and statistics instead of full array to avoid verbose output
        if value_arr.size > 1:
            value_info = f'shape={value_arr.shape}, max={np.max(value)}'
        else:
            value_info = f'{value}'
        logger.warning(
<<<<<<< HEAD
            f"'{element_label}.{parameter_label}' exceeds or matches the common upper bound {upper_bound}. "
            f'{parameter_label}: {value_info}'
=======
            "'{}.{}' >= upper bound {}. {}.max={} shape={}",
            element_label,
            parameter_label,
            upper_bound,
            parameter_label,
            float(np.max(value_arr)),
            np.shape(value_arr),
>>>>>>> bb651a50
        )<|MERGE_RESOLUTION|>--- conflicted
+++ resolved
@@ -4,11 +4,7 @@
 
 from __future__ import annotations
 
-<<<<<<< HEAD
-import logging
 import warnings
-=======
->>>>>>> bb651a50
 from typing import TYPE_CHECKING
 
 import numpy as np
@@ -960,16 +956,7 @@
     value_arr = np.asarray(value)
 
     if not np.all(value > lower_bound):
-        # Log shape and statistics instead of full array to avoid verbose output
-        if value_arr.size > 1:
-            value_info = f'shape={value_arr.shape}, min={np.min(value)}'
-        else:
-            value_info = f'{value}'
         logger.warning(
-<<<<<<< HEAD
-            f"'{element_label}.{parameter_label}' is equal or below the common lower bound {lower_bound}. "
-            f'{parameter_label}: {value_info}'
-=======
             "'{}.{}' <= lower bound {}. {}.min={} shape={}",
             element_label,
             parameter_label,
@@ -977,19 +964,9 @@
             parameter_label,
             float(np.min(value_arr)),
             np.shape(value_arr),
->>>>>>> bb651a50
         )
     if not np.all(value < upper_bound):
-        # Log shape and statistics instead of full array to avoid verbose output
-        if value_arr.size > 1:
-            value_info = f'shape={value_arr.shape}, max={np.max(value)}'
-        else:
-            value_info = f'{value}'
         logger.warning(
-<<<<<<< HEAD
-            f"'{element_label}.{parameter_label}' exceeds or matches the common upper bound {upper_bound}. "
-            f'{parameter_label}: {value_info}'
-=======
             "'{}.{}' >= upper bound {}. {}.max={} shape={}",
             element_label,
             parameter_label,
@@ -997,5 +974,4 @@
             parameter_label,
             float(np.max(value_arr)),
             np.shape(value_arr),
->>>>>>> bb651a50
         )