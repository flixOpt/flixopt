import logging

import linopy
import numpy as np
import xarray as xr

from .config import CONFIG
from .core import TemporalData
from .structure import Submodel

logger = logging.getLogger('flixopt')


class ModelingUtilitiesAbstract:
    """Utility functions for modeling calculations - leveraging xarray for temporal data"""

    @staticmethod
    def to_binary(
        values: xr.DataArray,
        epsilon: float | None = None,
        dims: str | list[str] | None = None,
    ) -> xr.DataArray:
        """
        Converts a DataArray to binary {0, 1} values.

        Args:
            values: Input DataArray to convert to binary
            epsilon: Tolerance for zero detection (uses CONFIG.modeling.EPSILON if None)
            dims: Dims to keep. Other dimensions are collapsed using .any() -> If any value is 1, all are 1.

        Returns:
            Binary DataArray with same shape (or collapsed if collapse_non_time=True)
        """
        if not isinstance(values, xr.DataArray):
            values = xr.DataArray(values, dims=['time'], coords={'time': range(len(values))})

        if epsilon is None:
            epsilon = CONFIG.modeling.EPSILON

        if values.size == 0:
            return xr.DataArray(0) if values.item() < epsilon else xr.DataArray(1)

        # Convert to binary states
        binary_states = np.abs(values) >= epsilon

        # Optionally collapse dimensions using .any()
        if dims is not None:
            dims = [dims] if isinstance(dims, str) else dims

            binary_states = binary_states.any(dim=[d for d in binary_states.dims if d not in dims])

        return binary_states.astype(int)

    @staticmethod
    def count_consecutive_states(
        binary_values: xr.DataArray,
        dim: str = 'time',
        epsilon: float = None,
    ) -> float:
        """
        Counts the number of consecutive states in a binary time series.

        Args:
            binary_values: Binary DataArray
            dim: Dimension to count consecutive states over
            epsilon: Tolerance for zero detection (uses CONFIG.modeling.EPSILON if None)

        Returns:
            The consecutive number of steps spent in the final state of the timeseries
        """
        if epsilon is None:
            epsilon = CONFIG.modeling.EPSILON

        binary_values = binary_values.any(dim=[d for d in binary_values.dims if d != dim])

        # Handle scalar case
        if binary_values.ndim == 0:
            return float(binary_values.item())

        # Check if final state is off
        if np.isclose(binary_values.isel({dim: -1}).item(), 0, atol=epsilon).all():
            return 0.0

        # Find consecutive 'on' period from the end
        is_zero = np.isclose(binary_values, 0, atol=epsilon)

        # Find the last zero, then sum everything after it
        zero_indices = np.where(is_zero)[0]
        if len(zero_indices) == 0:
            # All 'on' - sum everything
            start_idx = 0
        else:
            # Start after last zero
            start_idx = zero_indices[-1] + 1

        consecutive_values = binary_values.isel({dim: slice(start_idx, None)})

        return float(consecutive_values.sum().item())  # TODO: Som only over one dim?


class ModelingUtilities:
    @staticmethod
    def compute_consecutive_hours_in_state(
        binary_values: TemporalData,
        hours_per_timestep: int | float,
        epsilon: float = None,
    ) -> float:
        """
        Computes the final consecutive duration in state 'on' (=1) in hours.

        Args:
            binary_values: Binary DataArray with 'time' dim, or scalar/array
            hours_per_timestep: Duration of each timestep in hours
            epsilon: Tolerance for zero detection (uses CONFIG.modeling.EPSILON if None)

        Returns:
            The duration of the final consecutive 'on' period in hours
        """
        if not isinstance(hours_per_timestep, (int, float)):
            raise TypeError(f'hours_per_timestep must be a scalar, got {type(hours_per_timestep)}')

        return (
            ModelingUtilitiesAbstract.count_consecutive_states(binary_values=binary_values, epsilon=epsilon)
            * hours_per_timestep
        )

    @staticmethod
    def compute_previous_states(previous_values: xr.DataArray | None, epsilon: float | None = None) -> xr.DataArray:
        return ModelingUtilitiesAbstract.to_binary(values=previous_values, epsilon=epsilon, dims='time')

    @staticmethod
    def compute_previous_on_duration(
        previous_values: xr.DataArray, hours_per_step: xr.DataArray | float | int
    ) -> float:
        return (
            ModelingUtilitiesAbstract.count_consecutive_states(ModelingUtilitiesAbstract.to_binary(previous_values))
            * hours_per_step
        )

    @staticmethod
    def compute_previous_off_duration(
        previous_values: xr.DataArray, hours_per_step: xr.DataArray | float | int
    ) -> float:
        """
        Compute previous consecutive 'off' duration.

        Args:
            previous_values: DataArray with 'time' dimension
            hours_per_step: Duration of each timestep in hours

        Returns:
            Previous consecutive off duration in hours
        """
        if previous_values is None or previous_values.size == 0:
            return 0.0

        previous_states = ModelingUtilities.compute_previous_states(previous_values)
        previous_off_states = 1 - previous_states
        return ModelingUtilities.compute_consecutive_hours_in_state(previous_off_states, hours_per_step)

    @staticmethod
    def get_most_recent_state(previous_values: xr.DataArray | None) -> int:
        """
        Get the most recent binary state from previous values.

        Args:
            previous_values: DataArray with 'time' dimension

        Returns:
            Most recent binary state (0 or 1)
        """
        if previous_values is None or previous_values.size == 0:
            return 0

        previous_states = ModelingUtilities.compute_previous_states(previous_values)
        return int(previous_states.isel(time=-1).item())


class ModelingPrimitives:
    """Mathematical modeling primitives returning (variables, constraints) tuples"""

    @staticmethod
    def expression_tracking_variable(
        model: Submodel,
        tracked_expression,
        name: str = None,
        short_name: str = None,
        bounds: tuple[TemporalData, TemporalData] = None,
        coords: str | list[str] | None = None,
    ) -> tuple[linopy.Variable, linopy.Constraint]:
        """
        Creates variable that equals a given expression.

        Mathematical formulation:
            tracker = expression
            lower ≤ tracker ≤ upper (if bounds provided)

        Returns:
            variables: {'tracker': tracker_var}
            constraints: {'tracking': constraint}
        """
        if not isinstance(model, Submodel):
            raise ValueError('ModelingPrimitives.expression_tracking_variable() can only be used with a Submodel')

        if not bounds:
            tracker = model.add_variables(name=name, coords=model.get_coords(coords), short_name=short_name)
        else:
            tracker = model.add_variables(
                lower=bounds[0] if bounds[0] is not None else -np.inf,
                upper=bounds[1] if bounds[1] is not None else np.inf,
                name=name,
                coords=model.get_coords(coords),
                short_name=short_name,
            )

        # Constraint: tracker = expression
        tracking = model.add_constraints(tracker == tracked_expression, name=name, short_name=short_name)

        return tracker, tracking

    @staticmethod
    def consecutive_duration_tracking(
        model: Submodel,
        state_variable: linopy.Variable,
        name: str = None,
        short_name: str = None,
<<<<<<< HEAD
        minimum_duration: Optional[TemporalData] = None,
        maximum_duration: Optional[TemporalData] = None,
        duration_dim: str = 'time',
        duration_per_step: Union[Scalar, xr.DataArray] = None,
=======
        minimum_duration: TemporalData | None = None,
        maximum_duration: TemporalData | None = None,
>>>>>>> af4a2973
        previous_duration: TemporalData = 0,
    ) -> tuple[linopy.Variable, tuple[linopy.Constraint, linopy.Constraint, linopy.Constraint]]:
        """
        Creates consecutive duration tracking for a binary state variable.

        Mathematical formulation:
            duration[t] ≤ state[t] * M  ∀t
            duration[t+1] ≤ duration[t] + duration_per_step[t]  ∀t
            duration[t+1] ≥ duration[t] + duration_per_step[t] + (state[t+1] - 1) * M  ∀t
            duration[0] = (duration_per_step[0] + previous_duration) * state[0]

            If minimum_duration provided:
                duration[t] ≥ (state[t-1] - state[t]) * minimum_duration[t-1]  ∀t > 0

        Args:
            name: Name of the duration variable
            state_variable: Binary state variable to track duration for
            minimum_duration: Optional minimum consecutive duration
            maximum_duration: Optional maximum consecutive duration
            previous_duration: Duration from before first timestep

        Returns:
            variables: {'duration': duration_var}
            constraints: {'ub': constraint, 'forward': constraint, 'backward': constraint, ...}
        """
        if not isinstance(model, Submodel):
            raise ValueError('ModelingPrimitives.sum_up_variable() can only be used with a Submodel')

        mega = duration_per_step.sum(duration_dim) + previous_duration  # Big-M value

        # Duration variable
        duration = model.add_variables(
            lower=0,
            upper=maximum_duration if maximum_duration is not None else mega,
            coords=state_variable.coords,
            name=name,
            short_name=short_name,
        )

        constraints = {}

        # Upper bound: duration[t] ≤ state[t] * M
        constraints['ub'] = model.add_constraints(duration <= state_variable * mega, name=f'{duration.name}|ub')

        # Forward constraint: duration[t+1] ≤ duration[t] + duration_per_step[t]
        constraints['forward'] = model.add_constraints(
            duration.isel({duration_dim: slice(1, None)})
            <= duration.isel({duration_dim: slice(None, -1)}) + duration_per_step.isel({duration_dim: slice(None, -1)}),
            name=f'{duration.name}|forward',
        )

        # Backward constraint: duration[t+1] ≥ duration[t] + duration_per_step[t] + (state[t+1] - 1) * M
        constraints['backward'] = model.add_constraints(
            duration.isel({duration_dim: slice(1, None)})
            >= duration.isel({duration_dim: slice(None, -1)})
            + duration_per_step.isel({duration_dim: slice(None, -1)})
            + (state_variable.isel({duration_dim: slice(1, None)}) - 1) * mega,
            name=f'{duration.name}|backward',
        )

        # Initial condition: duration[0] = (duration_per_step[0] + previous_duration) * state[0]
        constraints['initial'] = model.add_constraints(
            duration.isel({duration_dim: 0})
            == (duration_per_step.isel({duration_dim: 0}) + previous_duration) * state_variable.isel({duration_dim: 0}),
            name=f'{duration.name}|initial',
        )

        # Minimum duration constraint if provided
        if minimum_duration is not None:
            constraints['lb'] = model.add_constraints(
                duration
                >= (
                    state_variable.isel({duration_dim: slice(None, -1)})
                    - state_variable.isel({duration_dim: slice(1, None)})
                )
                * minimum_duration.isel({duration_dim: slice(None, -1)}),
                name=f'{duration.name}|lb',
            )

            # Handle initial condition for minimum duration
            if previous_duration > 0 and previous_duration < minimum_duration.isel({duration_dim: 0}).max():
                constraints['initial_lb'] = model.add_constraints(
                    state_variable.isel({duration_dim: 0}) == 1, name=f'{duration.name}|initial_lb'
                )

        variables = {'duration': duration}

        return variables, constraints

    @staticmethod
    def mutual_exclusivity_constraint(
        model: Submodel,
        binary_variables: list[linopy.Variable],
        tolerance: float = 1,
        short_name: str = 'mutual_exclusivity',
    ) -> linopy.Constraint:
        """
        Creates mutual exclusivity constraint for binary variables.

        Mathematical formulation:
            Σ(binary_vars[i]) ≤ tolerance  ∀t

        Ensures at most one binary variable can be 1 at any time.
        Tolerance > 1.0 accounts for binary variable numerical precision.

        Args:
            binary_variables: List of binary variables that should be mutually exclusive
            tolerance: Upper bound
            short_name: Short name of the constraint

        Returns:
            variables: {} (no new variables created)
            constraints: {'mutual_exclusivity': constraint}

        Raises:
            AssertionError: If fewer than 2 variables provided or variables aren't binary
        """
        if not isinstance(model, Submodel):
            raise ValueError('ModelingPrimitives.sum_up_variable() can only be used with a Submodel')

        assert len(binary_variables) >= 2, (
            f'Mutual exclusivity requires at least 2 variables, got {len(binary_variables)}'
        )

        for var in binary_variables:
            assert var.attrs.get('binary', False), (
                f'Variable {var.name} must be binary for mutual exclusivity constraint'
            )

        # Create mutual exclusivity constraint
        mutual_exclusivity = model.add_constraints(sum(binary_variables) <= tolerance, short_name=short_name)

        return mutual_exclusivity


class BoundingPatterns:
    """High-level patterns that compose primitives and return (variables, constraints) tuples"""

    @staticmethod
    def basic_bounds(
        model: Submodel,
        variable: linopy.Variable,
        bounds: tuple[TemporalData, TemporalData],
        name: str = None,
    ):
        """Create simple bounds.
        variable ∈ [lower_bound, upper_bound]

        Mathematical Formulation:
            lower_bound ≤ variable ≤ upper_bound

        Args:
            model: The optimization model instance
            variable: Variable to be bounded
            bounds: Tuple of (lower_bound, upper_bound) absolute bounds

        Returns:
            Tuple containing:
                - variables (Dict): Empty dict
                - constraints (Dict[str, linopy.Constraint]): 'ub', 'lb'
        """
        if not isinstance(model, Submodel):
            raise ValueError('BoundingPatterns.basic_bounds() can only be used with a Submodel')

        lower_bound, upper_bound = bounds
        name = name or f'{variable.name}'

        upper_constraint = model.add_constraints(variable <= upper_bound, name=f'{name}|ub')
        lower_constraint = model.add_constraints(variable >= lower_bound, name=f'{name}|lb')

        return [lower_constraint, upper_constraint]

    @staticmethod
    def bounds_with_state(
        model: Submodel,
        variable: linopy.Variable,
        bounds: tuple[TemporalData, TemporalData],
        variable_state: linopy.Variable,
        name: str = None,
    ) -> list[linopy.Constraint]:
        """Constraint a variable to bounds, that can be escaped from to 0 by a binary variable.
        variable ∈ {0, [max(ε, lower_bound), upper_bound]}

        Mathematical Formulation:
            - variable_state * max(ε, lower_bound) ≤ variable ≤ variable_state * upper_bound

        Use Cases:
            - Investment decisions
            - Unit commitment (on/off states)

        Args:
            model: The optimization model instance
            variable: Variable to be bounded
            bounds: Tuple of (lower_bound, upper_bound) absolute bounds
            variable_state: Binary variable controlling the bounds

        Returns:
            Tuple containing:
                - variables (Dict): Empty dict
                - constraints (Dict[str, linopy.Constraint]): 'ub', 'lb'
        """
        if not isinstance(model, Submodel):
            raise ValueError('BoundingPatterns.bounds_with_state() can only be used with a Submodel')

        lower_bound, upper_bound = bounds
        name = name or f'{variable.name}'

        if np.all(lower_bound - upper_bound) < 1e-10:
            fix_constraint = model.add_constraints(variable == variable_state * upper_bound, name=f'{name}|fix')
            return [fix_constraint]

        epsilon = np.maximum(CONFIG.modeling.EPSILON, lower_bound)

        upper_constraint = model.add_constraints(variable <= variable_state * upper_bound, name=f'{name}|ub')
        lower_constraint = model.add_constraints(variable >= variable_state * epsilon, name=f'{name}|lb')

        return [lower_constraint, upper_constraint]

    @staticmethod
    def scaled_bounds(
        model: Submodel,
        variable: linopy.Variable,
        scaling_variable: linopy.Variable,
        relative_bounds: tuple[TemporalData, TemporalData],
        name: str = None,
    ) -> list[linopy.Constraint]:
        """Constraint a variable by scaling bounds, dependent on another variable.
        variable ∈ [lower_bound * scaling_variable, upper_bound * scaling_variable]

        Mathematical Formulation:
            scaling_variable * lower_factor ≤ variable ≤ scaling_variable * upper_factor

        Use Cases:
            - Flow rates bounded by equipment capacity
            - Production levels scaled by plant size

        Args:
            model: The optimization model instance
            variable: Variable to be bounded
            scaling_variable: Variable that scales the bound factors
            relative_bounds: Tuple of (lower_factor, upper_factor) relative to scaling variable

        Returns:
            Tuple containing:
                - variables (Dict): Empty dict
                - constraints (Dict[str, linopy.Constraint]): 'ub', 'lb'
        """
        if not isinstance(model, Submodel):
            raise ValueError('BoundingPatterns.scaled_bounds() can only be used with a Submodel')

        rel_lower, rel_upper = relative_bounds
        name = name or f'{variable.name}'

        if np.abs(rel_lower - rel_upper).all() < 10e-10:
            return [model.add_constraints(variable == scaling_variable * rel_lower, name=f'{name}|fixed')]

        upper_constraint = model.add_constraints(variable <= scaling_variable * rel_upper, name=f'{name}|ub')
        lower_constraint = model.add_constraints(variable >= scaling_variable * rel_lower, name=f'{name}|lb')

        return [lower_constraint, upper_constraint]

    @staticmethod
    def scaled_bounds_with_state(
        model: Submodel,
        variable: linopy.Variable,
        scaling_variable: linopy.Variable,
        relative_bounds: tuple[TemporalData, TemporalData],
        scaling_bounds: tuple[TemporalData, TemporalData],
        variable_state: linopy.Variable,
        name: str = None,
    ) -> list[linopy.Constraint]:
        """Constraint a variable by scaling bounds with binary state control.

        variable ∈ {0, [max(ε, lower_relative_bound) * scaling_variable, upper_relative_bound * scaling_variable]}

        Mathematical Formulation (Big-M):
            (variable_state - 1) * M_misc + scaling_variable * rel_lower ≤ variable ≤ scaling_variable * rel_upper
            variable_state * big_m_lower ≤ variable ≤ variable_state * big_m_upper

        Where:
            M_misc = scaling_max * rel_lower
            big_m_upper = scaling_max * rel_upper
            big_m_lower = max(ε, scaling_min * rel_lower)

        Args:
            model: The optimization model instance
            variable: Variable to be bounded
            scaling_variable: Variable that scales the bound factors
            relative_bounds: Tuple of (lower_factor, upper_factor) relative to scaling variable
            scaling_bounds: Tuple of (scaling_min, scaling_max) bounds of the scaling variable
            variable_state: Binary variable for on/off control
            name: Optional name prefix for constraints

        Returns:
            List[linopy.Constraint]: List of constraint objects
        """
        if not isinstance(model, Submodel):
            raise ValueError('BoundingPatterns.active_bounds_with_state() can only be used with a Submodel')

        rel_lower, rel_upper = relative_bounds
        scaling_min, scaling_max = scaling_bounds
        name = name or f'{variable.name}'

        big_m_misc = scaling_max * rel_lower

        scaling_lower = model.add_constraints(
            variable >= (variable_state - 1) * big_m_misc + scaling_variable * rel_lower, name=f'{name}|lb2'
        )
        scaling_upper = model.add_constraints(variable <= scaling_variable * rel_upper, name=f'{name}|ub2')

        big_m_upper = rel_upper * scaling_max
        big_m_lower = np.maximum(CONFIG.modeling.EPSILON, rel_lower * scaling_min)

        binary_upper = model.add_constraints(variable_state * big_m_upper >= variable, name=f'{name}|ub1')
        binary_lower = model.add_constraints(variable_state * big_m_lower <= variable, name=f'{name}|lb1')

        return [scaling_lower, scaling_upper, binary_lower, binary_upper]

    @staticmethod
    def state_transition_bounds(
        model: Submodel,
        state_variable: linopy.Variable,
        switch_on: linopy.Variable,
        switch_off: linopy.Variable,
        name: str,
        previous_state=0,
        coord: str = 'time',
    ) -> tuple[linopy.Constraint, linopy.Constraint, linopy.Constraint]:
        """
        Creates switch-on/off variables with state transition logic.

        Mathematical formulation:
            switch_on[t] - switch_off[t] = state[t] - state[t-1]  ∀t > 0
            switch_on[0] - switch_off[0] = state[0] - previous_state
            switch_on[t] + switch_off[t] ≤ 1  ∀t
            switch_on[t], switch_off[t] ∈ {0, 1}

        Returns:
            variables: {'switch_on': binary_var, 'switch_off': binary_var}
            constraints: {'transition': constraint, 'initial': constraint, 'mutex': constraint}
        """
        if not isinstance(model, Submodel):
            raise ValueError('ModelingPrimitives.state_transition_variables() can only be used with a Submodel')

        # State transition constraints for t > 0
        transition = model.add_constraints(
            switch_on.isel({coord: slice(1, None)}) - switch_off.isel({coord: slice(1, None)})
            == state_variable.isel({coord: slice(1, None)}) - state_variable.isel({coord: slice(None, -1)}),
            name=f'{name}|transition',
        )

        # Initial state transition for t = 0
        initial = model.add_constraints(
            switch_on.isel({coord: 0}) - switch_off.isel({coord: 0})
            == state_variable.isel({coord: 0}) - previous_state,
            name=f'{name}|initial',
        )

        # At most one switch per timestep
        mutex = model.add_constraints(switch_on + switch_off <= 1, name=f'{name}|mutex')

        return transition, initial, mutex

    @staticmethod
    def continuous_transition_bounds(
        model: Submodel,
        continuous_variable: linopy.Variable,
        switch_on: linopy.Variable,
        switch_off: linopy.Variable,
        name: str,
        max_change: Union[float, xr.DataArray],
        previous_value: Union[float, xr.DataArray] = 0,
        coord: str = 'time',
    ) -> Tuple[linopy.Constraint, linopy.Constraint, linopy.Constraint, linopy.Constraint]:
        """
        Constrains a continuous variable to only change when switch variables are active.

        Mathematical formulation:
            -max_change * (switch_on[t] + switch_off[t]) <= continuous[t] - continuous[t-1] <= max_change * (switch_on[t] + switch_off[t])  ∀t > 0
            -max_change * (switch_on[0] + switch_off[0]) <= continuous[0] - previous_value <= max_change * (switch_on[0] + switch_off[0])
            switch_on[t], switch_off[t] ∈ {0, 1}

        This ensures the continuous variable can only change when switch_on or switch_off is 1.
        When both switches are 0, the variable must stay exactly constant.

        Args:
            model: The submodel to add constraints to
            continuous_variable: The continuous variable to constrain
            switch_on: Binary variable indicating when changes are allowed (typically transitions to active state)
            switch_off: Binary variable indicating when changes are allowed (typically transitions to inactive state)
            name: Base name for the constraints
            max_change: Maximum possible change in the continuous variable (Big-M value)
            previous_value: Initial value of the continuous variable before first period
            coord: Coordinate name for time dimension

        Returns:
            Tuple of constraints: (transition_upper, transition_lower, initial_upper, initial_lower)
        """
        if not isinstance(model, Submodel):
            raise ValueError('BoundingPatterns.continuous_transition_bounds() can only be used with a Submodel')

        # Transition constraints for t > 0: continuous variable can only change when switches are active
        transition_upper = model.add_constraints(
            continuous_variable.isel({coord: slice(1, None)}) - continuous_variable.isel({coord: slice(None, -1)})
            <= max_change * (switch_on.isel({coord: slice(1, None)}) + switch_off.isel({coord: slice(1, None)})),
            name=f'{name}|transition_ub',
        )

        transition_lower = model.add_constraints(
            continuous_variable.isel({coord: slice(None, -1)}) - continuous_variable.isel({coord: slice(1, None)})
            <= max_change * (switch_on.isel({coord: slice(1, None)}) + switch_off.isel({coord: slice(1, None)})),
            name=f'{name}|transition_lb',
        )

        # Initial constraints for t = 0
        initial_upper = model.add_constraints(
            continuous_variable.isel({coord: 0}) - previous_value
            <= max_change * (switch_on.isel({coord: 0}) + switch_off.isel({coord: 0})),
            name=f'{name}|initial_ub',
        )

        initial_lower = model.add_constraints(
            -continuous_variable.isel({coord: 0}) + previous_value
            <= max_change * (switch_on.isel({coord: 0}) + switch_off.isel({coord: 0})),
            name=f'{name}|initial_lb',
        )

        return transition_upper, transition_lower, initial_upper, initial_lower

    @staticmethod
    def link_changes_to_level_with_binaries(
        model: Submodel,
        level_variable: linopy.Variable,
        increase_variable: linopy.Variable,
        decrease_variable: linopy.Variable,
        increase_binary: linopy.Variable,
        decrease_binary: linopy.Variable,
        name: str,
        max_change: Union[float, xr.DataArray],
        initial_level: Union[float, xr.DataArray] = 0,
        coord: str = 'year',
    ) -> Tuple[linopy.Constraint, linopy.Constraint, linopy.Constraint, linopy.Constraint, linopy.Constraint]:
        """
        Link changes to level evolution with binary control and mutual exclusivity.

        Creates the complete constraint system for ALL time periods:
        1. level[0] = initial_level + increase[0] - decrease[0]
        2. level[t] = level[t-1] + increase[t] - decrease[t]  ∀t > 0
        3. increase[t] <= max_change * increase_binary[t]  ∀t
        4. decrease[t] <= max_change * decrease_binary[t]  ∀t
        5. increase_binary[t] + decrease_binary[t] <= 1  ∀t

        Args:
            model: The submodel to add constraints to
            increase_variable: Incremental additions for ALL periods (>= 0)
            decrease_variable: Incremental reductions for ALL periods (>= 0)
            increase_binary: Binary indicators for increases for ALL periods
            decrease_binary: Binary indicators for decreases for ALL periods
            level_variable: Level variable for ALL periods
            name: Base name for constraints
            max_change: Maximum change per period
            initial_level: Starting level before first period
            coord: Time coordinate name

        Returns:
            Tuple of (initial_constraint, transition_constraints, increase_bounds, decrease_bounds, mutual_exclusion)
        """
        if not isinstance(model, Submodel):
            raise ValueError('BoundingPatterns.link_changes_to_level_with_binaries() can only be used with a Submodel')

        # 1. Initial period: level[0] - initial_level =  increase[0] - decrease[0]
        initial_constraint = model.add_constraints(
            level_variable.isel({coord: 0}) - initial_level
            == increase_variable.isel({coord: 0}) - decrease_variable.isel({coord: 0}),
            name=f'{name}|initial_level',
        )

        # 2. Transition periods: level[t] = level[t-1] + increase[t] - decrease[t] for t > 0
        transition_constraints = model.add_constraints(
            level_variable.isel({coord: slice(1, None)})
            == level_variable.isel({coord: slice(None, -1)})
            + increase_variable.isel({coord: slice(1, None)})
            - decrease_variable.isel({coord: slice(1, None)}),
            name=f'{name}|transitions',
        )

        # 3. Increase bounds: increase[t] <= max_change * increase_binary[t] for all t
        increase_bounds = model.add_constraints(
            increase_variable <= increase_binary * max_change,
            name=f'{name}|increase_bounds',
        )

        # 4. Decrease bounds: decrease[t] <= max_change * decrease_binary[t] for all t
        decrease_bounds = model.add_constraints(
            decrease_variable <= decrease_binary * max_change,
            name=f'{name}|decrease_bounds',
        )

        # 5. Mutual exclusivity: increase_binary[t] + decrease_binary[t] <= 1 for all t
        mutual_exclusion = model.add_constraints(
            increase_binary + decrease_binary <= 1,
            name=f'{name}|mutual_exclusion',
        )

        return initial_constraint, transition_constraints, increase_bounds, decrease_bounds, mutual_exclusion<|MERGE_RESOLUTION|>--- conflicted
+++ resolved
@@ -224,15 +224,10 @@
         state_variable: linopy.Variable,
         name: str = None,
         short_name: str = None,
-<<<<<<< HEAD
-        minimum_duration: Optional[TemporalData] = None,
-        maximum_duration: Optional[TemporalData] = None,
-        duration_dim: str = 'time',
-        duration_per_step: Union[Scalar, xr.DataArray] = None,
-=======
         minimum_duration: TemporalData | None = None,
         maximum_duration: TemporalData | None = None,
->>>>>>> af4a2973
+        duration_dim: str = 'time',
+        duration_per_step: int | float | TemporalData = None,
         previous_duration: TemporalData = 0,
     ) -> tuple[linopy.Variable, tuple[linopy.Constraint, linopy.Constraint, linopy.Constraint]]:
         """
@@ -603,10 +598,10 @@
         switch_on: linopy.Variable,
         switch_off: linopy.Variable,
         name: str,
-        max_change: Union[float, xr.DataArray],
-        previous_value: Union[float, xr.DataArray] = 0,
+        max_change: float | xr.DataArray,
+        previous_value: float | xr.DataArray = 0.0,
         coord: str = 'time',
-    ) -> Tuple[linopy.Constraint, linopy.Constraint, linopy.Constraint, linopy.Constraint]:
+    ) -> tuple[linopy.Constraint, linopy.Constraint, linopy.Constraint, linopy.Constraint]:
         """
         Constrains a continuous variable to only change when switch variables are active.
 
@@ -671,10 +666,10 @@
         increase_binary: linopy.Variable,
         decrease_binary: linopy.Variable,
         name: str,
-        max_change: Union[float, xr.DataArray],
-        initial_level: Union[float, xr.DataArray] = 0,
+        max_change: float | xr.DataArray,
+        initial_level: float | xr.DataArray = 0.0,
         coord: str = 'year',
-    ) -> Tuple[linopy.Constraint, linopy.Constraint, linopy.Constraint, linopy.Constraint, linopy.Constraint]:
+    ) -> tuple[linopy.Constraint, linopy.Constraint, linopy.Constraint, linopy.Constraint, linopy.Constraint]:
         """
         Link changes to level evolution with binary control and mutual exclusivity.
 
