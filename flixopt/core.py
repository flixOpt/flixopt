--- conflicted
+++ resolved
@@ -43,66 +43,17 @@
         *args: Any,
         clustering_group: str | None = None,
         clustering_weight: float | None = None,
-        aggregation_group: str | None = None,
-        aggregation_weight: float | None = None,
         **kwargs: Any,
     ):
         """
         Args:
             *args: Arguments passed to DataArray
-<<<<<<< HEAD
-            aggregation_group: Aggregation group name
-            aggregation_weight: Aggregation weight (0-1)
-            **kwargs: Additional arguments passed to DataArray
-        """
-=======
             clustering_group: Clustering group name. Use this when multiple time series should share the same
                 clustering weight (1/n where n is the number of series in the group). Mutually exclusive with clustering_weight.
             clustering_weight: Clustering weight (0-1). Use this to assign a specific weight to a single time series.
                 Mutually exclusive with clustering_group.
-            aggregation_group: Deprecated, use clustering_group instead
-            aggregation_weight: Deprecated, use clustering_weight instead
-            agg_group: Deprecated, use clustering_group instead
-            agg_weight: Deprecated, use clustering_weight instead
             **kwargs: Additional arguments passed to DataArray
         """
-        # Handle deprecated parameters
-        if agg_group is not None:
-            warnings.warn(
-                f'agg_group is deprecated, use clustering_group instead. '
-                f'Will be removed in v{DEPRECATION_REMOVAL_VERSION}.',
-                DeprecationWarning,
-                stacklevel=2,
-            )
-            clustering_group = agg_group
-        if aggregation_group is not None:
-            warnings.warn(
-                f'aggregation_group is deprecated, use clustering_group instead. '
-                f'Will be removed in v{DEPRECATION_REMOVAL_VERSION}.',
-                DeprecationWarning,
-                stacklevel=2,
-            )
-            if clustering_group is None:
-                clustering_group = aggregation_group
-
-        if agg_weight is not None:
-            warnings.warn(
-                f'agg_weight is deprecated, use clustering_weight instead. '
-                f'Will be removed in v{DEPRECATION_REMOVAL_VERSION}.',
-                DeprecationWarning,
-                stacklevel=2,
-            )
-            clustering_weight = agg_weight
-        if aggregation_weight is not None:
-            warnings.warn(
-                f'aggregation_weight is deprecated, use clustering_weight instead. '
-                f'Will be removed in v{DEPRECATION_REMOVAL_VERSION}.',
-                DeprecationWarning,
-                stacklevel=2,
-            )
-            if clustering_weight is None:
-                clustering_weight = aggregation_weight
->>>>>>> 423496a2
 
         if (clustering_group is not None) and (clustering_weight is not None):
             raise ValueError('Use either clustering_group or clustering_weight, not both')
@@ -203,51 +154,6 @@
         info_str = f'TimeSeriesData({", ".join(clustering_info)})' if clustering_info else 'TimeSeriesData'
         return f'{info_str}\n{super().__repr__()}'
 
-<<<<<<< HEAD
-=======
-    @property
-    def aggregation_group(self):
-        """Deprecated: Use clustering_group instead."""
-        warnings.warn(
-            f'aggregation_group is deprecated, use clustering_group instead. '
-            f'Will be removed in v{DEPRECATION_REMOVAL_VERSION}.',
-            DeprecationWarning,
-            stacklevel=2,
-        )
-        return self.clustering_group
-
-    @property
-    def aggregation_weight(self):
-        """Deprecated: Use clustering_weight instead."""
-        warnings.warn(
-            f'aggregation_weight is deprecated, use clustering_weight instead. '
-            f'Will be removed in v{DEPRECATION_REMOVAL_VERSION}.',
-            DeprecationWarning,
-            stacklevel=2,
-        )
-        return self.clustering_weight
-
-    @property
-    def agg_group(self):
-        warnings.warn(
-            f'agg_group is deprecated, use clustering_group instead. '
-            f'Will be removed in v{DEPRECATION_REMOVAL_VERSION}.',
-            DeprecationWarning,
-            stacklevel=2,
-        )
-        return self.clustering_group
-
-    @property
-    def agg_weight(self):
-        warnings.warn(
-            f'agg_weight is deprecated, use clustering_weight instead. '
-            f'Will be removed in v{DEPRECATION_REMOVAL_VERSION}.',
-            DeprecationWarning,
-            stacklevel=2,
-        )
-        return self.clustering_weight
-
->>>>>>> 423496a2
 
 class DataConverter:
     """
