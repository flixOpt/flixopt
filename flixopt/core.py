--- conflicted
+++ resolved
@@ -10,20 +10,9 @@
 import numpy as np
 import pandas as pd
 import xarray as xr
-<<<<<<< HEAD
 from loguru import logger
 
-Scalar = int | float
-"""A single number, either integer or float."""
-
-PeriodicDataUser = int | float | np.integer | np.floating | np.ndarray | pd.Series | pd.DataFrame | xr.DataArray
-"""User data which has no time dimension. Internally converted to a Scalar or an xr.DataArray without a time dimension."""
-=======
-
 from .types import NumericOrBool
->>>>>>> 598b17a1
-
-logger = logging.getLogger('flixopt')
 
 FlowSystemDimensions = Literal['time', 'period', 'scenario']
 """Possible dimensions of a FlowSystem."""
