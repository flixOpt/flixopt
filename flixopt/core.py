"""
This module contains the core functionality of the flixopt framework.
It provides Datatypes, logging functionality, and some functions to transform data structures.
"""

import inspect
import json
import logging
import pathlib
import textwrap
from collections import Counter
from typing import Any, Dict, Iterator, List, Literal, Optional, Tuple, Union

import numpy as np
import pandas as pd
import xarray as xr

logger = logging.getLogger('flixopt')

Scalar = Union[int, float]
"""A type representing a single number, either integer or float."""

NumericData = Union[int, float, np.integer, np.floating, np.ndarray, pd.Series, pd.DataFrame, xr.DataArray]
"""Represents any form of numeric data, from simple scalars to complex data structures."""

NumericDataTS = Union[NumericData, 'TimeSeriesData']
"""Represents either standard numeric data or TimeSeriesData."""

TimestepData = NumericData
"""Represents any form of numeric data that corresponds to timesteps."""

ScenarioData = NumericData
"""Represents any form of numeric data that corresponds to scenarios."""


class PlausibilityError(Exception):
    """Error for a failing Plausibility check."""

    pass


class ConversionError(Exception):
    """Base exception for data conversion errors."""

    pass


class DataConverter:
    """
    Converts various data types into xarray.DataArray with optional time and scenario dimension.

    Current implementation handles:
    - Scalar values
    - NumPy arrays
    - xarray.DataArray
    """

    @staticmethod
    def as_dataarray(
        data: TimestepData, timesteps: Optional[pd.DatetimeIndex] = None, scenarios: Optional[pd.Index] = None
    ) -> xr.DataArray:
        """
        Convert data to xarray.DataArray with specified dimensions.

        Args:
            data: The data to convert (scalar, array, or DataArray)
            timesteps: Optional DatetimeIndex for time dimension
            scenarios: Optional Index for scenario dimension

        Returns:
            DataArray with the converted data
        """
        # Prepare dimensions and coordinates
        coords, dims = DataConverter._prepare_dimensions(timesteps, scenarios)

        # Select appropriate converter based on data type
        if isinstance(data, (int, float, np.integer, np.floating)):
            return DataConverter._convert_scalar(data, coords, dims)

        elif isinstance(data, xr.DataArray):
            return DataConverter._convert_dataarray(data, coords, dims)

        elif isinstance(data, np.ndarray):
            return DataConverter._convert_ndarray(data, coords, dims)

        elif isinstance(data, pd.Series):
            return DataConverter._convert_series(data, coords, dims)

        elif isinstance(data, pd.DataFrame):
            return DataConverter._convert_dataframe(data, coords, dims)

        else:
            raise ConversionError(f'Unsupported data type: {type(data).__name__}')

    @staticmethod
    def _validate_timesteps(timesteps: pd.DatetimeIndex) -> pd.DatetimeIndex:
        """
        Validate and prepare time index.

        Args:
            timesteps: The time index to validate

        Returns:
            Validated time index
        """
        if not isinstance(timesteps, pd.DatetimeIndex) or len(timesteps) == 0:
            raise ConversionError('Timesteps must be a non-empty DatetimeIndex')

        if not timesteps.name == 'time':
            raise ConversionError(f'Scenarios must be named "time", got "{timesteps.name}"')

        return timesteps

    @staticmethod
    def _validate_scenarios(scenarios: pd.Index) -> pd.Index:
        """
        Validate and prepare scenario index.

        Args:
            scenarios: The scenario index to validate
        """
        if not isinstance(scenarios, pd.Index) or len(scenarios) == 0:
            raise ConversionError('Scenarios must be a non-empty Index')

        if not scenarios.name == 'scenario':
            raise ConversionError(f'Scenarios must be named "scenario", got "{scenarios.name}"')

        return scenarios

    @staticmethod
    def _prepare_dimensions(
        timesteps: Optional[pd.DatetimeIndex], scenarios: Optional[pd.Index]
    ) -> Tuple[Dict[str, pd.Index], Tuple[str, ...]]:
        """
        Prepare coordinates and dimensions for the DataArray.

        Args:
            timesteps: Optional time index
            scenarios: Optional scenario index

        Returns:
            Tuple of (coordinates dict, dimensions tuple)
        """
        # Validate inputs if provided
        if timesteps is not None:
            timesteps = DataConverter._validate_timesteps(timesteps)

        if scenarios is not None:
            scenarios = DataConverter._validate_scenarios(scenarios)

        # Build coordinates and dimensions
        coords = {}
        dims = []

        if timesteps is not None:
            coords['time'] = timesteps
            dims.append('time')

        if scenarios is not None:
            coords['scenario'] = scenarios
            dims.append('scenario')

        return coords, tuple(dims)

    @staticmethod
    def _convert_scalar(
        data: Union[int, float, np.integer, np.floating], coords: Dict[str, pd.Index], dims: Tuple[str, ...]
    ) -> xr.DataArray:
        """
        Convert a scalar value to a DataArray.

        Args:
            data: The scalar value
            coords: Coordinate dictionary
            dims: Dimension names

        Returns:
            DataArray with the scalar value
        """
        if isinstance(data, (np.integer, np.floating)):
            data = data.item()
        return xr.DataArray(data, coords=coords, dims=dims)

    @staticmethod
    def _convert_dataarray(data: xr.DataArray, coords: Dict[str, pd.Index], dims: Tuple[str, ...]) -> xr.DataArray:
        """
        Convert an existing DataArray to desired dimensions.

        Args:
            data: The source DataArray
            coords: Target coordinates
            dims: Target dimensions

        Returns:
            DataArray with the target dimensions
        """
        # No dimensions case
        if len(dims) == 0:
            if data.size != 1:
                raise ConversionError('When converting to dimensionless DataArray, source must be scalar')
            return xr.DataArray(data.values.item())

        # Check if data already has matching dimensions and coordinates
        if set(data.dims) == set(dims):
            # Check if coordinates match
            is_compatible = True
            for dim in dims:
                if dim in data.dims and not np.array_equal(data.coords[dim].values, coords[dim].values):
                    is_compatible = False
                    break

            if is_compatible:
                # Ensure dimensions are in the correct order
                if data.dims != dims:
                    # Transpose to get dimensions in the right order
                    return data.transpose(*dims).copy(deep=True)
                else:
                    # Return existing DataArray if compatible and order is correct
                    return data.copy(deep=True)

        # Handle dimension broadcasting
        if len(data.dims) == 1 and len(dims) == 2:
            # Single dimension to two dimensions
            if data.dims[0] == 'time' and 'scenario' in dims:
                # Broadcast time dimension to include scenarios
                return DataConverter._broadcast_time_to_scenarios(data, coords, dims)

            elif data.dims[0] == 'scenario' and 'time' in dims:
                # Broadcast scenario dimension to include time
                return DataConverter._broadcast_scenario_to_time(data, coords, dims)

        raise ConversionError(
            f'Cannot convert {data.dims} to {dims}. Source coordinates: {data.coords}, Target coordinates: {coords}'
        )
    @staticmethod
    def _broadcast_time_to_scenarios(
        data: xr.DataArray, coords: Dict[str, pd.Index], dims: Tuple[str, ...]
    ) -> xr.DataArray:
        """
        Broadcast a time-only DataArray to include scenarios.

        Args:
            data: The time-indexed DataArray
            coords: Target coordinates
            dims: Target dimensions

        Returns:
            DataArray with time and scenario dimensions
        """
        # Check compatibility
        if not np.array_equal(data.coords['time'].values, coords['time'].values):
            raise ConversionError("Source time coordinates don't match target time coordinates")

        # Broadcast values
        values = np.tile(data.values, (len(coords['scenario']), 1))
        return xr.DataArray(values.copy(), coords=coords, dims=dims)

    @staticmethod
    def _broadcast_scenario_to_time(
        data: xr.DataArray, coords: Dict[str, pd.Index], dims: Tuple[str, ...]
    ) -> xr.DataArray:
        """
        Broadcast a scenario-only DataArray to include time.

        Args:
            data: The scenario-indexed DataArray
            coords: Target coordinates
            dims: Target dimensions

        Returns:
            DataArray with time and scenario dimensions
        """
        # Check compatibility
        if not np.array_equal(data.coords['scenario'].values, coords['scenario'].values):
            raise ConversionError("Source scenario coordinates don't match target scenario coordinates")

        # Broadcast values
        values = np.repeat(data.values[:, np.newaxis], len(coords['time']), axis=1)
        return xr.DataArray(values.copy(), coords=coords, dims=dims)

    @staticmethod
    def _convert_ndarray(data: np.ndarray, coords: Dict[str, pd.Index], dims: Tuple[str, ...]) -> xr.DataArray:
        """
        Convert a NumPy array to a DataArray.

        Args:
            data: The NumPy array
            coords: Target coordinates
            dims: Target dimensions

        Returns:
            DataArray from the NumPy array
        """
        # Handle dimensionless case
        if len(dims) == 0:
            if data.size != 1:
                raise ConversionError('Without dimensions, can only convert scalar arrays')
            return xr.DataArray(data.item())

        # Handle single dimension
        elif len(dims) == 1:
            return DataConverter._convert_ndarray_single_dim(data, coords, dims)

        # Handle two dimensions
        elif len(dims) == 2:
            return DataConverter._convert_ndarray_two_dims(data, coords, dims)

        else:
            raise ConversionError('Maximum 2 dimensions supported')

    @staticmethod
    def _convert_ndarray_single_dim(
        data: np.ndarray, coords: Dict[str, pd.Index], dims: Tuple[str, ...]
    ) -> xr.DataArray:
        """
        Convert a NumPy array to a single-dimension DataArray.

        Args:
            data: The NumPy array
            coords: Target coordinates
            dims: Target dimensions (length 1)

        Returns:
            DataArray with single dimension
        """
        dim_name = dims[0]
        dim_length = len(coords[dim_name])

        if data.ndim == 1:
            # 1D array must match dimension length
            if data.shape[0] != dim_length:
                raise ConversionError(f"Array length {data.shape[0]} doesn't match {dim_name} length {dim_length}")
            return xr.DataArray(data, coords=coords, dims=dims)
        else:
            raise ConversionError(f'Expected 1D array for single dimension, got {data.ndim}D')

    @staticmethod
    def _convert_ndarray_two_dims(data: np.ndarray, coords: Dict[str, pd.Index], dims: Tuple[str, ...]) -> xr.DataArray:
        """
        Convert a NumPy array to a two-dimension DataArray.

        Args:
            data: The NumPy array
            coords: Target coordinates
            dims: Target dimensions (length 2)

        Returns:
            DataArray with two dimensions
        """
        scenario_length = len(coords['scenario'])
        time_length = len(coords['time'])

        if data.ndim == 1:
            # For 1D array, create 2D array based on which dimension it matches
            if data.shape[0] == time_length:
                # Broadcast across scenarios
                values = np.repeat(data[:, np.newaxis], scenario_length, axis=1)
                return xr.DataArray(values, coords=coords, dims=dims)
            elif data.shape[0] == scenario_length:
                # Broadcast across time
                values = np.tile(data, (time_length, 1))
                return xr.DataArray(values, coords=coords, dims=dims)
            else:
                raise ConversionError(f"1D array length {data.shape[0]} doesn't match either dimension")

        elif data.ndim == 2:
            # For 2D array, shape must match dimensions
            expected_shape = (time_length, scenario_length)
            if data.shape != expected_shape:
                raise ConversionError(f"2D array shape {data.shape} doesn't match expected shape {expected_shape}")
            return xr.DataArray(data, coords=coords, dims=dims)

        else:
            raise ConversionError(f'Expected 1D or 2D array for two dimensions, got {data.ndim}D')

    @staticmethod
    def _convert_series(data: pd.Series, coords: Dict[str, pd.Index], dims: Tuple[str, ...]) -> xr.DataArray:
        """
        Convert pandas Series to xarray DataArray.

        Args:
            data: pandas Series to convert
            coords: Target coordinates
            dims: Target dimensions

        Returns:
            DataArray from the pandas Series
        """
        # Handle single dimension case
        if len(dims) == 1:
            dim_name = dims[0]

            # Check if series index matches the dimension
            if data.index.equals(coords[dim_name]):
                return xr.DataArray(data.values.copy(), coords=coords, dims=dims)
<<<<<<< HEAD
            else:
                raise ConversionError(
                    f"Series index doesn't match {dim_name} coordinates.\n"
                    f'Series index: {data.index}\n'
                    f'Target {dim_name} coordinates: {coords[dim_name]}'
                )

        # Handle two dimensions case
        elif len(dims) == 2:
            # Check if dimensions are time and scenario
            if dims != ('time', 'scenario'):
                raise ConversionError(
                    f'Two-dimensional conversion only supports time and scenario dimensions, got {dims}'
                )

            # Case 1: Series is indexed by time
            if data.index.equals(coords['time']):
                # Broadcast across scenarios
                values = np.tile(data.values[:, np.newaxis], (1, len(coords['scenario'])))
                return xr.DataArray(values.copy(), coords=coords, dims=dims)

            # Case 2: Series is indexed by scenario
            elif data.index.equals(coords['scenario']):
                # Broadcast across time
                values = np.repeat(data.values[np.newaxis, :], len(coords['time']), axis=0)
                return xr.DataArray(values.copy(), coords=coords, dims=dims)

            else:
                raise ConversionError(
                    "Series index must match either 'time' or 'scenario' coordinates.\n"
                    f'Series index: {data.index}\n'
                    f'Target time coordinates: {coords["time"]}\n'
                    f'Target scenario coordinates: {coords["scenario"]}'
                )

        else:
            raise ConversionError(f'Maximum 2 dimensions supported, got {len(dims)}')

    @staticmethod
    def _convert_dataframe(data: pd.DataFrame, coords: Dict[str, pd.Index], dims: Tuple[str, ...]) -> xr.DataArray:
        """
        Convert pandas DataFrame to xarray DataArray.
        Only allows time as index and scenarios as columns.

        Args:
            data: pandas DataFrame to convert
            coords: Target coordinates
            dims: Target dimensions

        Returns:
            DataArray from the pandas DataFrame
        """
        # Single dimension case
        if len(dims) == 1:
            # If DataFrame has one column, treat it like a Series
            if len(data.columns) == 1:
                series = data.iloc[:, 0]
                return DataConverter._convert_series(series, coords, dims)

            raise ConversionError(
                f'When converting DataFrame to single-dimension DataArray, DataFrame must have exactly one column, got {len(data.columns)}'
            )

        # Two dimensions case
        elif len(dims) == 2:
            # Check if dimensions are time and scenario
            if dims != ('time', 'scenario'):
                raise ConversionError(
                    f'Two-dimensional conversion only supports time and scenario dimensions, got {dims}'
                )

            # DataFrame must have time as index and scenarios as columns
            if data.index.equals(coords['time']) and data.columns.equals(coords['scenario']):
                # Create DataArray with proper dimension order
                return xr.DataArray(data.values.copy(), coords=coords, dims=dims)
            else:
                raise ConversionError(
=======
            else:
                raise ConversionError(
                    f"Series index doesn't match {dim_name} coordinates.\n"
                    f'Series index: {data.index}\n'
                    f'Target {dim_name} coordinates: {coords[dim_name]}'
                )

        # Handle two dimensions case
        elif len(dims) == 2:
            # Check if dimensions are time and scenario
            if dims != ('time', 'scenario'):
                raise ConversionError(
                    f'Two-dimensional conversion only supports time and scenario dimensions, got {dims}'
                )

            # Case 1: Series is indexed by time
            if data.index.equals(coords['time']):
                # Broadcast across scenarios
                values = np.tile(data.values[:, np.newaxis], (1, len(coords['scenario'])))
                return xr.DataArray(values.copy(), coords=coords, dims=dims)

            # Case 2: Series is indexed by scenario
            elif data.index.equals(coords['scenario']):
                # Broadcast across time
                values = np.repeat(data.values[np.newaxis, :], len(coords['time']), axis=0)
                return xr.DataArray(values.copy(), coords=coords, dims=dims)

            else:
                raise ConversionError(
                    "Series index must match either 'time' or 'scenario' coordinates.\n"
                    f'Series index: {data.index}\n'
                    f'Target time coordinates: {coords["time"]}\n'
                    f'Target scenario coordinates: {coords["scenario"]}'
                )

        else:
            raise ConversionError(f'Maximum 2 dimensions supported, got {len(dims)}')

    @staticmethod
    def _convert_dataframe(data: pd.DataFrame, coords: Dict[str, pd.Index], dims: Tuple[str, ...]) -> xr.DataArray:
        """
        Convert pandas DataFrame to xarray DataArray.
        Only allows time as index and scenarios as columns.

        Args:
            data: pandas DataFrame to convert
            coords: Target coordinates
            dims: Target dimensions

        Returns:
            DataArray from the pandas DataFrame
        """
        # Single dimension case
        if len(dims) == 1:
            # If DataFrame has one column, treat it like a Series
            if len(data.columns) == 1:
                series = data.iloc[:, 0]
                return DataConverter._convert_series(series, coords, dims)

            raise ConversionError(
                f'When converting DataFrame to single-dimension DataArray, DataFrame must have exactly one column, got {len(data.columns)}'
            )

        # Two dimensions case
        elif len(dims) == 2:
            # Check if dimensions are time and scenario
            if dims != ('time', 'scenario'):
                raise ConversionError(
                    f'Two-dimensional conversion only supports time and scenario dimensions, got {dims}'
                )

            # DataFrame must have time as index and scenarios as columns
            if data.index.equals(coords['time']) and data.columns.equals(coords['scenario']):
                # Create DataArray with proper dimension order
                return xr.DataArray(data.values.copy(), coords=coords, dims=dims)
            else:
                raise ConversionError(
>>>>>>> c730b87d
                    'DataFrame must have time as index and scenarios as columns.\n'
                    f'DataFrame index: {data.index}\n'
                    f'DataFrame columns: {data.columns}\n'
                    f'Target time coordinates: {coords["time"]}\n'
                    f'Target scenario coordinates: {coords["scenario"]}'
                )

        else:
            raise ConversionError(f'Maximum 2 dimensions supported, got {len(dims)}')


class TimeSeriesData:
    # TODO: Move to Interface.py
    def __init__(self, data: TimestepData, agg_group: Optional[str] = None, agg_weight: Optional[float] = None):
        """
        timeseries class for transmit timeseries AND special characteristics of timeseries,
        i.g. to define weights needed in calculation_type 'aggregated'
            EXAMPLE solar:
            you have several solar timeseries. These should not be overweighted
            compared to the remaining timeseries (i.g. heat load, price)!
            fixed_relative_profile_solar1 = TimeSeriesData(sol_array_1, type = 'solar')
            fixed_relative_profile_solar2 = TimeSeriesData(sol_array_2, type = 'solar')
            fixed_relative_profile_solar3 = TimeSeriesData(sol_array_3, type = 'solar')
            --> this 3 series of same type share one weight, i.e. internally assigned each weight = 1/3
            (instead of standard weight = 1)

        Args:
            data: The timeseries data, which can be a scalar, array, or numpy array.
            agg_group: The group this TimeSeriesData is a part of. agg_weight is split between members of a group. Default is None.
            agg_weight: The weight for calculation_type 'aggregated', should be between 0 and 1. Default is None.

        Raises:
            Exception: If both agg_group and agg_weight are set, an exception is raised.
        """
        self.data = data
        self.agg_group = agg_group
        self.agg_weight = agg_weight
        if (agg_group is not None) and (agg_weight is not None):
            raise ValueError('Either <agg_group> or explicit <agg_weigth> can be used. Not both!')
        self.label: Optional[str] = None

    def __repr__(self):
        # Get the constructor arguments and their current values
        init_signature = inspect.signature(self.__init__)
        init_args = init_signature.parameters

        # Create a dictionary with argument names and their values
        args_str = ', '.join(f'{name}={repr(getattr(self, name, None))}' for name in init_args if name != 'self')
        return f'{self.__class__.__name__}({args_str})'

    def __str__(self):
        return str(self.data)


class TimeSeries:
    """
    A class representing time series data with active and stored states.

    TimeSeries provides a way to store time-indexed data and work with temporal subsets.
    It supports arithmetic operations, aggregation, and JSON serialization.

    Attributes:
        name (str): The name of the time series
        aggregation_weight (Optional[float]): Weight used for aggregation
        aggregation_group (Optional[str]): Group name for shared aggregation weighting
        has_extra_timestep (bool): Whether this series needs an extra timestep
    """

    @classmethod
    def from_datasource(
        cls,
        data: NumericDataTS,
        name: str,
        timesteps: pd.DatetimeIndex,
        scenarios: Optional[pd.Index] = None,
        aggregation_weight: Optional[float] = None,
        aggregation_group: Optional[str] = None,
        has_extra_timestep: bool = False,
    ) -> 'TimeSeries':
        """
        Initialize the TimeSeries from multiple data sources.

        Args:
            data: The time series data
            name: The name of the TimeSeries
            timesteps: The timesteps of the TimeSeries
            scenarios: The scenarios of the TimeSeries
            aggregation_weight: The weight in aggregation calculations
            aggregation_group: Group this TimeSeries belongs to for aggregation weight sharing
            has_extra_timestep: Whether this series requires an extra timestep

        Returns:
            A new TimeSeries instance
        """
        return cls(
            DataConverter.as_dataarray(data, timesteps, scenarios),
            name,
            aggregation_weight,
            aggregation_group,
            has_extra_timestep,
        )

    @classmethod
    def from_json(cls, data: Optional[Dict[str, Any]] = None, path: Optional[str] = None) -> 'TimeSeries':
        """
        Load a TimeSeries from a dictionary or json file.

        Args:
            data: Dictionary containing TimeSeries data
            path: Path to a JSON file containing TimeSeries data

        Returns:
            A new TimeSeries instance

        Raises:
            ValueError: If both path and data are provided or neither is provided
        """
        if (path is None and data is None) or (path is not None and data is not None):
            raise ValueError("Exactly one of 'path' or 'data' must be provided")

        if path is not None:
            with open(path, 'r') as f:
                data = json.load(f)

        # Convert ISO date strings to datetime objects
        data['data']['coords']['time']['data'] = pd.to_datetime(data['data']['coords']['time']['data'])

        # Create the TimeSeries instance
        return cls(
            data=xr.DataArray.from_dict(data['data']),
            name=data['name'],
            aggregation_weight=data['aggregation_weight'],
            aggregation_group=data['aggregation_group'],
            has_extra_timestep=data['has_extra_timestep'],
        )

    def __init__(
        self,
        data: xr.DataArray,
        name: str,
        aggregation_weight: Optional[float] = None,
        aggregation_group: Optional[str] = None,
        has_extra_timestep: bool = False,
    ):
        """
        Initialize a TimeSeries with a DataArray.

        Args:
            data: The DataArray containing time series data
            name: The name of the TimeSeries
            aggregation_weight: The weight in aggregation calculations
            aggregation_group: Group this TimeSeries belongs to for weight sharing
            has_extra_timestep: Whether this series requires an extra timestep

        Raises:
            ValueError: If data has unsupported dimensions
        """
        allowed_dims = {'time', 'scenario'}
        if not set(data.dims).issubset(allowed_dims):
            raise ValueError(f'DataArray dimensions must be subset of {allowed_dims}. Got {data.dims}')

        self.name = name
        self.aggregation_weight = aggregation_weight
        self.aggregation_group = aggregation_group
        self.has_extra_timestep = has_extra_timestep

        # Data management
        self._stored_data = data.copy(deep=True)
        self._backup = self._stored_data.copy(deep=True)

        # Selection state
        self._selected_timesteps: Optional[pd.DatetimeIndex] = None
        self._selected_scenarios: Optional[pd.Index] = None

        # Flag for whether this series has various dimensions
        self.has_time_dim = 'time' in data.dims
        self.has_scenario_dim = 'scenario' in data.dims

    def reset(self) -> None:
        """
        Reset selections to include all timesteps and scenarios.
        This is equivalent to clearing all selections.
        """
<<<<<<< HEAD
        self.set_selection(None, None)
=======
        self.clear_selection()
>>>>>>> c730b87d

    def restore_data(self) -> None:
        """
        Restore stored_data from the backup and reset active timesteps.
        """
        self._stored_data = self._backup.copy(deep=True)
        self.reset()

    def to_json(self, path: Optional[pathlib.Path] = None) -> Dict[str, Any]:
        """
        Save the TimeSeries to a dictionary or JSON file.

        Args:
            path: Optional path to save JSON file

        Returns:
            Dictionary representation of the TimeSeries
        """
        data = {
            'name': self.name,
            'aggregation_weight': self.aggregation_weight,
            'aggregation_group': self.aggregation_group,
            'has_extra_timestep': self.has_extra_timestep,
            'data': self.selected_data.to_dict(),
        }

        # Convert datetime objects to ISO strings
        data['data']['coords']['time']['data'] = [date.isoformat() for date in data['data']['coords']['time']['data']]

        # Save to file if path is provided
        if path is not None:
            indent = 4 if len(self.active_timesteps) <= 480 else None
            with open(path, 'w', encoding='utf-8') as f:
                json.dump(data, f, indent=indent, ensure_ascii=False)

        return data

    @property
    def stats(self) -> str:
        """
        Return a statistical summary of the active data.

        Returns:
            String representation of data statistics
        """
        return get_numeric_stats(self.selected_data, padd=0, by_scenario=True)

    @property
    def all_equal(self) -> bool:
        """Check if all values in the series are equal."""
        return np.unique(self.selected_data.values).size == 1

    @property
    def selected_data(self) -> xr.DataArray:
        """
        Get a view of stored_data based on current selections.
        This computes the view dynamically based on the current selection state.
        """
        return self._stored_data.sel(**self._valid_selector)

    @property
    def active_timesteps(self) -> Optional[pd.DatetimeIndex]:
        """Get the current active timesteps, or None if no time dimension."""
        if not self.has_time_dim:
            return None
        if self._selected_timesteps is None:
            return self._stored_data.indexes['time']
        return self._selected_timesteps

    @property
    def active_scenarios(self) -> Optional[pd.Index]:
        """Get the current active scenarios, or None if no scenario dimension."""
        if not self.has_scenario_dim:
            return None
        if self._selected_scenarios is None:
            return self._stored_data.indexes['scenario']
        return self._selected_scenarios

    @property
    def stored_data(self) -> xr.DataArray:
        """Get a copy of the full stored data."""
        return self._stored_data.copy()

    def update_stored_data(self, value: xr.DataArray) -> None:
        """
        Update stored_data and refresh selected_data.

        Args:
            value: New data to store
        """
        new_data = DataConverter.as_dataarray(
            value,
            timesteps=self.active_timesteps if self.has_time_dim else None,
            scenarios=self.active_scenarios if self.has_scenario_dim else None,
        )

        # Skip if data is unchanged to avoid overwriting backup
        if new_data.equals(self._stored_data):
            return

        self._stored_data = new_data
<<<<<<< HEAD
        self.set_selection(None, None)  # Reset selections to full dataset
=======
        self.clear_selection()  # Reset selections to full dataset

    def clear_selection(self, timesteps: bool = True, scenarios: bool = True) -> None:
        if timesteps:
            self._selected_timesteps = None
        if scenarios:
            self._selected_scenarios = None
>>>>>>> c730b87d

    def set_selection(self, timesteps: Optional[pd.DatetimeIndex] = None, scenarios: Optional[pd.Index] = None) -> None:
        """
        Set active subset for timesteps and scenarios.

        Args:
            timesteps: Timesteps to activate, or None to clear. Ignored if series has no time dimension.
            scenarios: Scenarios to activate, or None to clear. Ignored if series has no scenario dimension.
        """
        # Only update timesteps if the series has time dimension
        if self.has_time_dim:
<<<<<<< HEAD
            if timesteps is None or timesteps.equals(self._stored_data.indexes['time']):
                self._selected_timesteps = None
=======
            if timesteps is None:
                self.clear_selection(timesteps=True, scenarios=False)
>>>>>>> c730b87d
            else:
                self._selected_timesteps = timesteps

        # Only update scenarios if the series has scenario dimension
        if self.has_scenario_dim:
<<<<<<< HEAD
            if scenarios is None or scenarios.equals(self._stored_data.indexes['scenario']):
                self._selected_scenarios = None
=======
            if scenarios is None:
                self.clear_selection(timesteps=False, scenarios=True)
>>>>>>> c730b87d
            else:
                self._selected_scenarios = scenarios

    @property
    def sel(self):
        """Direct access to the selected_data's sel method for convenience."""
        return self.selected_data.sel

    @property
    def isel(self):
        """Direct access to the selected_data's isel method for convenience."""
        return self.selected_data.isel

    @property
    def _valid_selector(self) -> Dict[str, pd.Index]:
        """Get the current selection as a dictionary."""
        selector = {}

        # Only include time in selector if series has time dimension
        if self.has_time_dim and self._selected_timesteps is not None:
            selector['time'] = self._selected_timesteps

        # Only include scenario in selector if series has scenario dimension
        if self.has_scenario_dim and self._selected_scenarios is not None:
            selector['scenario'] = self._selected_scenarios

        return selector

    def _apply_operation(self, other, op):
        """Apply an operation between this TimeSeries and another object."""
        if isinstance(other, TimeSeries):
            other = other.selected_data
        return op(self.selected_data, other)

    def __add__(self, other):
        return self._apply_operation(other, lambda x, y: x + y)

    def __sub__(self, other):
        return self._apply_operation(other, lambda x, y: x - y)

    def __mul__(self, other):
        return self._apply_operation(other, lambda x, y: x * y)

    def __truediv__(self, other):
        return self._apply_operation(other, lambda x, y: x / y)

    def __radd__(self, other):
        return other + self.selected_data

    def __rsub__(self, other):
        return other - self.selected_data

    def __rmul__(self, other):
        return other * self.selected_data

    def __rtruediv__(self, other):
        return other / self.selected_data

    def __neg__(self) -> xr.DataArray:
        return -self.selected_data

    def __pos__(self) -> xr.DataArray:
        return +self.selected_data

    def __abs__(self) -> xr.DataArray:
        return abs(self.selected_data)

    def __gt__(self, other):
        """
        Compare if this TimeSeries is greater than another.

        Args:
            other: Another TimeSeries to compare with

        Returns:
            True if all values in this TimeSeries are greater than other
        """
        if isinstance(other, TimeSeries):
            return self.selected_data > other.selected_data
        return self.selected_data > other

    def __ge__(self, other):
        """
        Compare if this TimeSeries is greater than or equal to another.

        Args:
            other: Another TimeSeries to compare with

        Returns:
            True if all values in this TimeSeries are greater than or equal to other
        """
        if isinstance(other, TimeSeries):
            return self.selected_data >= other.selected_data
        return self.selected_data >= other

    def __lt__(self, other):
        """
        Compare if this TimeSeries is less than another.

        Args:
            other: Another TimeSeries to compare with

        Returns:
            True if all values in this TimeSeries are less than other
        """
        if isinstance(other, TimeSeries):
            return self.selected_data < other.selected_data
        return self.selected_data < other

    def __le__(self, other):
        """
        Compare if this TimeSeries is less than or equal to another.

        Args:
            other: Another TimeSeries to compare with

        Returns:
            True if all values in this TimeSeries are less than or equal to other
        """
        if isinstance(other, TimeSeries):
            return self.selected_data <= other.selected_data
        return self.selected_data <= other

    def __eq__(self, other):
        """
        Compare if this TimeSeries is equal to another.

        Args:
            other: Another TimeSeries to compare with

        Returns:
            True if all values in this TimeSeries are equal to other
        """
        if isinstance(other, TimeSeries):
            return self.selected_data == other.selected_data
        return self.selected_data == other

    def __array_ufunc__(self, ufunc, method, *inputs, **kwargs):
        """
        Handle NumPy universal functions.

        This allows NumPy functions to work with TimeSeries objects.
        """
        # Convert any TimeSeries inputs to their selected_data
        inputs = [x.selected_data if isinstance(x, TimeSeries) else x for x in inputs]
        return getattr(ufunc, method)(*inputs, **kwargs)

    def __repr__(self):
        """
        Get a string representation of the TimeSeries.

        Returns:
            String showing TimeSeries details
        """
        attrs = {
            'name': self.name,
            'aggregation_weight': self.aggregation_weight,
            'aggregation_group': self.aggregation_group,
            'has_extra_timestep': self.has_extra_timestep,
            'shape': self.selected_data.shape,
        }

        attr_str = ', '.join(f'{k}={repr(v)}' for k, v in attrs.items())
        return f'TimeSeries({attr_str})'

    def __str__(self):
        """
        Get a human-readable string representation.

        Returns:
            Descriptive string with statistics
        """
        return f'TimeSeries "{self.name}":\n{textwrap.indent(self.stats, "  ")}'


class TimeSeriesCollection:
    """
    Simplified central manager for time series data with reference tracking.

    Provides a way to store time series data and work with subsets of dimensions
    that automatically update all references when changed.
    """

    def __init__(
        self,
        timesteps: pd.DatetimeIndex,
        scenarios: Optional[pd.Index] = None,
        hours_of_last_timestep: Optional[float] = None,
        hours_of_previous_timesteps: Optional[Union[float, np.ndarray]] = None,
    ):
        """Initialize a TimeSeriesCollection."""
        self._full_timesteps = self._validate_timesteps(timesteps)
        self._full_scenarios = self._validate_scenarios(scenarios)

        self._full_timesteps_extra = self._create_timesteps_with_extra(
            self._full_timesteps,
            self._calculate_hours_of_final_timestep(
                self._full_timesteps, hours_of_final_timestep=hours_of_last_timestep
            ),
        )
        self._full_hours_per_timestep = self.calculate_hours_per_timestep(
            self._full_timesteps_extra, self._full_scenarios
        )

        self.hours_of_previous_timesteps = self._calculate_hours_of_previous_timesteps(
            timesteps, hours_of_previous_timesteps
        )  # TODO: Make dynamic

        # Series that need extra timestep
        self._has_extra_timestep: set = set()

        # Storage for TimeSeries objects
        self._time_series: Dict[str, TimeSeries] = {}

        # Active subset selectors
        self._selected_timesteps: Optional[pd.DatetimeIndex] = None
        self._selected_scenarios: Optional[pd.Index] = None
        self._selected_timesteps_extra: Optional[pd.DatetimeIndex] = None
        self._selected_hours_per_timestep: Optional[xr.DataArray] = None

    def add_time_series(
        self,
        name: str,
        data: Union[NumericDataTS, TimeSeries],
        has_time_dim: bool = True,
        has_scenario_dim: bool = True,
        aggregation_weight: Optional[float] = None,
        aggregation_group: Optional[str] = None,
        has_extra_timestep: bool = False,
    ) -> TimeSeries:
        """
        Add a new TimeSeries to the allocator.

        Args:
            name: Name of the time series
            data: Data for the time series (can be raw data or an existing TimeSeries)
            has_time_dim: Whether the TimeSeries has a time dimension
            has_scenario_dim: Whether the TimeSeries has a scenario dimension
            aggregation_weight: Weight used for aggregation
            aggregation_group: Group name for shared aggregation weighting
            has_extra_timestep: Whether this series needs an extra timestep

        Returns:
            The created TimeSeries object
        """
        if name in self._time_series:
            raise KeyError(f"TimeSeries '{name}' already exists in allocator")
        if not has_time_dim and has_extra_timestep:
            raise ValueError('A not time-indexed TimeSeries cannot have an extra timestep')

        # Choose which timesteps to use
        if has_time_dim:
            target_timesteps = self.timesteps_extra if has_extra_timestep else self.timesteps
        else:
            target_timesteps = None

        target_scenarios = self.scenarios if has_scenario_dim else None

        # Create or adapt the TimeSeries object
        if isinstance(data, TimeSeries):
            # Use the existing TimeSeries but update its parameters
            time_series = data
            # Update the stored data to use our timesteps and scenarios
            data_array = DataConverter.as_dataarray(
                time_series.stored_data, timesteps=target_timesteps, scenarios=target_scenarios
            )
            time_series = TimeSeries(
                data=data_array,
                name=name,
                aggregation_weight=aggregation_weight or time_series.aggregation_weight,
                aggregation_group=aggregation_group or time_series.aggregation_group,
                has_extra_timestep=has_extra_timestep or time_series.has_extra_timestep,
            )
        else:
            # Create a new TimeSeries from raw data
            time_series = TimeSeries.from_datasource(
                data=data,
                name=name,
                timesteps=target_timesteps,
                scenarios=target_scenarios,
                aggregation_weight=aggregation_weight,
                aggregation_group=aggregation_group,
                has_extra_timestep=has_extra_timestep,
            )

        # Add to storage
        self._time_series[name] = time_series
<<<<<<< HEAD

        # Track if it needs extra timestep
        if has_extra_timestep:
            self._has_extra_timestep.add(name)

        # Return the TimeSeries object
        return time_series
=======

        # Track if it needs extra timestep
        if has_extra_timestep:
            self._has_extra_timestep.add(name)

        # Return the TimeSeries object
        return time_series

    def clear_selection(self, timesteps: bool = True, scenarios: bool = True) -> None:
        """
        Clear selection for timesteps and/or scenarios.

        Args:
            timesteps: Whether to clear timesteps selection
            scenarios: Whether to clear scenarios selection
        """
        if timesteps:
            self._update_selected_timesteps(timesteps=None)
        if scenarios:
            self._selected_scenarios = None

        for ts in self._time_series.values():
            ts.clear_selection(timesteps=timesteps, scenarios=scenarios)
>>>>>>> c730b87d

    def set_selection(self, timesteps: Optional[pd.DatetimeIndex] = None, scenarios: Optional[pd.Index] = None) -> None:
        """
        Set active subset for timesteps and scenarios.

        Args:
            timesteps: Timesteps to activate, or None to clear
            scenarios: Scenarios to activate, or None to clear
        """
        if timesteps is None:
<<<<<<< HEAD
            self._selected_timesteps = None
            self._selected_timesteps_extra = None
        else:
            self._selected_timesteps = self._validate_timesteps(timesteps, self._full_timesteps)
            self._selected_timesteps_extra = self._create_timesteps_with_extra(
                timesteps, self._calculate_hours_of_final_timestep(timesteps, self._full_timesteps)
            )

        if scenarios is None:
            self._selected_scenarios = None
        else:
            self._selected_scenarios = self._validate_scenarios(scenarios, self._full_scenarios)

        self._selected_hours_per_timestep = self.calculate_hours_per_timestep(self.timesteps_extra, self.scenarios)

        # Apply the selection to all TimeSeries objects
        for ts_name, ts in self._time_series.items():
            if ts.has_time_dim:
                timesteps = self.timesteps_extra if ts_name in self._has_extra_timestep else self.timesteps
            else:
                timesteps = None

            ts.set_selection(timesteps=timesteps, scenarios=self.scenarios if ts.has_scenario_dim else None)
        self._propagate_selection_to_time_series()
=======
            self.clear_selection(timesteps=True, scenarios=False)
        else:
            self._update_selected_timesteps(timesteps)

        if scenarios is None:
            self.clear_selection(timesteps=False, scenarios=True)
        else:
            self._selected_scenarios = self._validate_scenarios(scenarios)

        # Apply the selection to all TimeSeries objects
        self._propagate_selection_to_time_series()

    def _update_selected_timesteps(self, timesteps: Optional[pd.DatetimeIndex]) -> None:
        """
        Updates the timestep and related metrics (timesteps_extra, hours_per_timestep) based on the current selection.
        """
        if timesteps is None:
            self._selected_timesteps = None
            self._selected_timesteps_extra = None
            self._selected_hours_per_timestep = None
            return

        self._selected_timesteps = self._validate_timesteps(timesteps, self._full_timesteps)
        self._selected_timesteps_extra = self._create_timesteps_with_extra(
            timesteps, self._calculate_hours_of_final_timestep(timesteps, self._full_timesteps)
        )
        self._selected_hours_per_timestep = self.calculate_hours_per_timestep(
            self._selected_timesteps_extra, self._selected_scenarios
        )
>>>>>>> c730b87d

    def as_dataset(self, with_extra_timestep: bool = True, with_constants: bool = True) -> xr.Dataset:
        """
        Convert the TimeSeriesCollection to a xarray Dataset, containing the data of each TimeSeries.

        Args:
            with_extra_timestep: Whether to exclude the extra timesteps.
                Effectively, this removes the last timestep for certain TimeSeries, but mitigates the presence of NANs in others.
            with_constants: Whether to exclude TimeSeries with a constant value from the dataset.
        """
        if self.scenarios is None:
            ds = xr.Dataset(coords={'time': self.timesteps_extra})
        else:
            ds = xr.Dataset(coords={'scenario': self.scenarios, 'time': self.timesteps_extra})

        for ts in self._time_series.values():
            if not with_constants and ts.all_equal:
                continue
            ds[ts.name] = ts.selected_data

        if not with_extra_timestep:
            return ds.sel(time=self.timesteps)

        return ds

    @property
    def timesteps(self) -> pd.DatetimeIndex:
        """Get the current active timesteps."""
        if self._selected_timesteps is None:
            return self._full_timesteps
        return self._selected_timesteps

    @property
    def timesteps_extra(self) -> pd.DatetimeIndex:
        """Get the current active timesteps with extra timestep."""
        if self._selected_timesteps_extra is None:
            return self._full_timesteps_extra
        return self._selected_timesteps_extra

    @property
    def hours_per_timestep(self) -> xr.DataArray:
        """Get the current active hours per timestep."""
        if self._selected_hours_per_timestep is None:
            return self._full_hours_per_timestep
        return self._selected_hours_per_timestep

    @property
    def scenarios(self) -> Optional[pd.Index]:
        """Get the current active scenarios."""
        if self._selected_scenarios is None:
            return self._full_scenarios
        return self._selected_scenarios

    def _propagate_selection_to_time_series(self) -> None:
        """Apply the current selection to all TimeSeries objects."""
        for ts_name, ts in self._time_series.items():
            if ts.has_time_dim:
<<<<<<< HEAD
                    timesteps = self.timesteps_extra if ts_name in self._has_extra_timestep else self.timesteps
=======
                timesteps = self.timesteps_extra if ts_name in self._has_extra_timestep else self.timesteps
>>>>>>> c730b87d
            else:
                timesteps = None

            ts.set_selection(timesteps=timesteps, scenarios=self.scenarios if ts.has_scenario_dim else None)

    def __getitem__(self, name: str) -> TimeSeries:
        """
        Get a reference to a time series or data array.

        Args:
            name: Name of the data array or time series

        Returns:
            TimeSeries object if it exists, otherwise DataArray with current selection applied
        """
        # First check if this is a TimeSeries
        if name in self._time_series:
            # Return the TimeSeries object (it will handle selection internally)
            return self._time_series[name]
        raise ValueError(f'No TimeSeries named "{name}" found')

    def __contains__(self, value) -> bool:
        if isinstance(value, str):
            return value in self._time_series
        elif isinstance(value, TimeSeries):
            return value.name in self._time_series
        raise TypeError(f'Invalid type for __contains__ of {self.__class__.__name__}: {type(value)}')

    def __iter__(self) -> Iterator[TimeSeries]:
        """Iterate over TimeSeries objects."""
        return iter(self._time_series.values())

    def update_time_series(self, name: str, data: TimestepData) -> TimeSeries:
        """
        Update an existing TimeSeries with new data.

        Args:
            name: Name of the TimeSeries to update
            data: New data to assign

        Returns:
            The updated TimeSeries

        Raises:
            KeyError: If no TimeSeries with the given name exists
        """
        if name not in self._time_series:
            raise KeyError(f"No TimeSeries named '{name}' found")

        # Get the TimeSeries
        ts = self._time_series[name]

        # Determine which timesteps to use if the series has a time dimension
        if ts.has_time_dim:
            target_timesteps = self.timesteps_extra if name in self._has_extra_timestep else self.timesteps
        else:
            target_timesteps = None

        # Convert data to proper format
        data_array = DataConverter.as_dataarray(
            data, timesteps=target_timesteps, scenarios=self.scenarios if ts.has_scenario_dim else None
        )

        # Update the TimeSeries
        ts.update_stored_data(data_array)
<<<<<<< HEAD

        return ts

=======

        return ts

>>>>>>> c730b87d
    def calculate_aggregation_weights(self) -> Dict[str, float]:
        """Calculate and return aggregation weights for all time series."""
        group_weights = self._calculate_group_weights()

        weights = {}
        for name, ts in self._time_series.items():
            if ts.aggregation_group is not None:
                # Use group weight
                weights[name] = group_weights.get(ts.aggregation_group, 1)
            else:
                # Use individual weight or default to 1
                weights[name] = ts.aggregation_weight or 1

        if np.all(np.isclose(list(weights.values()), 1, atol=1e-6)):
            logger.info('All Aggregation weights were set to 1')

        return weights

    def _calculate_group_weights(self) -> Dict[str, float]:
        """Calculate weights for aggregation groups."""
        # Count series in each group
        groups = [ts.aggregation_group for ts in self._time_series.values() if ts.aggregation_group is not None]
        group_counts = Counter(groups)

        # Calculate weight for each group (1/count)
        return {group: 1 / count for group, count in group_counts.items()}

    @staticmethod
    def _validate_timesteps(
        timesteps: pd.DatetimeIndex, present_timesteps: Optional[pd.DatetimeIndex] = None
    ) -> pd.DatetimeIndex:
        """
        Validate timesteps format and rename if needed.
        Args:
            timesteps: The timesteps to validate
            present_timesteps: The timesteps that are present in the dataset

        Raises:
            ValueError: If timesteps is not a pandas DatetimeIndex
            ValueError: If timesteps is not at least 2 timestamps
            ValueError: If timesteps has a different name than 'time'
            ValueError: If timesteps is not sorted
            ValueError: If timesteps contains duplicates
            ValueError: If timesteps is not a subset of present_timesteps
        """
        if not isinstance(timesteps, pd.DatetimeIndex):
            raise TypeError('timesteps must be a pandas DatetimeIndex')

        if len(timesteps) < 2:
            raise ValueError('timesteps must contain at least 2 timestamps')

        # Ensure timesteps has the required name
        if timesteps.name != 'time':
            logger.debug('Renamed timesteps to "time" (was "%s")', timesteps.name)
            timesteps.name = 'time'

        # Ensure timesteps is sorted
        if not timesteps.is_monotonic_increasing:
            raise ValueError('timesteps must be sorted')

        # Ensure timesteps has no duplicates
        if len(timesteps) != len(timesteps.drop_duplicates()):
            raise ValueError('timesteps must not contain duplicates')

        # Ensure timesteps is a subset of present_timesteps
        if present_timesteps is not None and not set(timesteps).issubset(set(present_timesteps)):
            raise ValueError('timesteps must be a subset of present_timesteps')

        return timesteps

    @staticmethod
    def _validate_scenarios(scenarios: pd.Index, present_scenarios: Optional[pd.Index] = None) -> Optional[pd.Index]:
        """
        Validate scenario format and rename if needed.
        Args:
            scenarios: The scenarios to validate
            present_scenarios: The present_scenarios that are present in the dataset

        Raises:
            ValueError: If timesteps is not a pandas DatetimeIndex
            ValueError: If timesteps is not at least 2 timestamps
            ValueError: If timesteps has a different name than 'time'
            ValueError: If timesteps is not sorted
            ValueError: If timesteps contains duplicates
            ValueError: If timesteps is not a subset of present_timesteps
        """
        if scenarios is None:
            return None

        if not isinstance(scenarios, pd.Index):
            logger.warning('Converting scenarios to pandas.Index')
            scenarios = pd.Index(scenarios, name='scenario')
<<<<<<< HEAD

        if len(scenarios) < 2:
            logger.warning('scenarios must contain at least 2 scenarios')
            raise ValueError('timesteps must contain at least 2 timestamps')

        # Ensure timesteps has the required name
        if scenarios.name != 'scenario':
            logger.debug('Renamed scenarios to "scneario" (was "%s")', scenarios.name)
            scenarios.name = 'scenario'

        # Ensure timesteps is a subset of present_timesteps
        if present_scenarios is not None and not set(scenarios).issubset(set(present_scenarios)):
            raise ValueError('scenarios must be a subset of present_scenarios')

        return scenarios

=======

        # Ensure timesteps has the required name
        if scenarios.name != 'scenario':
            logger.debug('Renamed scenarios to "scneario" (was "%s")', scenarios.name)
            scenarios.name = 'scenario'

        # Ensure timesteps is a subset of present_timesteps
        if present_scenarios is not None and not set(scenarios).issubset(set(present_scenarios)):
            raise ValueError('scenarios must be a subset of present_scenarios')

        return scenarios

>>>>>>> c730b87d
    @staticmethod
    def _create_timesteps_with_extra(timesteps: pd.DatetimeIndex, hours_of_last_timestep: float) -> pd.DatetimeIndex:
        """Create timesteps with an extra step at the end."""
        last_date = pd.DatetimeIndex([timesteps[-1] + pd.Timedelta(hours=hours_of_last_timestep)], name='time')
        return pd.DatetimeIndex(timesteps.append(last_date), name='time')

    @staticmethod
    def _calculate_hours_of_previous_timesteps(
        timesteps: pd.DatetimeIndex, hours_of_previous_timesteps: Optional[Union[float, np.ndarray]]
    ) -> Union[float, np.ndarray]:
        """Calculate duration of regular timesteps."""
        if hours_of_previous_timesteps is not None:
            return hours_of_previous_timesteps

        # Calculate from the first interval
        first_interval = timesteps[1] - timesteps[0]
        return first_interval.total_seconds() / 3600  # Convert to hours

    @staticmethod
    def _calculate_hours_of_final_timestep(
        timesteps: pd.DatetimeIndex,
        timesteps_superset: Optional[pd.DatetimeIndex] = None,
        hours_of_final_timestep: Optional[float] = None,
    ) -> float:
        """
        Calculate duration of the final timestep.
        If timesteps_subset is provided, the final timestep is calculated for this subset.
        The hours_of_final_timestep is only used if the final timestep cant be determined from the timesteps.

        Args:
            timesteps: The full timesteps
            timesteps_subset: The subset of timesteps
            hours_of_final_timestep: The duration of the final timestep, if already known

        Returns:
            The duration of the final timestep in hours

        Raises:
            ValueError: If the provided timesteps_subset does not end before the timesteps superset
        """
        if timesteps_superset is None:
            if hours_of_final_timestep is not None:
                return hours_of_final_timestep
            return (timesteps[-1] - timesteps[-2]) / pd.Timedelta(hours=1)

        final_timestep = timesteps[-1]

        if timesteps_superset[-1] == final_timestep:
            if hours_of_final_timestep is not None:
                return hours_of_final_timestep
            return (timesteps_superset[-1] - timesteps_superset[-2]) / pd.Timedelta(hours=1)

        elif timesteps_superset[-1] <= final_timestep:
            raise ValueError(
                f'The provided timesteps ({timesteps}) end after the provided timesteps_superset ({timesteps_superset})'
            )
        else:
            # Get the first timestep in the superset that is after the final timestep of the subset
            extra_timestep = timesteps_superset[timesteps_superset > final_timestep].min()
            return (extra_timestep - final_timestep) / pd.Timedelta(hours=1)

    @staticmethod
    def calculate_hours_per_timestep(
        timesteps_extra: pd.DatetimeIndex, scenarios: Optional[pd.Index] = None
    ) -> xr.DataArray:
        """Calculate duration of each timestep."""
        # Calculate differences between consecutive timestamps
        hours_per_step = np.diff(timesteps_extra) / pd.Timedelta(hours=1)

        return DataConverter.as_dataarray(
            hours_per_step,
            timesteps=timesteps_extra[:-1],
            scenarios=scenarios,
        ).rename('hours_per_step')


def get_numeric_stats(data: xr.DataArray, decimals: int = 2, padd: int = 10, by_scenario: bool = False) -> str:
    """
    Calculates the mean, median, min, max, and standard deviation of a numeric DataArray.

    Args:
        data: The DataArray to analyze
        decimals: Number of decimal places to show
        padd: Padding for alignment
        by_scenario: Whether to break down stats by scenario

    Returns:
        String representation of data statistics
    """
    format_spec = f'>{padd}.{decimals}f' if padd else f'.{decimals}f'

    # If by_scenario is True and there's a scenario dimension with multiple values
    if by_scenario and 'scenario' in data.dims and data.sizes['scenario'] > 1:
        results = []
        for scenario in data.coords['scenario'].values:
            scenario_data = data.sel(scenario=scenario)
            if np.unique(scenario_data).size == 1:
                results.append(f'  {scenario}: {scenario_data.max().item():{format_spec}} (constant)')
            else:
                mean = scenario_data.mean().item()
                median = scenario_data.median().item()
                min_val = scenario_data.min().item()
                max_val = scenario_data.max().item()
                std = scenario_data.std().item()
                results.append(
                    f'  {scenario}: {mean:{format_spec}} (mean), {median:{format_spec}} (median), '
                    f'{min_val:{format_spec}} (min), {max_val:{format_spec}} (max), {std:{format_spec}} (std)'
                )
        return '\n'.join(['By scenario:'] + results)

    # Standard logic for non-scenario data or aggregated stats
    if np.unique(data).size == 1:
        return f'{data.max().item():{format_spec}} (constant)'

    mean = data.mean().item()
    median = data.median().item()
    min_val = data.min().item()
    max_val = data.max().item()
    std = data.std().item()

<<<<<<< HEAD
    return f'{mean:{format_spec}} (mean), {median:{format_spec}} (median), {min_val:{format_spec}} (min), {max_val:{format_spec}} (max), {std:{format_spec}} (std)'


def extract_data(
    data: Union[int, float, xr.DataArray, TimeSeries],
    if_none: Any = None
) -> Optional[xr.DataArray]:
    """
    Convert data to xr.DataArray.

    Args:
        data: The data to convert (scalar, array, or DataArray)
        if_none: The value to return if data is None

    Returns:
        DataArray with the converted data, or the value specified by if_none
    """
    if data is None:
        return if_none
    if isinstance(data, TimeSeries):
        return data.selected_data
    if isinstance(data, xr.DataArray):
        return data
    if isinstance(data, (int, float, np.integer, np.floating)):
        return xr.DataArray(data)
    raise TypeError(f'Unsupported data type: {type(data).__name__}')
=======
    return f'{mean:{format_spec}} (mean), {median:{format_spec}} (median), {min_val:{format_spec}} (min), {max_val:{format_spec}} (max), {std:{format_spec}} (std)'
>>>>>>> c730b87d
<|MERGE_RESOLUTION|>--- conflicted
+++ resolved
@@ -393,7 +393,6 @@
             # Check if series index matches the dimension
             if data.index.equals(coords[dim_name]):
                 return xr.DataArray(data.values.copy(), coords=coords, dims=dims)
-<<<<<<< HEAD
             else:
                 raise ConversionError(
                     f"Series index doesn't match {dim_name} coordinates.\n"
@@ -471,85 +470,6 @@
                 return xr.DataArray(data.values.copy(), coords=coords, dims=dims)
             else:
                 raise ConversionError(
-=======
-            else:
-                raise ConversionError(
-                    f"Series index doesn't match {dim_name} coordinates.\n"
-                    f'Series index: {data.index}\n'
-                    f'Target {dim_name} coordinates: {coords[dim_name]}'
-                )
-
-        # Handle two dimensions case
-        elif len(dims) == 2:
-            # Check if dimensions are time and scenario
-            if dims != ('time', 'scenario'):
-                raise ConversionError(
-                    f'Two-dimensional conversion only supports time and scenario dimensions, got {dims}'
-                )
-
-            # Case 1: Series is indexed by time
-            if data.index.equals(coords['time']):
-                # Broadcast across scenarios
-                values = np.tile(data.values[:, np.newaxis], (1, len(coords['scenario'])))
-                return xr.DataArray(values.copy(), coords=coords, dims=dims)
-
-            # Case 2: Series is indexed by scenario
-            elif data.index.equals(coords['scenario']):
-                # Broadcast across time
-                values = np.repeat(data.values[np.newaxis, :], len(coords['time']), axis=0)
-                return xr.DataArray(values.copy(), coords=coords, dims=dims)
-
-            else:
-                raise ConversionError(
-                    "Series index must match either 'time' or 'scenario' coordinates.\n"
-                    f'Series index: {data.index}\n'
-                    f'Target time coordinates: {coords["time"]}\n'
-                    f'Target scenario coordinates: {coords["scenario"]}'
-                )
-
-        else:
-            raise ConversionError(f'Maximum 2 dimensions supported, got {len(dims)}')
-
-    @staticmethod
-    def _convert_dataframe(data: pd.DataFrame, coords: Dict[str, pd.Index], dims: Tuple[str, ...]) -> xr.DataArray:
-        """
-        Convert pandas DataFrame to xarray DataArray.
-        Only allows time as index and scenarios as columns.
-
-        Args:
-            data: pandas DataFrame to convert
-            coords: Target coordinates
-            dims: Target dimensions
-
-        Returns:
-            DataArray from the pandas DataFrame
-        """
-        # Single dimension case
-        if len(dims) == 1:
-            # If DataFrame has one column, treat it like a Series
-            if len(data.columns) == 1:
-                series = data.iloc[:, 0]
-                return DataConverter._convert_series(series, coords, dims)
-
-            raise ConversionError(
-                f'When converting DataFrame to single-dimension DataArray, DataFrame must have exactly one column, got {len(data.columns)}'
-            )
-
-        # Two dimensions case
-        elif len(dims) == 2:
-            # Check if dimensions are time and scenario
-            if dims != ('time', 'scenario'):
-                raise ConversionError(
-                    f'Two-dimensional conversion only supports time and scenario dimensions, got {dims}'
-                )
-
-            # DataFrame must have time as index and scenarios as columns
-            if data.index.equals(coords['time']) and data.columns.equals(coords['scenario']):
-                # Create DataArray with proper dimension order
-                return xr.DataArray(data.values.copy(), coords=coords, dims=dims)
-            else:
-                raise ConversionError(
->>>>>>> c730b87d
                     'DataFrame must have time as index and scenarios as columns.\n'
                     f'DataFrame index: {data.index}\n'
                     f'DataFrame columns: {data.columns}\n'
@@ -733,11 +653,7 @@
         Reset selections to include all timesteps and scenarios.
         This is equivalent to clearing all selections.
         """
-<<<<<<< HEAD
         self.set_selection(None, None)
-=======
-        self.clear_selection()
->>>>>>> c730b87d
 
     def restore_data(self) -> None:
         """
@@ -839,17 +755,7 @@
             return
 
         self._stored_data = new_data
-<<<<<<< HEAD
         self.set_selection(None, None)  # Reset selections to full dataset
-=======
-        self.clear_selection()  # Reset selections to full dataset
-
-    def clear_selection(self, timesteps: bool = True, scenarios: bool = True) -> None:
-        if timesteps:
-            self._selected_timesteps = None
-        if scenarios:
-            self._selected_scenarios = None
->>>>>>> c730b87d
 
     def set_selection(self, timesteps: Optional[pd.DatetimeIndex] = None, scenarios: Optional[pd.Index] = None) -> None:
         """
@@ -861,25 +767,15 @@
         """
         # Only update timesteps if the series has time dimension
         if self.has_time_dim:
-<<<<<<< HEAD
             if timesteps is None or timesteps.equals(self._stored_data.indexes['time']):
                 self._selected_timesteps = None
-=======
-            if timesteps is None:
-                self.clear_selection(timesteps=True, scenarios=False)
->>>>>>> c730b87d
             else:
                 self._selected_timesteps = timesteps
 
         # Only update scenarios if the series has scenario dimension
         if self.has_scenario_dim:
-<<<<<<< HEAD
             if scenarios is None or scenarios.equals(self._stored_data.indexes['scenario']):
                 self._selected_scenarios = None
-=======
-            if scenarios is None:
-                self.clear_selection(timesteps=False, scenarios=True)
->>>>>>> c730b87d
             else:
                 self._selected_scenarios = scenarios
 
@@ -1167,7 +1063,6 @@
 
         # Add to storage
         self._time_series[name] = time_series
-<<<<<<< HEAD
 
         # Track if it needs extra timestep
         if has_extra_timestep:
@@ -1175,31 +1070,6 @@
 
         # Return the TimeSeries object
         return time_series
-=======
-
-        # Track if it needs extra timestep
-        if has_extra_timestep:
-            self._has_extra_timestep.add(name)
-
-        # Return the TimeSeries object
-        return time_series
-
-    def clear_selection(self, timesteps: bool = True, scenarios: bool = True) -> None:
-        """
-        Clear selection for timesteps and/or scenarios.
-
-        Args:
-            timesteps: Whether to clear timesteps selection
-            scenarios: Whether to clear scenarios selection
-        """
-        if timesteps:
-            self._update_selected_timesteps(timesteps=None)
-        if scenarios:
-            self._selected_scenarios = None
-
-        for ts in self._time_series.values():
-            ts.clear_selection(timesteps=timesteps, scenarios=scenarios)
->>>>>>> c730b87d
 
     def set_selection(self, timesteps: Optional[pd.DatetimeIndex] = None, scenarios: Optional[pd.Index] = None) -> None:
         """
@@ -1210,7 +1080,6 @@
             scenarios: Scenarios to activate, or None to clear
         """
         if timesteps is None:
-<<<<<<< HEAD
             self._selected_timesteps = None
             self._selected_timesteps_extra = None
         else:
@@ -1235,37 +1104,6 @@
 
             ts.set_selection(timesteps=timesteps, scenarios=self.scenarios if ts.has_scenario_dim else None)
         self._propagate_selection_to_time_series()
-=======
-            self.clear_selection(timesteps=True, scenarios=False)
-        else:
-            self._update_selected_timesteps(timesteps)
-
-        if scenarios is None:
-            self.clear_selection(timesteps=False, scenarios=True)
-        else:
-            self._selected_scenarios = self._validate_scenarios(scenarios)
-
-        # Apply the selection to all TimeSeries objects
-        self._propagate_selection_to_time_series()
-
-    def _update_selected_timesteps(self, timesteps: Optional[pd.DatetimeIndex]) -> None:
-        """
-        Updates the timestep and related metrics (timesteps_extra, hours_per_timestep) based on the current selection.
-        """
-        if timesteps is None:
-            self._selected_timesteps = None
-            self._selected_timesteps_extra = None
-            self._selected_hours_per_timestep = None
-            return
-
-        self._selected_timesteps = self._validate_timesteps(timesteps, self._full_timesteps)
-        self._selected_timesteps_extra = self._create_timesteps_with_extra(
-            timesteps, self._calculate_hours_of_final_timestep(timesteps, self._full_timesteps)
-        )
-        self._selected_hours_per_timestep = self.calculate_hours_per_timestep(
-            self._selected_timesteps_extra, self._selected_scenarios
-        )
->>>>>>> c730b87d
 
     def as_dataset(self, with_extra_timestep: bool = True, with_constants: bool = True) -> xr.Dataset:
         """
@@ -1323,11 +1161,7 @@
         """Apply the current selection to all TimeSeries objects."""
         for ts_name, ts in self._time_series.items():
             if ts.has_time_dim:
-<<<<<<< HEAD
                     timesteps = self.timesteps_extra if ts_name in self._has_extra_timestep else self.timesteps
-=======
-                timesteps = self.timesteps_extra if ts_name in self._has_extra_timestep else self.timesteps
->>>>>>> c730b87d
             else:
                 timesteps = None
 
@@ -1393,15 +1227,9 @@
 
         # Update the TimeSeries
         ts.update_stored_data(data_array)
-<<<<<<< HEAD
 
         return ts
 
-=======
-
-        return ts
-
->>>>>>> c730b87d
     def calculate_aggregation_weights(self) -> Dict[str, float]:
         """Calculate and return aggregation weights for all time series."""
         group_weights = self._calculate_group_weights()
@@ -1494,11 +1322,6 @@
         if not isinstance(scenarios, pd.Index):
             logger.warning('Converting scenarios to pandas.Index')
             scenarios = pd.Index(scenarios, name='scenario')
-<<<<<<< HEAD
-
-        if len(scenarios) < 2:
-            logger.warning('scenarios must contain at least 2 scenarios')
-            raise ValueError('timesteps must contain at least 2 timestamps')
 
         # Ensure timesteps has the required name
         if scenarios.name != 'scenario':
@@ -1511,20 +1334,6 @@
 
         return scenarios
 
-=======
-
-        # Ensure timesteps has the required name
-        if scenarios.name != 'scenario':
-            logger.debug('Renamed scenarios to "scneario" (was "%s")', scenarios.name)
-            scenarios.name = 'scenario'
-
-        # Ensure timesteps is a subset of present_timesteps
-        if present_scenarios is not None and not set(scenarios).issubset(set(present_scenarios)):
-            raise ValueError('scenarios must be a subset of present_scenarios')
-
-        return scenarios
-
->>>>>>> c730b87d
     @staticmethod
     def _create_timesteps_with_extra(timesteps: pd.DatetimeIndex, hours_of_last_timestep: float) -> pd.DatetimeIndex:
         """Create timesteps with an extra step at the end."""
@@ -1645,7 +1454,6 @@
     max_val = data.max().item()
     std = data.std().item()
 
-<<<<<<< HEAD
     return f'{mean:{format_spec}} (mean), {median:{format_spec}} (median), {min_val:{format_spec}} (min), {max_val:{format_spec}} (max), {std:{format_spec}} (std)'
 
 
@@ -1671,7 +1479,4 @@
         return data
     if isinstance(data, (int, float, np.integer, np.floating)):
         return xr.DataArray(data)
-    raise TypeError(f'Unsupported data type: {type(data).__name__}')
-=======
-    return f'{mean:{format_spec}} (mean), {median:{format_spec}} (median), {min_val:{format_spec}} (min), {max_val:{format_spec}} (max), {std:{format_spec}} (std)'
->>>>>>> c730b87d
+    raise TypeError(f'Unsupported data type: {type(data).__name__}')