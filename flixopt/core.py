"""
This module contains the core functionality of the flixopt framework.
It provides Datatypes, logging functionality, and some functions to transform data structures.
"""

import logging
import warnings
<<<<<<< HEAD
from typing import Literal, Union
=======
from itertools import permutations
from typing import Any, Literal, Union
>>>>>>> 28f0472d

import numpy as np
import pandas as pd
import xarray as xr

logger = logging.getLogger('flixopt')

Scalar = int | float
"""A single number, either integer or float."""

<<<<<<< HEAD
NonTemporalDataUser = int | float | np.integer | np.floating | np.ndarray | pd.Series | pd.DataFrame | xr.DataArray
"""User data which has no time dimension. Internally converted to a Scalar or an xr.DataArray without a time dimension."""

NonTemporalData = xr.DataArray
"""Internally used datatypes for non-temporal data. Can be a Scalar or an xr.DataArray."""

FlowSystemDimensions = Literal['time', 'year', 'scenario']
=======
PeriodicDataUser = int | float | np.integer | np.floating | np.ndarray | pd.Series | pd.DataFrame | xr.DataArray
"""User data which has no time dimension. Internally converted to a Scalar or an xr.DataArray without a time dimension."""

PeriodicData = xr.DataArray
"""Internally used datatypes for periodic data."""

FlowSystemDimensions = Literal['time', 'period', 'scenario']
>>>>>>> 28f0472d
"""Possible dimensions of a FlowSystem."""


class PlausibilityError(Exception):
    """Error for a failing Plausibility check."""

    pass


class ConversionError(Exception):
    """Base exception for data conversion errors."""

    pass


class TimeSeriesData(xr.DataArray):
    """Minimal TimeSeriesData that inherits from xr.DataArray with aggregation metadata."""

    __slots__ = ()  # No additional instance attributes - everything goes in attrs

    def __init__(
        self,
<<<<<<< HEAD
        *args,
=======
        *args: Any,
>>>>>>> 28f0472d
        aggregation_group: str | None = None,
        aggregation_weight: float | None = None,
        agg_group: str | None = None,
        agg_weight: float | None = None,
<<<<<<< HEAD
        **kwargs,
=======
        **kwargs: Any,
>>>>>>> 28f0472d
    ):
        """
        Args:
            *args: Arguments passed to DataArray
            aggregation_group: Aggregation group name
            aggregation_weight: Aggregation weight (0-1)
            agg_group: Deprecated, use aggregation_group instead
            agg_weight: Deprecated, use aggregation_weight instead
            **kwargs: Additional arguments passed to DataArray
        """
        if agg_group is not None:
            warnings.warn('agg_group is deprecated, use aggregation_group instead', DeprecationWarning, stacklevel=2)
            aggregation_group = agg_group
        if agg_weight is not None:
            warnings.warn('agg_weight is deprecated, use aggregation_weight instead', DeprecationWarning, stacklevel=2)
            aggregation_weight = agg_weight

        if (aggregation_group is not None) and (aggregation_weight is not None):
            raise ValueError('Use either aggregation_group or aggregation_weight, not both')

        # Let xarray handle all the initialization complexity
        super().__init__(*args, **kwargs)

        # Add our metadata to attrs after initialization
        if aggregation_group is not None:
            self.attrs['aggregation_group'] = aggregation_group
        if aggregation_weight is not None:
            self.attrs['aggregation_weight'] = aggregation_weight

        # Always mark as TimeSeriesData
        self.attrs['__timeseries_data__'] = True

    def fit_to_coords(
        self,
        coords: dict[str, pd.Index],
        name: str | None = None,
    ) -> 'TimeSeriesData':
        """Fit the data to the given coordinates. Returns a new TimeSeriesData object if the current coords are different."""
        if self.coords.equals(xr.Coordinates(coords)):
            return self

        da = DataConverter.to_dataarray(self.data, coords=coords)
        return self.__class__(
            da,
            aggregation_group=self.aggregation_group,
            aggregation_weight=self.aggregation_weight,
            name=name if name is not None else self.name,
        )

    @property
    def aggregation_group(self) -> str | None:
        return self.attrs.get('aggregation_group')

    @property
    def aggregation_weight(self) -> float | None:
        return self.attrs.get('aggregation_weight')

    @classmethod
    def from_dataarray(
        cls, da: xr.DataArray, aggregation_group: str | None = None, aggregation_weight: float | None = None
    ):
        """Create TimeSeriesData from DataArray, extracting metadata from attrs."""
        # Get aggregation metadata from attrs or parameters
        final_aggregation_group = (
            aggregation_group if aggregation_group is not None else da.attrs.get('aggregation_group')
        )
        final_aggregation_weight = (
            aggregation_weight if aggregation_weight is not None else da.attrs.get('aggregation_weight')
        )

        return cls(da, aggregation_group=final_aggregation_group, aggregation_weight=final_aggregation_weight)

    @classmethod
    def is_timeseries_data(cls, obj) -> bool:
        """Check if an object is TimeSeriesData."""
        return isinstance(obj, xr.DataArray) and obj.attrs.get('__timeseries_data__', False)

    def __repr__(self):
        agg_info = []
        if self.aggregation_group:
            agg_info.append(f"aggregation_group='{self.aggregation_group}'")
        if self.aggregation_weight is not None:
            agg_info.append(f'aggregation_weight={self.aggregation_weight}')

        info_str = f'TimeSeriesData({", ".join(agg_info)})' if agg_info else 'TimeSeriesData'
        return f'{info_str}\n{super().__repr__()}'

    @property
    def agg_group(self):
        warnings.warn('agg_group is deprecated, use aggregation_group instead', DeprecationWarning, stacklevel=2)
<<<<<<< HEAD
        return self._aggregation_group
=======
        return self.aggregation_group
>>>>>>> 28f0472d

    @property
    def agg_weight(self):
        warnings.warn('agg_weight is deprecated, use aggregation_weight instead', DeprecationWarning, stacklevel=2)
<<<<<<< HEAD
        return self._aggregation_weight


TemporalDataUser = (
    int | float | np.integer | np.floating | np.ndarray | pd.Series | pd.DataFrame | xr.DataArray | TimeSeriesData
)
"""User data which might have a time dimension. Internally converted to an xr.DataArray with time dimension."""

TemporalData = xr.DataArray | TimeSeriesData
"""Internally used datatypes for temporal data (data with a time dimension)."""


class DataConverter:
    """
    Converts data into xarray.DataArray with specified coordinates.

    Supports:
    - Scalars (broadcast to all dimensions)
    - 1D data (np.ndarray, pd.Series, single-column DataFrame)
    - Multi-dimensional arrays
    - xr.DataArray (validated and potentially broadcast)

    Simple 1D data is matched to one dimension and broadcast to others.
    DataArrays can have any number of dimensions.
    """

    @staticmethod
    def _match_series_to_dimension(
        data: pd.Series, coords: dict[str, pd.Index], target_dims: tuple[str, ...]
    ) -> xr.DataArray:
        """
        Match pandas Series to a dimension by comparing its index to coordinates.

        Args:
            data: pandas Series
            coords: Available coordinates
            target_dims: Target dimension names

        Returns:
            DataArray with the Series matched to appropriate dimension by index

        Raises:
            ConversionError: If Series index doesn't match any target dimension coordinates
        """
        if len(target_dims) == 0:
            if len(data) != 1:
                raise ConversionError(
                    f'Cannot convert multi-element Series without target dimensions. Got \n{data}\n and \n{coords}'
                )
            return xr.DataArray(data.iloc[0])

        # Try to match Series index to coordinates
        for dim_name in target_dims:
            if data.index.equals(coords[dim_name]):
                return xr.DataArray(data.values.copy(), coords={dim_name: coords[dim_name]}, dims=dim_name)

        # If no index matches, raise error
        raise ConversionError(f'Series index does not match any target dimension coordinates: {target_dims}')

    @staticmethod
    def _match_array_to_dimension(
        data: np.ndarray, coords: dict[str, pd.Index], target_dims: tuple[str, ...]
    ) -> xr.DataArray:
        """
        Match 1D numpy array to a dimension by comparing its length to coordinate lengths.

        Args:
            data: 1D numpy array
            coords: Available coordinates
            target_dims: Target dimension names

        Returns:
            DataArray with the array matched to appropriate dimension by length

        Raises:
            ConversionError: If array length doesn't uniquely match a target dimension
        """
        if len(target_dims) == 0:
            if len(data) != 1:
                raise ConversionError('Cannot convert multi-element array without target dimensions')
            return xr.DataArray(data[0])

        # Find dimensions with matching lengths
        matching_dims = []
        for dim_name in target_dims:
            if len(data) == len(coords[dim_name]):
                matching_dims.append(dim_name)

        if len(matching_dims) == 0:
            dim_info = {dim: len(coords[dim]) for dim in target_dims}
            raise ConversionError(f'Array length {len(data)} matches none of the target dimensions: {dim_info}')
        elif len(matching_dims) > 1:
            raise ConversionError(
                f'Array length {len(data)} matches multiple dimensions: {matching_dims}. Cannot determine which '
                f'dimension to use. To avoid this error, convert the array to a DataArray with the correct dimensions '
                f'yourself.'
            )

        # Match to the single matching dimension
        match_dim = matching_dims[0]
        return xr.DataArray(data.copy(), coords={match_dim: coords[match_dim]}, dims=match_dim)

    @staticmethod
    def _match_multidim_array_to_dimensions(
        data: np.ndarray, coords: dict[str, pd.Index], target_dims: tuple[str, ...]
    ) -> xr.DataArray:
        """
        Match multi-dimensional numpy array to dimensions by finding the correct shape permutation.

        Args:
            data: Multi-dimensional numpy array
            coords: Available coordinates
            target_dims: Target dimension names

        Returns:
            DataArray with dimensions matched by shape

        Raises:
            ConversionError: If array dimensions cannot be uniquely matched to coordinates
        """
        if len(target_dims) == 0:
            if data.size != 1:
                raise ConversionError('Cannot convert multi-element array without target dimensions')
            return xr.DataArray(data.item())

        from itertools import permutations

        array_shape = data.shape
        coord_lengths = {dim: len(coords[dim]) for dim in target_dims}

        # Find all possible dimension mappings
        possible_mappings = []
        for dim_subset in permutations(target_dims, data.ndim):
            if all(array_shape[i] == coord_lengths[dim_subset[i]] for i in range(len(dim_subset))):
                possible_mappings.append(dim_subset)

        if len(possible_mappings) == 0:
            shape_info = f'Array shape: {array_shape}, Coordinate lengths: {coord_lengths}'
            raise ConversionError(f'Array dimensions do not match any coordinate lengths. {shape_info}')

        if len(possible_mappings) > 1:
            raise ConversionError(
                f'Array shape {array_shape} matches multiple dimension orders: {possible_mappings}. '
                'Cannot uniquely determine dimension mapping.'
            )

        matched_dims = possible_mappings[0]
        matched_coords = {dim: coords[dim] for dim in matched_dims}
=======
        return self.aggregation_weight


TemporalDataUser = (
    int | float | np.integer | np.floating | np.ndarray | pd.Series | pd.DataFrame | xr.DataArray | TimeSeriesData
)
"""User data which might have a time dimension. Internally converted to an xr.DataArray with time dimension."""

TemporalData = xr.DataArray | TimeSeriesData
"""Internally used datatypes for temporal data (data with a time dimension)."""


class DataConverter:
    """
    Converts various data types into xarray.DataArray with specified target coordinates.

    This converter handles intelligent dimension matching and broadcasting to ensure
    the output DataArray always conforms to the specified coordinate structure.

    Supported input types:
    - Scalars: int, float, np.number (broadcast to all target dimensions)
    - 1D data: np.ndarray, pd.Series, single-column DataFrame (matched by length/index)
    - Multi-dimensional arrays: np.ndarray, DataFrame (matched by shape)
    - xr.DataArray: validated and potentially broadcast to target dimensions

    The converter uses smart matching strategies:
    - Series: matched by exact index comparison
    - 1D arrays: matched by length to target coordinates
    - Multi-dimensional arrays: matched by shape permutation analysis
    - DataArrays: validated for compatibility and broadcast as needed
    """

    @staticmethod
    def _match_series_by_index_alignment(
        data: pd.Series, target_coords: dict[str, pd.Index], target_dims: tuple[str, ...]
    ) -> xr.DataArray:
        """
        Match pandas Series to target dimension by exact index comparison.

        Attempts to find a target dimension whose coordinates exactly match
        the Series index values, ensuring proper alignment.

        Args:
            data: pandas Series to convert
            target_coords: Available target coordinates {dim_name: coordinate_index}
            target_dims: Target dimension names to consider for matching

        Returns:
            DataArray with Series matched to the appropriate dimension

        Raises:
            ConversionError: If Series cannot be matched to any target dimension,
                           or if no target dimensions provided for multi-element Series
        """
        # Handle edge case: no target dimensions
        if len(target_dims) == 0:
            if len(data) != 1:
                raise ConversionError(
                    f'Cannot convert multi-element Series without target dimensions. '
                    f'Series has {len(data)} elements but no target dimensions specified.'
                )
            return xr.DataArray(data.iloc[0])

        # Attempt exact index matching with each target dimension
        for dim_name in target_dims:
            target_index = target_coords[dim_name]
            if data.index.equals(target_index):
                return xr.DataArray(data.values.copy(), coords={dim_name: target_index}, dims=dim_name)

        # No exact matches found
        available_lengths = {dim: len(target_coords[dim]) for dim in target_dims}
        raise ConversionError(
            f'Series index does not match any target dimension coordinates. '
            f'Series length: {len(data)}, available coordinate lengths: {available_lengths}'
        )

    @staticmethod
    def _match_1d_array_by_length(
        data: np.ndarray, target_coords: dict[str, pd.Index], target_dims: tuple[str, ...]
    ) -> xr.DataArray:
        """
        Match 1D numpy array to target dimension by length comparison.

        Finds target dimensions whose coordinate length matches the array length.
        Requires unique length match to avoid ambiguity.

        Args:
            data: 1D numpy array to convert
            target_coords: Available target coordinates {dim_name: coordinate_index}
            target_dims: Target dimension names to consider for matching

        Returns:
            DataArray with array matched to the uniquely identified dimension

        Raises:
            ConversionError: If array length matches zero or multiple target dimensions,
                           or if no target dimensions provided for multi-element array
        """
        # Handle edge case: no target dimensions
        if len(target_dims) == 0:
            if len(data) != 1:
                raise ConversionError(
                    f'Cannot convert multi-element array without target dimensions. Array has {len(data)} elements.'
                )
            return xr.DataArray(data[0])

        # Find all dimensions with matching lengths
        array_length = len(data)
        matching_dims = []
        coordinate_lengths = {}

        for dim_name in target_dims:
            coord_length = len(target_coords[dim_name])
            coordinate_lengths[dim_name] = coord_length
            if array_length == coord_length:
                matching_dims.append(dim_name)

        # Validate matching results
        if len(matching_dims) == 0:
            raise ConversionError(
                f'Array length {array_length} does not match any target dimension lengths: {coordinate_lengths}'
            )
        elif len(matching_dims) > 1:
            raise ConversionError(
                f'Array length {array_length} matches multiple dimensions: {matching_dims}. '
                f'Cannot uniquely determine target dimension. Consider using explicit '
                f'dimension specification or converting to DataArray manually.'
            )

        # Create DataArray with the uniquely matched dimension
        matched_dim = matching_dims[0]
        return xr.DataArray(data.copy(), coords={matched_dim: target_coords[matched_dim]}, dims=matched_dim)

    @staticmethod
    def _match_multidim_array_by_shape_permutation(
        data: np.ndarray, target_coords: dict[str, pd.Index], target_dims: tuple[str, ...]
    ) -> xr.DataArray:
        """
        Match multi-dimensional array to target dimensions using shape permutation analysis.

        Analyzes all possible mappings between array shape and target coordinate lengths
        to find the unique valid dimension assignment.

        Args:
            data: Multi-dimensional numpy array to convert
            target_coords: Available target coordinates {dim_name: coordinate_index}
            target_dims: Target dimension names to consider for matching

        Returns:
            DataArray with array dimensions mapped to target dimensions by shape

        Raises:
            ConversionError: If array shape cannot be uniquely mapped to target dimensions,
                           or if no target dimensions provided for multi-element array
        """
        # Handle edge case: no target dimensions
        if len(target_dims) == 0:
            if data.size != 1:
                raise ConversionError(
                    f'Cannot convert multi-element array without target dimensions. '
                    f'Array has {data.size} elements with shape {data.shape}.'
                )
            return xr.DataArray(data.item())

        array_shape = data.shape
        coordinate_lengths = {dim: len(target_coords[dim]) for dim in target_dims}

        # Find all valid dimension permutations that match the array shape
        valid_mappings = []
        for dim_permutation in permutations(target_dims, data.ndim):
            shape_matches = all(
                array_shape[i] == coordinate_lengths[dim_permutation[i]] for i in range(len(dim_permutation))
            )
            if shape_matches:
                valid_mappings.append(dim_permutation)

        # Validate mapping results
        if len(valid_mappings) == 0:
            raise ConversionError(
                f'Array shape {array_shape} cannot be mapped to any combination of target '
                f'coordinate lengths: {coordinate_lengths}. Consider reshaping the array '
                f'or adjusting target coordinates.'
            )

        if len(valid_mappings) > 1:
            raise ConversionError(
                f'Array shape {array_shape} matches multiple dimension combinations: '
                f'{valid_mappings}. Cannot uniquely determine dimension mapping. '
                f'Consider using explicit dimension specification.'
            )

        # Create DataArray with the uniquely determined mapping
        matched_dims = valid_mappings[0]
        matched_coords = {dim: target_coords[dim] for dim in matched_dims}
>>>>>>> 28f0472d

        return xr.DataArray(data.copy(), coords=matched_coords, dims=matched_dims)

    @staticmethod
<<<<<<< HEAD
    def _broadcast_to_target(
        data: xr.DataArray, coords: dict[str, pd.Index], target_dims: tuple[str, ...]
    ) -> xr.DataArray:
        """
        Broadcast DataArray to target dimensions with validation.

        Handles all cases: scalar expansion, dimension validation, coordinate matching,
        and broadcasting to additional dimensions using xarray's capabilities.
        """
        # Cannot reduce dimensions of data
        if len(data.dims) > len(target_dims):
            raise ConversionError(f'Cannot reduce DataArray from {len(data.dims)} to {len(target_dims)} dimensions')

        # Validate coordinate compatibility
        for dim in data.dims:
            if dim not in target_dims:
                raise ConversionError(f'Source dimension "{dim}" not found in target dimensions {target_dims}')

            if not np.array_equal(data.coords[dim].values, coords[dim].values):
                raise ConversionError(f'DataArray {dim} coordinates do not match target coordinates')

        # Use xarray's broadcast_like for efficient expansion and broadcasting
        target_template = xr.DataArray(
            np.empty([len(coords[dim]) for dim in target_dims]), coords=coords, dims=target_dims
        )
        return data.broadcast_like(target_template).transpose(*target_dims)

    @classmethod
    def to_dataarray(
        cls,
        data: float | int | np.ndarray | pd.Series | pd.DataFrame | xr.DataArray,
        coords: dict[str, pd.Index] | None = None,
    ) -> xr.DataArray:
        """
        Convert various data types to xarray.DataArray with specified coordinates.

        Args:
            data: Data to convert (scalar, array, Series, DataFrame, or DataArray)
            coords: Dictionary mapping dimension names to coordinate indices

        Returns:
            DataArray with the converted data broadcast to target dimensions

        Raises:
            ConversionError: If data cannot be converted or dimensions are ambiguous
        """
        if coords is None:
            coords = {}

        validated_coords, target_dims = cls._prepare_coordinates(coords)

        # Step 1: Convert input data to initial DataArray
        if isinstance(data, (int, float, np.integer, np.floating)):
            # Scalar values
            intermediate = xr.DataArray(data.item() if hasattr(data, 'item') else data)

        elif isinstance(data, np.ndarray):
            if data.ndim == 1:
                intermediate = cls._match_array_to_dimension(data, validated_coords, target_dims)
            else:
                intermediate = cls._match_multidim_array_to_dimensions(data, validated_coords, target_dims)

        elif isinstance(data, pd.Series):
            if isinstance(data.index, pd.MultiIndex):
                raise ConversionError(
                    'Series index must be a single level Index. Multi-index Series are not supported.'
                )
            intermediate = cls._match_series_to_dimension(data, validated_coords, target_dims)

        elif isinstance(data, pd.DataFrame):
            if isinstance(data.index, pd.MultiIndex):
                raise ConversionError(
                    'DataFrame index must be a single level Index. Multi-index DataFrames are not supported.'
                )
            if len(data.columns) == 0 or data.empty:
                raise ConversionError('DataFrame must have at least one column.')

            if len(data.columns) == 1:
                # Single-column DataFrame - treat as Series
                intermediate = cls._match_series_to_dimension(data.iloc[:, 0], validated_coords, target_dims)
            else:
                # Multi-column DataFrame - treat as multi-dimensional array
                intermediate = cls._match_multidim_array_to_dimensions(data.to_numpy(), validated_coords, target_dims)

        elif isinstance(data, xr.DataArray):
            intermediate = data.copy()

        else:
            raise ConversionError(f'Unsupported data type: {type(data).__name__}.')

        # Step 2: Broadcast to target dimensions
        return cls._broadcast_to_target(intermediate, validated_coords, target_dims)

    @staticmethod
    def _prepare_coordinates(coords: dict[str, pd.Index]) -> tuple[dict[str, pd.Index], tuple[str, ...]]:
        """
        Validate coordinates and prepare them for DataArray creation.

        Args:
            coords: Dictionary mapping dimension names to coordinate indices

        Returns:
            Tuple of (validated coordinates dict, dimensions tuple)

        Raises:
            ConversionError: If coordinates are invalid
        """
        validated_coords = {}
        dims = []

        for dim_name, coord_index in coords.items():
            # Basic validation
            if not isinstance(coord_index, pd.Index) or len(coord_index) == 0:
                raise ConversionError(f'{dim_name} coordinates must be a non-empty pandas Index')

            # Ensure coordinate index has the correct name
            if coord_index.name != dim_name:
                coord_index = coord_index.rename(dim_name)

            # Special validation for time dimension
            if dim_name == 'time' and not isinstance(coord_index, pd.DatetimeIndex):
                raise ConversionError('time coordinates must be a DatetimeIndex')

            validated_coords[dim_name] = coord_index
            dims.append(dim_name)

        return validated_coords, tuple(dims)
=======
    def _broadcast_dataarray_to_target_specification(
        source_data: xr.DataArray, target_coords: dict[str, pd.Index], target_dims: tuple[str, ...]
    ) -> xr.DataArray:
        """
        Broadcast DataArray to conform to target coordinate and dimension specification.

        Performs comprehensive validation and broadcasting to ensure the result exactly
        matches the target specification. Handles scalar expansion, dimension validation,
        coordinate compatibility checking, and broadcasting to additional dimensions.

        Args:
            source_data: Source DataArray to broadcast
            target_coords: Target coordinates {dim_name: coordinate_index}
            target_dims: Target dimension names in desired order

        Returns:
            DataArray broadcast to target specification with proper dimension ordering

        Raises:
            ConversionError: If broadcasting is impossible due to incompatible dimensions
                           or coordinate mismatches
        """
        # Validate: cannot reduce dimensions
        if len(source_data.dims) > len(target_dims):
            raise ConversionError(
                f'Cannot reduce DataArray dimensionality from {len(source_data.dims)} '
                f'to {len(target_dims)} dimensions. Source dims: {source_data.dims}, '
                f'target dims: {target_dims}'
            )

        # Validate: all source dimensions must exist in target
        missing_dims = set(source_data.dims) - set(target_dims)
        if missing_dims:
            raise ConversionError(
                f'Source DataArray has dimensions {missing_dims} not present in target dimensions {target_dims}'
            )

        # Validate: coordinate compatibility for overlapping dimensions
        for dim in source_data.dims:
            if dim in source_data.coords and dim in target_coords:
                source_coords = source_data.coords[dim]
                target_coords_for_dim = target_coords[dim]

                if not np.array_equal(source_coords.values, target_coords_for_dim.values):
                    raise ConversionError(
                        f'Coordinate mismatch for dimension "{dim}". '
                        f'Source and target coordinates have different values.'
                    )

        # Create target template for broadcasting
        target_shape = [len(target_coords[dim]) for dim in target_dims]
        target_template = xr.DataArray(np.empty(target_shape), coords=target_coords, dims=target_dims)

        # Perform broadcasting and ensure proper dimension ordering
        broadcasted = source_data.broadcast_like(target_template)
        return broadcasted.transpose(*target_dims)

    @classmethod
    def to_dataarray(
        cls,
        data: int
        | float
        | bool
        | np.integer
        | np.floating
        | np.bool_
        | np.ndarray
        | pd.Series
        | pd.DataFrame
        | xr.DataArray,
        coords: dict[str, pd.Index] | None = None,
    ) -> xr.DataArray:
        """
        Convert various data types to xarray.DataArray with specified target coordinates.

        This is the main conversion method that intelligently handles different input types
        and ensures the result conforms to the specified coordinate structure through
        smart dimension matching and broadcasting.

        Args:
            data: Input data to convert. Supported types:
                - Scalars: int, float, bool, np.integer, np.floating, np.bool_
                - Arrays: np.ndarray (1D and multi-dimensional)
                - Pandas: pd.Series, pd.DataFrame
                - xarray: xr.DataArray
            coords: Target coordinate specification as {dimension_name: coordinate_index}.
                   All coordinate indices must be pandas.Index objects.

        Returns:
            DataArray conforming to the target coordinate specification,
            with input data appropriately matched and broadcast

        Raises:
            ConversionError: If data type is unsupported, conversion fails,
                           or broadcasting to target coordinates is impossible

        Examples:
            # Scalar broadcasting
            >>> coords = {'x': pd.Index([1, 2, 3]), 'y': pd.Index(['a', 'b'])}
            >>> converter.to_dataarray(42, coords)
            # Returns: DataArray with shape (3, 2), all values = 42

            # Series index matching
            >>> series = pd.Series([10, 20, 30], index=[1, 2, 3])
            >>> converter.to_dataarray(series, coords)
            # Returns: DataArray matched to 'x' dimension, broadcast to 'y'

            # Array shape matching
            >>> array = np.array([[1, 2], [3, 4], [5, 6]])  # Shape (3, 2)
            >>> converter.to_dataarray(array, coords)
            # Returns: DataArray with dimensions ('x', 'y') based on shape
        """
        # Prepare and validate target specification
        if coords is None:
            coords = {}

        validated_coords, target_dims = cls._validate_and_prepare_target_coordinates(coords)

        # Convert input data to intermediate DataArray based on type
        if isinstance(data, (int, float, bool, np.integer, np.floating, np.bool_)):
            # Scalar values - create scalar DataArray
            intermediate = xr.DataArray(data.item() if hasattr(data, 'item') else data)

        elif isinstance(data, np.ndarray):
            # NumPy arrays - dispatch based on dimensionality
            if data.ndim == 0:
                # 0-dimensional array (scalar)
                intermediate = xr.DataArray(data.item())
            elif data.ndim == 1:
                # 1-dimensional array
                intermediate = cls._match_1d_array_by_length(data, validated_coords, target_dims)
            else:
                # Multi-dimensional array
                intermediate = cls._match_multidim_array_by_shape_permutation(data, validated_coords, target_dims)

        elif isinstance(data, pd.Series):
            # Pandas Series - validate and match by index
            if isinstance(data.index, pd.MultiIndex):
                raise ConversionError('MultiIndex Series are not supported. Please use a single-level index.')
            intermediate = cls._match_series_by_index_alignment(data, validated_coords, target_dims)

        elif isinstance(data, pd.DataFrame):
            # Pandas DataFrame - validate and convert
            if isinstance(data.index, pd.MultiIndex):
                raise ConversionError('MultiIndex DataFrames are not supported. Please use a single-level index.')
            if len(data.columns) == 0 or data.empty:
                raise ConversionError('DataFrame must have at least one column and cannot be empty.')

            if len(data.columns) == 1:
                # Single-column DataFrame - treat as Series
                series_data = data.iloc[:, 0]
                intermediate = cls._match_series_by_index_alignment(series_data, validated_coords, target_dims)
            else:
                # Multi-column DataFrame - treat as multi-dimensional array
                intermediate = cls._match_multidim_array_by_shape_permutation(
                    data.to_numpy(), validated_coords, target_dims
                )

        elif isinstance(data, xr.DataArray):
            # Existing DataArray - use as-is
            intermediate = data.copy()

        else:
            # Unsupported data type
            supported_types = [
                'int',
                'float',
                'bool',
                'np.integer',
                'np.floating',
                'np.bool_',
                'np.ndarray',
                'pd.Series',
                'pd.DataFrame',
                'xr.DataArray',
            ]
            raise ConversionError(
                f'Unsupported data type: {type(data).__name__}. Supported types: {", ".join(supported_types)}'
            )

        # Broadcast intermediate result to target specification
        return cls._broadcast_dataarray_to_target_specification(intermediate, validated_coords, target_dims)

    @staticmethod
    def _validate_and_prepare_target_coordinates(
        coords: dict[str, pd.Index],
    ) -> tuple[dict[str, pd.Index], tuple[str, ...]]:
        """
        Validate and prepare target coordinate specification for DataArray creation.

        Performs comprehensive validation of coordinate inputs and prepares them
        for use in DataArray construction with appropriate naming and type checking.

        Args:
            coords: Raw coordinate specification {dimension_name: coordinate_index}

        Returns:
            Tuple of (validated_coordinates_dict, dimension_names_tuple)

        Raises:
            ConversionError: If any coordinates are invalid, improperly typed,
                           or have inconsistent naming
        """
        validated_coords = {}
        dimension_names = []

        for dim_name, coord_index in coords.items():
            # Type validation
            if not isinstance(coord_index, pd.Index):
                raise ConversionError(
                    f'Coordinate for dimension "{dim_name}" must be a pandas.Index, got {type(coord_index).__name__}'
                )

            # Non-empty validation
            if len(coord_index) == 0:
                raise ConversionError(f'Coordinate for dimension "{dim_name}" cannot be empty')

            # Ensure coordinate index has consistent naming
            if coord_index.name != dim_name:
                coord_index = coord_index.rename(dim_name)

            # Special validation for time dimensions (common pattern)
            if dim_name == 'time' and not isinstance(coord_index, pd.DatetimeIndex):
                raise ConversionError(
                    f'Dimension named "time" should use DatetimeIndex for proper '
                    f'time-series functionality, got {type(coord_index).__name__}'
                )

            validated_coords[dim_name] = coord_index
            dimension_names.append(dim_name)

        return validated_coords, tuple(dimension_names)
>>>>>>> 28f0472d


def get_dataarray_stats(arr: xr.DataArray) -> dict:
    """Generate statistical summary of a DataArray."""
    stats = {}
    if arr.dtype.kind in 'biufc':  # bool, int, uint, float, complex
        try:
            stats.update(
                {
                    'min': float(arr.min().values),
                    'max': float(arr.max().values),
                    'mean': float(arr.mean().values),
                    'median': float(arr.median().values),
                    'std': float(arr.std().values),
                    'count': int(arr.count().values),  # non-null count
                }
            )
<<<<<<< HEAD

            # Add null count only if there are nulls
            null_count = int(arr.isnull().sum().values)
            if null_count > 0:
                stats['nulls'] = null_count

        except Exception:
            pass

    return stats


def drop_constant_arrays(ds: xr.Dataset, dim='time', drop_arrays_without_dim: bool = True):
    """Drop variables with very low variance (near-constant)."""
    drop_vars = []
=======

            # Add null count only if there are nulls
            null_count = int(arr.isnull().sum().values)
            if null_count > 0:
                stats['nulls'] = null_count

        except Exception:
            pass

    return stats


def drop_constant_arrays(ds: xr.Dataset, dim: str = 'time', drop_arrays_without_dim: bool = True) -> xr.Dataset:
    """Drop variables with constant values along a dimension.

    Args:
        ds: Input dataset to filter.
        dim: Dimension along which to check for constant values.
        drop_arrays_without_dim: If True, also drop variables that don't have the specified dimension.

    Returns:
        Dataset with constant variables removed.
    """
    drop_vars = []

    for name, da in ds.data_vars.items():
        # Skip variables without the dimension
        if dim not in da.dims:
            if drop_arrays_without_dim:
                drop_vars.append(name)
            continue

        # Check if variable is constant along the dimension
        if (da.max(dim, skipna=True) == da.min(dim, skipna=True)).all().item():
            drop_vars.append(name)

    if drop_vars:
        drop_vars = sorted(drop_vars)
        logger.debug(
            f'Dropping {len(drop_vars)} constant/dimension-less arrays: {drop_vars[:5]}{"..." if len(drop_vars) > 5 else ""}'
        )

    return ds.drop_vars(drop_vars)
>>>>>>> 28f0472d

    for name, da in ds.data_vars.items():
        if dim in da.dims:
            if da.max(dim) == da.min(dim):
                drop_vars.append(name)
            continue
        elif drop_arrays_without_dim:
            drop_vars.append(name)

<<<<<<< HEAD
    logger.debug(f'Dropping {len(drop_vars)} arrays with constant values')
    return ds.drop_vars(drop_vars)
=======
# Backward compatibility aliases
# TODO: Needed?
NonTemporalDataUser = PeriodicDataUser
NonTemporalData = PeriodicData
>>>>>>> 28f0472d
<|MERGE_RESOLUTION|>--- conflicted
+++ resolved
@@ -5,12 +5,8 @@
 
 import logging
 import warnings
-<<<<<<< HEAD
-from typing import Literal, Union
-=======
 from itertools import permutations
 from typing import Any, Literal, Union
->>>>>>> 28f0472d
 
 import numpy as np
 import pandas as pd
@@ -21,15 +17,6 @@
 Scalar = int | float
 """A single number, either integer or float."""
 
-<<<<<<< HEAD
-NonTemporalDataUser = int | float | np.integer | np.floating | np.ndarray | pd.Series | pd.DataFrame | xr.DataArray
-"""User data which has no time dimension. Internally converted to a Scalar or an xr.DataArray without a time dimension."""
-
-NonTemporalData = xr.DataArray
-"""Internally used datatypes for non-temporal data. Can be a Scalar or an xr.DataArray."""
-
-FlowSystemDimensions = Literal['time', 'year', 'scenario']
-=======
 PeriodicDataUser = int | float | np.integer | np.floating | np.ndarray | pd.Series | pd.DataFrame | xr.DataArray
 """User data which has no time dimension. Internally converted to a Scalar or an xr.DataArray without a time dimension."""
 
@@ -37,7 +24,6 @@
 """Internally used datatypes for periodic data."""
 
 FlowSystemDimensions = Literal['time', 'period', 'scenario']
->>>>>>> 28f0472d
 """Possible dimensions of a FlowSystem."""
 
 
@@ -60,20 +46,12 @@
 
     def __init__(
         self,
-<<<<<<< HEAD
-        *args,
-=======
         *args: Any,
->>>>>>> 28f0472d
         aggregation_group: str | None = None,
         aggregation_weight: float | None = None,
         agg_group: str | None = None,
         agg_weight: float | None = None,
-<<<<<<< HEAD
-        **kwargs,
-=======
         **kwargs: Any,
->>>>>>> 28f0472d
     ):
         """
         Args:
@@ -164,165 +142,11 @@
     @property
     def agg_group(self):
         warnings.warn('agg_group is deprecated, use aggregation_group instead', DeprecationWarning, stacklevel=2)
-<<<<<<< HEAD
-        return self._aggregation_group
-=======
         return self.aggregation_group
->>>>>>> 28f0472d
 
     @property
     def agg_weight(self):
         warnings.warn('agg_weight is deprecated, use aggregation_weight instead', DeprecationWarning, stacklevel=2)
-<<<<<<< HEAD
-        return self._aggregation_weight
-
-
-TemporalDataUser = (
-    int | float | np.integer | np.floating | np.ndarray | pd.Series | pd.DataFrame | xr.DataArray | TimeSeriesData
-)
-"""User data which might have a time dimension. Internally converted to an xr.DataArray with time dimension."""
-
-TemporalData = xr.DataArray | TimeSeriesData
-"""Internally used datatypes for temporal data (data with a time dimension)."""
-
-
-class DataConverter:
-    """
-    Converts data into xarray.DataArray with specified coordinates.
-
-    Supports:
-    - Scalars (broadcast to all dimensions)
-    - 1D data (np.ndarray, pd.Series, single-column DataFrame)
-    - Multi-dimensional arrays
-    - xr.DataArray (validated and potentially broadcast)
-
-    Simple 1D data is matched to one dimension and broadcast to others.
-    DataArrays can have any number of dimensions.
-    """
-
-    @staticmethod
-    def _match_series_to_dimension(
-        data: pd.Series, coords: dict[str, pd.Index], target_dims: tuple[str, ...]
-    ) -> xr.DataArray:
-        """
-        Match pandas Series to a dimension by comparing its index to coordinates.
-
-        Args:
-            data: pandas Series
-            coords: Available coordinates
-            target_dims: Target dimension names
-
-        Returns:
-            DataArray with the Series matched to appropriate dimension by index
-
-        Raises:
-            ConversionError: If Series index doesn't match any target dimension coordinates
-        """
-        if len(target_dims) == 0:
-            if len(data) != 1:
-                raise ConversionError(
-                    f'Cannot convert multi-element Series without target dimensions. Got \n{data}\n and \n{coords}'
-                )
-            return xr.DataArray(data.iloc[0])
-
-        # Try to match Series index to coordinates
-        for dim_name in target_dims:
-            if data.index.equals(coords[dim_name]):
-                return xr.DataArray(data.values.copy(), coords={dim_name: coords[dim_name]}, dims=dim_name)
-
-        # If no index matches, raise error
-        raise ConversionError(f'Series index does not match any target dimension coordinates: {target_dims}')
-
-    @staticmethod
-    def _match_array_to_dimension(
-        data: np.ndarray, coords: dict[str, pd.Index], target_dims: tuple[str, ...]
-    ) -> xr.DataArray:
-        """
-        Match 1D numpy array to a dimension by comparing its length to coordinate lengths.
-
-        Args:
-            data: 1D numpy array
-            coords: Available coordinates
-            target_dims: Target dimension names
-
-        Returns:
-            DataArray with the array matched to appropriate dimension by length
-
-        Raises:
-            ConversionError: If array length doesn't uniquely match a target dimension
-        """
-        if len(target_dims) == 0:
-            if len(data) != 1:
-                raise ConversionError('Cannot convert multi-element array without target dimensions')
-            return xr.DataArray(data[0])
-
-        # Find dimensions with matching lengths
-        matching_dims = []
-        for dim_name in target_dims:
-            if len(data) == len(coords[dim_name]):
-                matching_dims.append(dim_name)
-
-        if len(matching_dims) == 0:
-            dim_info = {dim: len(coords[dim]) for dim in target_dims}
-            raise ConversionError(f'Array length {len(data)} matches none of the target dimensions: {dim_info}')
-        elif len(matching_dims) > 1:
-            raise ConversionError(
-                f'Array length {len(data)} matches multiple dimensions: {matching_dims}. Cannot determine which '
-                f'dimension to use. To avoid this error, convert the array to a DataArray with the correct dimensions '
-                f'yourself.'
-            )
-
-        # Match to the single matching dimension
-        match_dim = matching_dims[0]
-        return xr.DataArray(data.copy(), coords={match_dim: coords[match_dim]}, dims=match_dim)
-
-    @staticmethod
-    def _match_multidim_array_to_dimensions(
-        data: np.ndarray, coords: dict[str, pd.Index], target_dims: tuple[str, ...]
-    ) -> xr.DataArray:
-        """
-        Match multi-dimensional numpy array to dimensions by finding the correct shape permutation.
-
-        Args:
-            data: Multi-dimensional numpy array
-            coords: Available coordinates
-            target_dims: Target dimension names
-
-        Returns:
-            DataArray with dimensions matched by shape
-
-        Raises:
-            ConversionError: If array dimensions cannot be uniquely matched to coordinates
-        """
-        if len(target_dims) == 0:
-            if data.size != 1:
-                raise ConversionError('Cannot convert multi-element array without target dimensions')
-            return xr.DataArray(data.item())
-
-        from itertools import permutations
-
-        array_shape = data.shape
-        coord_lengths = {dim: len(coords[dim]) for dim in target_dims}
-
-        # Find all possible dimension mappings
-        possible_mappings = []
-        for dim_subset in permutations(target_dims, data.ndim):
-            if all(array_shape[i] == coord_lengths[dim_subset[i]] for i in range(len(dim_subset))):
-                possible_mappings.append(dim_subset)
-
-        if len(possible_mappings) == 0:
-            shape_info = f'Array shape: {array_shape}, Coordinate lengths: {coord_lengths}'
-            raise ConversionError(f'Array dimensions do not match any coordinate lengths. {shape_info}')
-
-        if len(possible_mappings) > 1:
-            raise ConversionError(
-                f'Array shape {array_shape} matches multiple dimension orders: {possible_mappings}. '
-                'Cannot uniquely determine dimension mapping.'
-            )
-
-        matched_dims = possible_mappings[0]
-        matched_coords = {dim: coords[dim] for dim in matched_dims}
-=======
         return self.aggregation_weight
 
 
@@ -517,140 +341,10 @@
         # Create DataArray with the uniquely determined mapping
         matched_dims = valid_mappings[0]
         matched_coords = {dim: target_coords[dim] for dim in matched_dims}
->>>>>>> 28f0472d
 
         return xr.DataArray(data.copy(), coords=matched_coords, dims=matched_dims)
 
     @staticmethod
-<<<<<<< HEAD
-    def _broadcast_to_target(
-        data: xr.DataArray, coords: dict[str, pd.Index], target_dims: tuple[str, ...]
-    ) -> xr.DataArray:
-        """
-        Broadcast DataArray to target dimensions with validation.
-
-        Handles all cases: scalar expansion, dimension validation, coordinate matching,
-        and broadcasting to additional dimensions using xarray's capabilities.
-        """
-        # Cannot reduce dimensions of data
-        if len(data.dims) > len(target_dims):
-            raise ConversionError(f'Cannot reduce DataArray from {len(data.dims)} to {len(target_dims)} dimensions')
-
-        # Validate coordinate compatibility
-        for dim in data.dims:
-            if dim not in target_dims:
-                raise ConversionError(f'Source dimension "{dim}" not found in target dimensions {target_dims}')
-
-            if not np.array_equal(data.coords[dim].values, coords[dim].values):
-                raise ConversionError(f'DataArray {dim} coordinates do not match target coordinates')
-
-        # Use xarray's broadcast_like for efficient expansion and broadcasting
-        target_template = xr.DataArray(
-            np.empty([len(coords[dim]) for dim in target_dims]), coords=coords, dims=target_dims
-        )
-        return data.broadcast_like(target_template).transpose(*target_dims)
-
-    @classmethod
-    def to_dataarray(
-        cls,
-        data: float | int | np.ndarray | pd.Series | pd.DataFrame | xr.DataArray,
-        coords: dict[str, pd.Index] | None = None,
-    ) -> xr.DataArray:
-        """
-        Convert various data types to xarray.DataArray with specified coordinates.
-
-        Args:
-            data: Data to convert (scalar, array, Series, DataFrame, or DataArray)
-            coords: Dictionary mapping dimension names to coordinate indices
-
-        Returns:
-            DataArray with the converted data broadcast to target dimensions
-
-        Raises:
-            ConversionError: If data cannot be converted or dimensions are ambiguous
-        """
-        if coords is None:
-            coords = {}
-
-        validated_coords, target_dims = cls._prepare_coordinates(coords)
-
-        # Step 1: Convert input data to initial DataArray
-        if isinstance(data, (int, float, np.integer, np.floating)):
-            # Scalar values
-            intermediate = xr.DataArray(data.item() if hasattr(data, 'item') else data)
-
-        elif isinstance(data, np.ndarray):
-            if data.ndim == 1:
-                intermediate = cls._match_array_to_dimension(data, validated_coords, target_dims)
-            else:
-                intermediate = cls._match_multidim_array_to_dimensions(data, validated_coords, target_dims)
-
-        elif isinstance(data, pd.Series):
-            if isinstance(data.index, pd.MultiIndex):
-                raise ConversionError(
-                    'Series index must be a single level Index. Multi-index Series are not supported.'
-                )
-            intermediate = cls._match_series_to_dimension(data, validated_coords, target_dims)
-
-        elif isinstance(data, pd.DataFrame):
-            if isinstance(data.index, pd.MultiIndex):
-                raise ConversionError(
-                    'DataFrame index must be a single level Index. Multi-index DataFrames are not supported.'
-                )
-            if len(data.columns) == 0 or data.empty:
-                raise ConversionError('DataFrame must have at least one column.')
-
-            if len(data.columns) == 1:
-                # Single-column DataFrame - treat as Series
-                intermediate = cls._match_series_to_dimension(data.iloc[:, 0], validated_coords, target_dims)
-            else:
-                # Multi-column DataFrame - treat as multi-dimensional array
-                intermediate = cls._match_multidim_array_to_dimensions(data.to_numpy(), validated_coords, target_dims)
-
-        elif isinstance(data, xr.DataArray):
-            intermediate = data.copy()
-
-        else:
-            raise ConversionError(f'Unsupported data type: {type(data).__name__}.')
-
-        # Step 2: Broadcast to target dimensions
-        return cls._broadcast_to_target(intermediate, validated_coords, target_dims)
-
-    @staticmethod
-    def _prepare_coordinates(coords: dict[str, pd.Index]) -> tuple[dict[str, pd.Index], tuple[str, ...]]:
-        """
-        Validate coordinates and prepare them for DataArray creation.
-
-        Args:
-            coords: Dictionary mapping dimension names to coordinate indices
-
-        Returns:
-            Tuple of (validated coordinates dict, dimensions tuple)
-
-        Raises:
-            ConversionError: If coordinates are invalid
-        """
-        validated_coords = {}
-        dims = []
-
-        for dim_name, coord_index in coords.items():
-            # Basic validation
-            if not isinstance(coord_index, pd.Index) or len(coord_index) == 0:
-                raise ConversionError(f'{dim_name} coordinates must be a non-empty pandas Index')
-
-            # Ensure coordinate index has the correct name
-            if coord_index.name != dim_name:
-                coord_index = coord_index.rename(dim_name)
-
-            # Special validation for time dimension
-            if dim_name == 'time' and not isinstance(coord_index, pd.DatetimeIndex):
-                raise ConversionError('time coordinates must be a DatetimeIndex')
-
-            validated_coords[dim_name] = coord_index
-            dims.append(dim_name)
-
-        return validated_coords, tuple(dims)
-=======
     def _broadcast_dataarray_to_target_specification(
         source_data: xr.DataArray, target_coords: dict[str, pd.Index], target_dims: tuple[str, ...]
     ) -> xr.DataArray:
@@ -883,7 +577,6 @@
             dimension_names.append(dim_name)
 
         return validated_coords, tuple(dimension_names)
->>>>>>> 28f0472d
 
 
 def get_dataarray_stats(arr: xr.DataArray) -> dict:
@@ -901,23 +594,6 @@
                     'count': int(arr.count().values),  # non-null count
                 }
             )
-<<<<<<< HEAD
-
-            # Add null count only if there are nulls
-            null_count = int(arr.isnull().sum().values)
-            if null_count > 0:
-                stats['nulls'] = null_count
-
-        except Exception:
-            pass
-
-    return stats
-
-
-def drop_constant_arrays(ds: xr.Dataset, dim='time', drop_arrays_without_dim: bool = True):
-    """Drop variables with very low variance (near-constant)."""
-    drop_vars = []
-=======
 
             # Add null count only if there are nulls
             null_count = int(arr.isnull().sum().values)
@@ -961,22 +637,9 @@
         )
 
     return ds.drop_vars(drop_vars)
->>>>>>> 28f0472d
-
-    for name, da in ds.data_vars.items():
-        if dim in da.dims:
-            if da.max(dim) == da.min(dim):
-                drop_vars.append(name)
-            continue
-        elif drop_arrays_without_dim:
-            drop_vars.append(name)
-
-<<<<<<< HEAD
-    logger.debug(f'Dropping {len(drop_vars)} arrays with constant values')
-    return ds.drop_vars(drop_vars)
-=======
+
+
 # Backward compatibility aliases
 # TODO: Needed?
 NonTemporalDataUser = PeriodicDataUser
-NonTemporalData = PeriodicData
->>>>>>> 28f0472d
+NonTemporalData = PeriodicData