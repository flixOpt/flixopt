"""
This module contains classes to collect Parameters for the Investment and OnOff decisions.
These are tightly connected to features.py
"""

import logging
from typing import TYPE_CHECKING, Dict, Iterator, List, Literal, Optional, Union

from .config import CONFIG
from .core import NumericDataTS, Scalar, ScenarioData, TimestepData
from .structure import Interface, register_class_for_io

if TYPE_CHECKING:  # for type checking and preventing circular imports
    from .effects import EffectValuesUserScenario, EffectValuesUserTimestep
    from .flow_system import FlowSystem


logger = logging.getLogger('flixopt')


@register_class_for_io
class Piece(Interface):
    def __init__(self, start: TimestepData, end: TimestepData):
        """
        Define a Piece, which is part of a Piecewise object.

        Args:
            start: The x-values of the piece.
            end: The end of the piece.
        """
        self.start = start
        self.end = end
        self.has_time_dim = False

    def transform_data(self, flow_system: 'FlowSystem', name_prefix: str):
        self.start = flow_system.create_time_series(
            name=f'{name_prefix}|start', data=self.start, has_time_dim=self.has_time_dim, has_scenario_dim=True
        )
        self.end = flow_system.create_time_series(
            name=f'{name_prefix}|end', data=self.end, has_time_dim=self.has_time_dim, has_scenario_dim=True
        )


@register_class_for_io
class Piecewise(Interface):
    def __init__(self, pieces: List[Piece]):
        """
        Define a Piecewise, consisting of a list of Pieces.

        Args:
            pieces: The pieces of the piecewise.
        """
        self.pieces = pieces
        self._has_time_dim = False

    @property
    def has_time_dim(self):
        return self._has_time_dim

    @has_time_dim.setter
    def has_time_dim(self, value):
        self._has_time_dim = value
        for piece in self.pieces:
            piece.has_time_dim = value

    def __len__(self):
        return len(self.pieces)

    def __getitem__(self, index) -> Piece:
        return self.pieces[index]  # Enables indexing like piecewise[i]

    def __iter__(self) -> Iterator[Piece]:
        return iter(self.pieces)  # Enables iteration like for piece in piecewise: ...

    def transform_data(self, flow_system: 'FlowSystem', name_prefix: str):
        for i, piece in enumerate(self.pieces):
            piece.transform_data(flow_system, f'{name_prefix}|Piece{i}')


@register_class_for_io
class PiecewiseConversion(Interface):
    def __init__(self, piecewises: Dict[str, Piecewise]):
        """
        Define a piecewise conversion between multiple Flows.
        --> "gaps" can be expressed by a piece not starting at the end of the prior piece: [(1,3), (4,5)]
        --> "points" can expressed as piece with same begin and end: [(3,3), (4,4)]

        Args:
            piecewises: Dict of Piecewises defining the conversion factors. flow labels as keys, piecewise as values
        """
        self.piecewises = piecewises
        self._has_time_dim = True
        self.has_time_dim = True  # Inital propagation

    @property
    def has_time_dim(self):
        return self._has_time_dim

    @has_time_dim.setter
    def has_time_dim(self, value):
        self._has_time_dim = value
        for piecewise in self.piecewises.values():
            piecewise.has_time_dim = value

    def items(self):
        return self.piecewises.items()

    def transform_data(self, flow_system: 'FlowSystem', name_prefix: str):
        for name, piecewise in self.piecewises.items():
            piecewise.transform_data(flow_system, f'{name_prefix}|{name}')


@register_class_for_io
class PiecewiseEffects(Interface):
    def __init__(self, piecewise_origin: Piecewise, piecewise_shares: Dict[str, Piecewise]):
        """
        Define piecewise effects related to a variable.

        Args:
            piecewise_origin: Piecewise of the related variable
            piecewise_shares: Piecewise defining the shares to different Effects
        """
        self.piecewise_origin = piecewise_origin
        self.piecewise_shares = piecewise_shares
        self._has_time_dim = False
        self.has_time_dim = False  # Inital propagation

    @property
    def has_time_dim(self):
        return self._has_time_dim

    @has_time_dim.setter
    def has_time_dim(self, value):
        self._has_time_dim = value
        self.piecewise_origin.has_time_dim = value
        for piecewise in self.piecewise_shares.values():
            piecewise.has_time_dim = value

    def transform_data(self, flow_system: 'FlowSystem', name_prefix: str):
        self.piecewise_origin.transform_data(flow_system, f'{name_prefix}|PiecewiseEffects|origin')
        for effect, piecewise in self.piecewise_shares.items():
            piecewise.transform_data(flow_system, f'{name_prefix}|PiecewiseEffects|{effect}')


@register_class_for_io
class InvestParameters(Interface):
    """
    collects arguments for invest-stuff
    """

    def __init__(
        self,
        fixed_size: Optional[ScenarioData] = None,
        minimum_size: Optional[ScenarioData] = None,
        maximum_size: Optional[ScenarioData] = None,
        optional: bool = True,  # Investition ist weglassbar
        fix_effects: Optional['EffectValuesUserScenario'] = None,
        specific_effects: Optional['EffectValuesUserScenario'] = None,  # costs per Flow-Unit/Storage-Size/...
        piecewise_effects: Optional[PiecewiseEffects] = None,
        divest_effects: Optional['EffectValuesUserScenario'] = None,
<<<<<<< HEAD
        size_per_scenario: Literal['equal', 'individual', 'increment_once'] = 'equal',
=======
        investment_scenarios: Optional[Union[Literal['individual'], List[Union[int, str]]]] = None,
>>>>>>> c730b87d
    ):
        """
        Args:
            fix_effects: Fixed investment costs if invested. (Attention: Annualize costs to chosen period!)
            divest_effects: Fixed divestment costs (if not invested, e.g., demolition costs or contractual penalty).
            fixed_size: Determines if the investment size is fixed.
            optional: If True, investment is not forced.
            specific_effects: Specific costs, e.g., in €/kW_nominal or €/m²_nominal.
                Example: {costs: 3, CO2: 0.3} with costs and CO2 representing an Object of class Effect
                (Attention: Annualize costs to chosen period!)
            piecewise_effects: Define the effects of the investment as a piecewise function of the size of the investment.
            minimum_size: Minimum possible size of the investment.
            maximum_size: Maximum possible size of the investment.
<<<<<<< HEAD
            size_per_scenario: How to treat the size in each scenario
                - 'equal': Equalize the size of all scenarios
                - 'individual': Optimize the size of each scenario individually
                - 'increment_once': Allow the size to increase only once. This is useful if the scenarios are related to
                    different periods (years, months). Tune the timing by setting the maximum size to 0 in the first scenarios.
=======
            investment_scenarios: For which scenarios to optimize the size for.
                - 'individual': Optimize the size of each scenario individually
                - List of scenario names: Optimize the size for the passed scenario names (equal size in all). All other scenarios will have the size 0.
                - None: Equals to a list of all scenarios (default)
>>>>>>> c730b87d
        """
        self.fix_effects: EffectValuesUserScenario = fix_effects if fix_effects is not None else {}
        self.divest_effects: EffectValuesUserScenario = divest_effects if divest_effects is not None else {}
        self.fixed_size = fixed_size
        self.optional = optional
        self.specific_effects: EffectValuesUserScenario = specific_effects if specific_effects is not None else {}
        self.piecewise_effects = piecewise_effects
        self._minimum_size = minimum_size if minimum_size is not None else CONFIG.modeling.EPSILON
        self._maximum_size = maximum_size if maximum_size is not None else CONFIG.modeling.BIG  # default maximum
<<<<<<< HEAD
        self.size_per_scenario = size_per_scenario

    def transform_data(self, flow_system: 'FlowSystem', name_prefix: str):
=======
        self.investment_scenarios = investment_scenarios

    def transform_data(self, flow_system: 'FlowSystem', name_prefix: str):
        self._plausibility_checks(flow_system)
>>>>>>> c730b87d
        self.fix_effects = flow_system.create_effect_time_series(
            label_prefix=name_prefix,
            effect_values=self.fix_effects,
            label_suffix='fix_effects',
            has_time_dim=False,
            has_scenario_dim=True,
        )
        self.divest_effects = flow_system.create_effect_time_series(
            label_prefix=name_prefix,
            effect_values=self.divest_effects,
            label_suffix='divest_effects',
            has_time_dim=False,
            has_scenario_dim=True,
        )
        self.specific_effects = flow_system.create_effect_time_series(
            label_prefix=name_prefix,
            effect_values=self.specific_effects,
            label_suffix='specific_effects',
            has_time_dim=False,
            has_scenario_dim=True,
        )
        if self.piecewise_effects is not None:
            self.piecewise_effects.has_time_dim = False
            self.piecewise_effects.transform_data(flow_system, f'{name_prefix}|PiecewiseEffects')

        self._minimum_size = flow_system.create_time_series(
            f'{name_prefix}|minimum_size', self.minimum_size, has_time_dim=False, has_scenario_dim=True
        )
        self._maximum_size = flow_system.create_time_series(
            f'{name_prefix}|maximum_size', self.maximum_size, has_time_dim=False, has_scenario_dim=True
        )
        if self.fixed_size is not None:
            self.fixed_size = flow_system.create_time_series(
                f'{name_prefix}|fixed_size', self.fixed_size, has_time_dim=False, has_scenario_dim=True
            )
<<<<<<< HEAD
=======

    def _plausibility_checks(self, flow_system):
        if isinstance(self.investment_scenarios, list):
            if not set(self.investment_scenarios).issubset(flow_system.time_series_collection.scenarios):
                raise ValueError(
                    f'Some scenarios in investment_scenarios are not present in the time_series_collection: '
                    f'{set(self.investment_scenarios) - set(flow_system.time_series_collection.scenarios)}'
                )
        if self.investment_scenarios is not None:
            if not self.optional:
                if self.minimum_size is not None or self.fixed_size is not None:
                    logger.warning(
                        'When using investment_scenarios, minimum_size and fixed_size should only ne used if optional is True.'
                        'Otherwise the investment cannot be 0 incertain scenarios while being non-zero in others.'
                    )
>>>>>>> c730b87d

    @property
    def minimum_size(self):
        return self.fixed_size if self.fixed_size is not None else self._minimum_size

    @property
    def maximum_size(self):
        return self.fixed_size if self.fixed_size is not None else self._maximum_size


@register_class_for_io
class OnOffParameters(Interface):
    def __init__(
        self,
        effects_per_switch_on: Optional['EffectValuesUserTimestep'] = None,
        effects_per_running_hour: Optional['EffectValuesUserTimestep'] = None,
        on_hours_total_min: Optional[ScenarioData] = None,
        on_hours_total_max: Optional[ScenarioData] = None,
        consecutive_on_hours_min: Optional[TimestepData] = None,
        consecutive_on_hours_max: Optional[TimestepData] = None,
        consecutive_off_hours_min: Optional[TimestepData] = None,
        consecutive_off_hours_max: Optional[TimestepData] = None,
        switch_on_total_max: Optional[ScenarioData] = None,
        force_switch_on: bool = False,
    ):
        """
        Bundles information about the on and off state of an Element.
        If no parameters are given, the default is to create a binary variable for the on state
        without further constraints or effects and a variable for the total on hours.

        Args:
            effects_per_switch_on: cost of one switch from off (var_on=0) to on (var_on=1),
                unit i.g. in Euro
            effects_per_running_hour: costs for operating, i.g. in € per hour
            on_hours_total_min: min. overall sum of operating hours.
            on_hours_total_max: max. overall sum of operating hours.
            consecutive_on_hours_min: min sum of operating hours in one piece
                (last on-time period of timeseries is not checked and can be shorter)
            consecutive_on_hours_max: max sum of operating hours in one piece
            consecutive_off_hours_min: min sum of non-operating hours in one piece
                (last off-time period of timeseries is not checked and can be shorter)
            consecutive_off_hours_max: max sum of non-operating hours in one piece
            switch_on_total_max: max nr of switchOn operations
            force_switch_on: force creation of switch on variable, even if there is no switch_on_total_max
        """
        self.effects_per_switch_on: EffectValuesUserTimestep = effects_per_switch_on or {}
        self.effects_per_running_hour: EffectValuesUserTimestep = effects_per_running_hour or {}
        self.on_hours_total_min: Scalar = on_hours_total_min
        self.on_hours_total_max: Scalar = on_hours_total_max
        self.consecutive_on_hours_min: NumericDataTS = consecutive_on_hours_min
        self.consecutive_on_hours_max: NumericDataTS = consecutive_on_hours_max
        self.consecutive_off_hours_min: NumericDataTS = consecutive_off_hours_min
        self.consecutive_off_hours_max: NumericDataTS = consecutive_off_hours_max
        self.switch_on_total_max: Scalar = switch_on_total_max
        self.force_switch_on: bool = force_switch_on

    def transform_data(self, flow_system: 'FlowSystem', name_prefix: str):
        self.effects_per_switch_on = flow_system.create_effect_time_series(
            name_prefix, self.effects_per_switch_on, 'per_switch_on'
        )
        self.effects_per_running_hour = flow_system.create_effect_time_series(
            name_prefix, self.effects_per_running_hour, 'per_running_hour'
        )
        self.consecutive_on_hours_min = flow_system.create_time_series(
            f'{name_prefix}|consecutive_on_hours_min', self.consecutive_on_hours_min
        )
        self.consecutive_on_hours_max = flow_system.create_time_series(
            f'{name_prefix}|consecutive_on_hours_max', self.consecutive_on_hours_max
        )
        self.consecutive_off_hours_min = flow_system.create_time_series(
            f'{name_prefix}|consecutive_off_hours_min', self.consecutive_off_hours_min
        )
        self.consecutive_off_hours_max = flow_system.create_time_series(
            f'{name_prefix}|consecutive_off_hours_max', self.consecutive_off_hours_max
        )
        self.on_hours_total_max = flow_system.create_time_series(
            f'{name_prefix}|on_hours_total_max', self.on_hours_total_max, has_time_dim=False
        )
        self.on_hours_total_min = flow_system.create_time_series(
            f'{name_prefix}|on_hours_total_min', self.on_hours_total_min, has_time_dim=False
        )
        self.switch_on_total_max = flow_system.create_time_series(
            f'{name_prefix}|switch_on_total_max', self.switch_on_total_max, has_time_dim=False
        )

    @property
    def use_off(self) -> bool:
        """Determines wether the OFF Variable is needed or not"""
        return self.use_consecutive_off_hours

    @property
    def use_consecutive_on_hours(self) -> bool:
        """Determines wether a Variable for consecutive off hours is needed or not"""
        return any(param is not None for param in [self.consecutive_on_hours_min, self.consecutive_on_hours_max])

    @property
    def use_consecutive_off_hours(self) -> bool:
        """Determines wether a Variable for consecutive off hours is needed or not"""
        return any(param is not None for param in [self.consecutive_off_hours_min, self.consecutive_off_hours_max])

    @property
    def use_switch_on(self) -> bool:
        """Determines wether a Variable for SWITCH-ON is needed or not"""
        return (
            any(
                param not in (None, {})
                for param in [
                    self.effects_per_switch_on,
                    self.switch_on_total_max,
                    self.on_hours_total_min,
                    self.on_hours_total_max,
                ]
            )
            or self.force_switch_on
        )<|MERGE_RESOLUTION|>--- conflicted
+++ resolved
@@ -158,11 +158,7 @@
         specific_effects: Optional['EffectValuesUserScenario'] = None,  # costs per Flow-Unit/Storage-Size/...
         piecewise_effects: Optional[PiecewiseEffects] = None,
         divest_effects: Optional['EffectValuesUserScenario'] = None,
-<<<<<<< HEAD
-        size_per_scenario: Literal['equal', 'individual', 'increment_once'] = 'equal',
-=======
         investment_scenarios: Optional[Union[Literal['individual'], List[Union[int, str]]]] = None,
->>>>>>> c730b87d
     ):
         """
         Args:
@@ -176,18 +172,10 @@
             piecewise_effects: Define the effects of the investment as a piecewise function of the size of the investment.
             minimum_size: Minimum possible size of the investment.
             maximum_size: Maximum possible size of the investment.
-<<<<<<< HEAD
-            size_per_scenario: How to treat the size in each scenario
-                - 'equal': Equalize the size of all scenarios
-                - 'individual': Optimize the size of each scenario individually
-                - 'increment_once': Allow the size to increase only once. This is useful if the scenarios are related to
-                    different periods (years, months). Tune the timing by setting the maximum size to 0 in the first scenarios.
-=======
             investment_scenarios: For which scenarios to optimize the size for.
                 - 'individual': Optimize the size of each scenario individually
                 - List of scenario names: Optimize the size for the passed scenario names (equal size in all). All other scenarios will have the size 0.
                 - None: Equals to a list of all scenarios (default)
->>>>>>> c730b87d
         """
         self.fix_effects: EffectValuesUserScenario = fix_effects if fix_effects is not None else {}
         self.divest_effects: EffectValuesUserScenario = divest_effects if divest_effects is not None else {}
@@ -197,16 +185,10 @@
         self.piecewise_effects = piecewise_effects
         self._minimum_size = minimum_size if minimum_size is not None else CONFIG.modeling.EPSILON
         self._maximum_size = maximum_size if maximum_size is not None else CONFIG.modeling.BIG  # default maximum
-<<<<<<< HEAD
-        self.size_per_scenario = size_per_scenario
-
-    def transform_data(self, flow_system: 'FlowSystem', name_prefix: str):
-=======
         self.investment_scenarios = investment_scenarios
 
     def transform_data(self, flow_system: 'FlowSystem', name_prefix: str):
         self._plausibility_checks(flow_system)
->>>>>>> c730b87d
         self.fix_effects = flow_system.create_effect_time_series(
             label_prefix=name_prefix,
             effect_values=self.fix_effects,
@@ -242,8 +224,6 @@
             self.fixed_size = flow_system.create_time_series(
                 f'{name_prefix}|fixed_size', self.fixed_size, has_time_dim=False, has_scenario_dim=True
             )
-<<<<<<< HEAD
-=======
 
     def _plausibility_checks(self, flow_system):
         if isinstance(self.investment_scenarios, list):
@@ -259,7 +239,6 @@
                         'When using investment_scenarios, minimum_size and fixed_size should only ne used if optional is True.'
                         'Otherwise the investment cannot be 0 incertain scenarios while being non-zero in others.'
                     )
->>>>>>> c730b87d
 
     @property
     def minimum_size(self):
