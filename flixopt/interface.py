--- conflicted
+++ resolved
@@ -864,10 +864,7 @@
         specific_effects: NonTemporalEffectsUser | None = None,  # costs per Flow-Unit/Storage-Size/...
         piecewise_effects: PiecewiseEffects | None = None,
         divest_effects: NonTemporalEffectsUser | None = None,
-<<<<<<< HEAD
         previous_size: NonTemporalDataUser | None = None,
-=======
->>>>>>> c03e8880
     ):
         self.fix_effects: NonTemporalEffectsUser = fix_effects or {}
         self.divest_effects: NonTemporalEffectsUser = divest_effects or {}
@@ -877,15 +874,9 @@
         self.piecewise_effects = piecewise_effects
         self.minimum_size = minimum_size if minimum_size is not None else CONFIG.modeling.EPSILON
         self.maximum_size = maximum_size if maximum_size is not None else CONFIG.modeling.BIG  # default maximum
-<<<<<<< HEAD
         self.previous_size = previous_size
 
     def transform_data(self, flow_system: FlowSystem, name_prefix: str = '') -> None:
-        self._plausibility_checks(flow_system)
-=======
-
-    def transform_data(self, flow_system: FlowSystem, name_prefix: str = '') -> None:
->>>>>>> c03e8880
         self.fix_effects = flow_system.fit_effects_to_model_coords(
             label_prefix=name_prefix,
             effect_values=self.fix_effects,
@@ -918,12 +909,9 @@
             self.fixed_size = flow_system.fit_to_model_coords(
                 f'{name_prefix}|fixed_size', self.fixed_size, dims=['year', 'scenario']
             )
-<<<<<<< HEAD
         self.previous_size = flow_system.fit_to_model_coords(
             f'{name_prefix}|previous_size', self.previous_size, dims=['year', 'scenario']
         )
-=======
->>>>>>> c03e8880
 
     @property
     def minimum_or_fixed_size(self) -> NonTemporalData:
