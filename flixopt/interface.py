--- conflicted
+++ resolved
@@ -1189,7 +1189,6 @@
 
     def __init__(
         self,
-<<<<<<< HEAD
         effects_per_startup: Effect_TPS | Numeric_TPS | None = None,
         effects_per_active_hour: Effect_TPS | Numeric_TPS | None = None,
         active_hours_min: Numeric_PS | None = None,
@@ -1211,29 +1210,6 @@
         self.max_downtime = max_downtime
         self.startup_limit = startup_limit
         self.force_startup_tracking: bool = force_startup_tracking
-=======
-        effects_per_switch_on: Effect_TPS | Numeric_TPS | None = None,
-        effects_per_running_hour: Effect_TPS | Numeric_TPS | None = None,
-        on_hours_min: Numeric_PS | None = None,
-        on_hours_max: Numeric_PS | None = None,
-        consecutive_on_hours_min: Numeric_TPS | None = None,
-        consecutive_on_hours_max: Numeric_TPS | None = None,
-        consecutive_off_hours_min: Numeric_TPS | None = None,
-        consecutive_off_hours_max: Numeric_TPS | None = None,
-        switch_on_max: Numeric_PS | None = None,
-        force_switch_on: bool = False,
-    ):
-        self.effects_per_switch_on = effects_per_switch_on if effects_per_switch_on is not None else {}
-        self.effects_per_running_hour = effects_per_running_hour if effects_per_running_hour is not None else {}
-        self.on_hours_min = on_hours_min
-        self.on_hours_max = on_hours_max
-        self.consecutive_on_hours_min = consecutive_on_hours_min
-        self.consecutive_on_hours_max = consecutive_on_hours_max
-        self.consecutive_off_hours_min = consecutive_off_hours_min
-        self.consecutive_off_hours_max = consecutive_off_hours_max
-        self.switch_on_max = switch_on_max
-        self.force_switch_on: bool = force_switch_on
->>>>>>> d4a2e745
 
     def transform_data(self, name_prefix: str = '') -> None:
         self.effects_per_startup = self._fit_effect_coords(
