--- conflicted
+++ resolved
@@ -5,11 +5,8 @@
 
 import logging
 from typing import TYPE_CHECKING, Dict, Iterator, List, Literal, Optional, Union
-<<<<<<< HEAD
-=======
 
 import xarray as xr
->>>>>>> 3f03d229
 
 from .config import CONFIG
 from .core import NonTemporalData, NonTemporalDataUser, Scalar, TemporalDataUser
@@ -37,11 +34,7 @@
         self.end = end
         self.has_time_dim = False
 
-<<<<<<< HEAD
-    def transform_data(self, flow_system: 'FlowSystem', name_prefix: str):
-=======
     def transform_data(self, flow_system: 'FlowSystem', name_prefix: str = '') -> None:
->>>>>>> 3f03d229
         dims = None if self.has_time_dim else ['year', 'scenario']
         self.start = flow_system.fit_to_model_coords(f'{name_prefix}|start', self.start, dims=dims)
         self.end = flow_system.fit_to_model_coords(f'{name_prefix}|end', self.end, dims=dims)
@@ -134,7 +127,6 @@
     @property
     def has_time_dim(self):
         return self._has_time_dim
-<<<<<<< HEAD
 
     @has_time_dim.setter
     def has_time_dim(self, value):
@@ -143,18 +135,7 @@
         for piecewise in self.piecewise_shares.values():
             piecewise.has_time_dim = value
 
-    def transform_data(self, flow_system: 'FlowSystem', name_prefix: str):
-=======
-
-    @has_time_dim.setter
-    def has_time_dim(self, value):
-        self._has_time_dim = value
-        self.piecewise_origin.has_time_dim = value
-        for piecewise in self.piecewise_shares.values():
-            piecewise.has_time_dim = value
-
     def transform_data(self, flow_system: 'FlowSystem', name_prefix: str = '') -> None:
->>>>>>> 3f03d229
         self.piecewise_origin.transform_data(flow_system, f'{name_prefix}|PiecewiseEffects|origin')
         for effect, piecewise in self.piecewise_shares.items():
             piecewise.transform_data(flow_system, f'{name_prefix}|PiecewiseEffects|{effect}')
@@ -204,44 +185,6 @@
         self.minimum_size = minimum_size if minimum_size is not None else CONFIG.modeling.EPSILON
         self.maximum_size = maximum_size if maximum_size is not None else CONFIG.modeling.BIG  # default maximum
         self.investment_scenarios = investment_scenarios
-<<<<<<< HEAD
-
-    def transform_data(self, flow_system: 'FlowSystem', name_prefix: str):
-        self._plausibility_checks(flow_system)
-        self.fix_effects = flow_system.fit_effects_to_model_coords(
-            label_prefix=name_prefix,
-            effect_values=self.fix_effects,
-            label_suffix='fix_effects',
-            dims=['year', 'scenario'],
-        )
-        self.divest_effects = flow_system.fit_effects_to_model_coords(
-            label_prefix=name_prefix,
-            effect_values=self.divest_effects,
-            label_suffix='divest_effects',
-            dims=['year', 'scenario'],
-        )
-        self.specific_effects = flow_system.fit_effects_to_model_coords(
-            label_prefix=name_prefix,
-            effect_values=self.specific_effects,
-            label_suffix='specific_effects',
-            dims=['year', 'scenario'],
-        )
-        if self.piecewise_effects is not None:
-            self.piecewise_effects.has_time_dim = False
-            self.piecewise_effects.transform_data(flow_system, f'{name_prefix}|PiecewiseEffects')
-
-        self.minimum_size = flow_system.fit_to_model_coords(
-            f'{name_prefix}|minimum_size', self.minimum_size, dims=['year', 'scenario']
-        )
-        self.maximum_size = flow_system.fit_to_model_coords(
-            f'{name_prefix}|maximum_size', self.maximum_size, dims=['year', 'scenario']
-        )
-        if self.fixed_size is not None:
-            self.fixed_size = flow_system.fit_to_model_coords(
-                f'{name_prefix}|fixed_size', self.fixed_size, dims=['year', 'scenario']
-            )
-
-=======
 
     def transform_data(self, flow_system: 'FlowSystem', name_prefix: str = '') -> None:
         self._plausibility_checks(flow_system)
@@ -278,7 +221,6 @@
                 f'{name_prefix}|fixed_size', self.fixed_size, dims=['year', 'scenario']
             )
 
->>>>>>> 3f03d229
     def _plausibility_checks(self, flow_system):
         if isinstance(self.investment_scenarios, list):
             if not set(self.investment_scenarios).issubset(flow_system.scenarios):
@@ -301,8 +243,6 @@
     @property
     def maximum_or_fixed_size(self) -> NonTemporalData:
         return self.fixed_size if self.fixed_size is not None else self.maximum_size
-<<<<<<< HEAD
-=======
 
 
 YearOfInvestmentData = NonTemporalDataUser
@@ -573,7 +513,6 @@
     def maximum_or_fixed_lifetime(self) -> NonTemporalData:
         """Get the effective maximum lifetime (fixed lifetime takes precedence)."""
         return self.fixed_lifetime if self.fixed_lifetime is not None else self.maximum_lifetime
->>>>>>> 3f03d229
 
 
 @register_class_for_io
@@ -626,11 +565,7 @@
         self.switch_on_total_max: Scalar = switch_on_total_max
         self.force_switch_on: bool = force_switch_on
 
-<<<<<<< HEAD
-    def transform_data(self, flow_system: 'FlowSystem', name_prefix: str):
-=======
     def transform_data(self, flow_system: 'FlowSystem', name_prefix: str = '') -> None:
->>>>>>> 3f03d229
         self.effects_per_switch_on = flow_system.fit_effects_to_model_coords(
             name_prefix, self.effects_per_switch_on, 'per_switch_on'
         )
