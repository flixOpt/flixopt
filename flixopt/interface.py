"""
This module contains classes to collect Parameters for the Investment and OnOff decisions.
These are tightly connected to features.py
"""

from __future__ import annotations

import logging
import warnings
from typing import TYPE_CHECKING, Literal, Optional

import numpy as np
import pandas as pd
import xarray as xr

from .config import CONFIG
from .structure import Interface, register_class_for_io

if TYPE_CHECKING:  # for type checking and preventing circular imports
    from collections.abc import Iterator

    from .core import PeriodicData, PeriodicDataUser, Scalar, TemporalDataUser
    from .effects import PeriodicEffectsUser, TemporalEffectsUser
    from .flow_system import FlowSystem


logger = logging.getLogger('flixopt')


@register_class_for_io
class Piece(Interface):
    """Define a single linear segment with specified domain boundaries.

    This class represents one linear segment that will be combined with other
    pieces to form complete piecewise linear functions. Each piece defines
    a domain interval [start, end] where a linear relationship applies.

    Args:
        start: Lower bound of the domain interval for this linear segment.
            Can be scalar values or time series arrays for time-varying boundaries.
        end: Upper bound of the domain interval for this linear segment.
            Can be scalar values or time series arrays for time-varying boundaries.

    Examples:
        Basic piece for equipment efficiency curve:

        ```python
        # Single segment from 40% to 80% load
        efficiency_segment = Piece(start=40, end=80)
        ```

        Piece with time-varying boundaries:

        ```python
        # Capacity limits that change seasonally
        seasonal_piece = Piece(
            start=np.array([10, 20, 30, 25]),  # Minimum capacity by season
            end=np.array([80, 100, 90, 70]),  # Maximum capacity by season
        )
        ```

        Fixed operating point (start equals end):

        ```python
        # Equipment that operates at exactly 50 MW
        fixed_output = Piece(start=50, end=50)
        ```

    Note:
        Individual pieces are building blocks that gain meaning when combined
        into Piecewise functions. See the Piecewise class for information about
        how pieces interact and relate to each other.

    """

    def __init__(self, start: TemporalDataUser, end: TemporalDataUser):
        self.start = start
        self.end = end
        self.has_time_dim = False

    def transform_data(self, flow_system: FlowSystem, name_prefix: str = '') -> None:
        dims = None if self.has_time_dim else ['period', 'scenario']
        self.start = flow_system.fit_to_model_coords(f'{name_prefix}|start', self.start, dims=dims)
        self.end = flow_system.fit_to_model_coords(f'{name_prefix}|end', self.end, dims=dims)


@register_class_for_io
class Piecewise(Interface):
    """
    Define a Piecewise, consisting of a list of Pieces.

    Args:
        pieces: list of Piece objects defining the linear segments. The arrangement
            and relationships between pieces determine the function behavior:
            - Touching pieces (end of one = start of next) ensure continuity
            - Gaps between pieces create forbidden regions
            - Overlapping pieces provide an extra choice for the optimizer

    Piece Relationship Patterns:
        **Touching Pieces (Continuous Function)**:
        Pieces that share boundary points create smooth, continuous functions
        without gaps or overlaps.

        **Gaps Between Pieces (Forbidden Regions)**:
        Non-contiguous pieces with gaps represent forbidden regions.
        For example minimum load requirements or safety zones.

        **Overlapping Pieces (Flexible Operation)**:
        Pieces with overlapping domains provide optimization flexibility,
        allowing the solver to choose which segment to operate in.

    Examples:
        Continuous efficiency curve (touching pieces):

        ```python
        efficiency_curve = Piecewise(
            [
                Piece(start=0, end=25),  # Low load: 0-25 MW
                Piece(start=25, end=75),  # Medium load: 25-75 MW (touches at 25)
                Piece(start=75, end=100),  # High load: 75-100 MW (touches at 75)
            ]
        )
        ```

        Equipment with forbidden operating range (gap):

        ```python
        turbine_operation = Piecewise(
            [
                Piece(start=0, end=0),  # Off state (point operation)
                Piece(start=40, end=100),  # Operating range (gap: 0-40 forbidden)
            ]
        )
        ```

        Flexible operation with overlapping options:

        ```python
        flexible_operation = Piecewise(
            [
                Piece(start=20, end=60),  # Standard efficiency mode
                Piece(start=50, end=90),  # High efficiency mode (overlap: 50-60)
            ]
        )
        ```

        Tiered pricing structure:

        ```python
        electricity_pricing = Piecewise(
            [
                Piece(start=0, end=100),  # Tier 1: 0-100 kWh
                Piece(start=100, end=500),  # Tier 2: 100-500 kWh
                Piece(start=500, end=1000),  # Tier 3: 500-1000 kWh
            ]
        )
        ```

        Seasonal capacity variation:

        ```python
        seasonal_capacity = Piecewise(
            [
                Piece(start=[10, 15, 20, 12], end=[80, 90, 85, 75]),  # Varies by time
            ]
        )
        ```

    Container Operations:
        The Piecewise class supports standard Python container operations:

        ```python
        piecewise = Piecewise([piece1, piece2, piece3])

        len(piecewise)  # Returns number of pieces (3)
        piecewise[0]  # Access first piece
        for piece in piecewise:  # Iterate over all pieces
            print(piece.start, piece.end)
        ```

    Validation Considerations:
        - Pieces are typically ordered by their start values
        - Check for unintended gaps that might create infeasible regions
        - Consider whether overlaps provide desired flexibility or create ambiguity
        - Ensure time-varying pieces have consistent dimensions

    Common Use Cases:
        - Power plants: Heat rate curves, efficiency vs load, emissions profiles
        - HVAC systems: COP vs temperature, capacity vs conditions
        - Industrial processes: Conversion rates vs throughput, quality vs speed
        - Financial modeling: Tiered rates, progressive taxes, bulk discounts
        - Transportation: Fuel efficiency curves, capacity vs speed
        - Storage systems: Efficiency vs state of charge, power vs energy
        - Renewable energy: Output vs weather conditions, curtailment strategies

    """

    def __init__(self, pieces: list[Piece]):
        self.pieces = pieces
        self._has_time_dim = False

    @property
    def has_time_dim(self):
        return self._has_time_dim

    @has_time_dim.setter
    def has_time_dim(self, value):
        self._has_time_dim = value
        for piece in self.pieces:
            piece.has_time_dim = value

    def __len__(self):
        """
        Return the number of Piece segments in this Piecewise container.

        Returns:
            int: Count of contained Piece objects.
        """
        return len(self.pieces)

    def __getitem__(self, index) -> Piece:
        return self.pieces[index]  # Enables indexing like piecewise[i]

    def __iter__(self) -> Iterator[Piece]:
        return iter(self.pieces)  # Enables iteration like for piece in piecewise: ...

    def transform_data(self, flow_system: FlowSystem, name_prefix: str = '') -> None:
        for i, piece in enumerate(self.pieces):
            piece.transform_data(flow_system, f'{name_prefix}|Piece{i}')


@register_class_for_io
class PiecewiseConversion(Interface):
    """Define coordinated piecewise linear relationships between multiple flows.

    This class models conversion processes where multiple flows (inputs, outputs,
    auxiliaries) have synchronized piecewise relationships. All flows change
    together based on the same operating point, enabling accurate modeling of
    complex equipment with variable performance characteristics.

    Multi-Flow Coordination:
        All piecewise functions must have matching piece structures (same number
        of pieces with compatible domains) to ensure synchronized operation.
        When the equipment operates at a given point, ALL flows scale proportionally
        within their respective pieces.

    Mathematical Formulation:
        See the complete mathematical model in the documentation:
        [Piecewise](../user-guide/mathematical-notation/features/Piecewise.md)

    Args:
        piecewises: Dictionary mapping flow labels to their Piecewise functions.
            Keys are flow identifiers (e.g., 'electricity_in', 'heat_out', 'fuel_consumed').
            Values are Piecewise objects that define each flow's behavior.
            **Critical Requirement**: All Piecewise objects must have the same
            number of pieces with compatible domains to ensure consistent operation.

    Operating Point Coordination:
        When equipment operates at any point within a piece, all flows scale
        proportionally within their corresponding pieces. This ensures realistic
        equipment behavior where efficiency, consumption, and production rates
        all change together.

    Examples:
        Heat pump with coordinated efficiency changes:

        ```python
        heat_pump_pc = PiecewiseConversion(
            {
                'electricity_in': Piecewise(
                    [
                        Piece(0, 10),  # Low load: 0-10 kW electricity
                        Piece(10, 25),  # High load: 10-25 kW electricity
                    ]
                ),
                'heat_out': Piecewise(
                    [
                        Piece(0, 35),  # Low load COP=3.5: 0-35 kW heat
                        Piece(35, 75),  # High load COP=3.0: 35-75 kW heat
                    ]
                ),
                'cooling_water': Piecewise(
                    [
                        Piece(0, 2.5),  # Low load: 0-2.5 m³/h cooling
                        Piece(2.5, 6),  # High load: 2.5-6 m³/h cooling
                    ]
                ),
            }
        )
        # At 15 kW electricity → 52.5 kW heat + 3.75 m³/h cooling water
        ```

        Combined cycle power plant with synchronized flows:

        ```python
        power_plant_pc = PiecewiseConversion(
            {
                'natural_gas': Piecewise(
                    [
                        Piece(150, 300),  # Part load: 150-300 MW_th fuel
                        Piece(300, 500),  # Full load: 300-500 MW_th fuel
                    ]
                ),
                'electricity': Piecewise(
                    [
                        Piece(60, 135),  # Part load: 60-135 MW_e (45% efficiency)
                        Piece(135, 250),  # Full load: 135-250 MW_e (50% efficiency)
                    ]
                ),
                'steam_export': Piecewise(
                    [
                        Piece(20, 35),  # Part load: 20-35 MW_th steam
                        Piece(35, 50),  # Full load: 35-50 MW_th steam
                    ]
                ),
                'co2_emissions': Piecewise(
                    [
                        Piece(30, 60),  # Part load: 30-60 t/h CO2
                        Piece(60, 100),  # Full load: 60-100 t/h CO2
                    ]
                ),
            }
        )
        ```

        Chemical reactor with multiple products and waste:

        ```python
        reactor_pc = PiecewiseConversion(
            {
                'feedstock': Piecewise(
                    [
                        Piece(10, 50),  # Small batch: 10-50 kg/h
                        Piece(50, 200),  # Large batch: 50-200 kg/h
                    ]
                ),
                'product_A': Piecewise(
                    [
                        Piece(7, 35),  # Small batch: 70% yield
                        Piece(35, 140),  # Large batch: 70% yield
                    ]
                ),
                'product_B': Piecewise(
                    [
                        Piece(2, 10),  # Small batch: 20% yield
                        Piece(10, 45),  # Large batch: 22.5% yield (improved)
                    ]
                ),
                'waste_stream': Piecewise(
                    [
                        Piece(1, 5),  # Small batch: 10% waste
                        Piece(5, 15),  # Large batch: 7.5% waste (efficiency)
                    ]
                ),
            }
        )
        ```

        Equipment with discrete operating modes:

        ```python
        compressor_pc = PiecewiseConversion(
            {
                'electricity': Piecewise(
                    [
                        Piece(0, 0),  # Off mode: no consumption
                        Piece(45, 45),  # Low mode: fixed 45 kW
                        Piece(85, 85),  # High mode: fixed 85 kW
                    ]
                ),
                'compressed_air': Piecewise(
                    [
                        Piece(0, 0),  # Off mode: no production
                        Piece(250, 250),  # Low mode: 250 Nm³/h
                        Piece(500, 500),  # High mode: 500 Nm³/h
                    ]
                ),
            }
        )
        ```

        Equipment with forbidden operating range:

        ```python
        steam_turbine_pc = PiecewiseConversion(
            {
                'steam_in': Piecewise(
                    [
                        Piece(0, 100),  # Low pressure operation
                        Piece(200, 500),  # High pressure (gap: 100-200 forbidden)
                    ]
                ),
                'electricity_out': Piecewise(
                    [
                        Piece(0, 30),  # Low pressure: poor efficiency
                        Piece(80, 220),  # High pressure: good efficiency
                    ]
                ),
                'condensate_out': Piecewise(
                    [
                        Piece(0, 100),  # Low pressure condensate
                        Piece(200, 500),  # High pressure condensate
                    ]
                ),
            }
        )
        ```

    Design Patterns:
        **Forbidden Ranges**: Use gaps between pieces to model equipment that cannot
        operate in certain ranges (e.g., minimum loads, unstable regions).

        **Discrete Modes**: Use pieces with identical start/end values to model
        equipment with fixed operating points (e.g., on/off, discrete speeds).

        **Efficiency Changes**: Coordinate input and output pieces to reflect
        changing conversion efficiency across operating ranges.

    Common Use Cases:
        - Power generation: Multi-fuel plants, cogeneration systems, renewable hybrids
        - HVAC systems: Heat pumps, chillers with variable COP and auxiliary loads
        - Industrial processes: Multi-product reactors, separation units, heat exchangers
        - Transportation: Multi-modal systems, hybrid vehicles, charging infrastructure
        - Water treatment: Multi-stage processes with varying energy and chemical needs
        - Energy storage: Systems with efficiency changes and auxiliary power requirements

    """

    def __init__(self, piecewises: dict[str, Piecewise]):
        self.piecewises = piecewises
        self._has_time_dim = True
        self.has_time_dim = True  # Initial propagation

    @property
    def has_time_dim(self):
        return self._has_time_dim

    @has_time_dim.setter
    def has_time_dim(self, value):
        self._has_time_dim = value
        for piecewise in self.piecewises.values():
            piecewise.has_time_dim = value

    def items(self):
        """
        Return an iterator over (flow_label, Piecewise) pairs stored in this PiecewiseConversion.

        This is a thin convenience wrapper around the internal mapping and yields the same view
        as dict.items(), where each key is a flow label (str) and each value is a Piecewise.
        """
        return self.piecewises.items()

    def transform_data(self, flow_system: FlowSystem, name_prefix: str = '') -> None:
        for name, piecewise in self.piecewises.items():
            piecewise.transform_data(flow_system, f'{name_prefix}|{name}')


@register_class_for_io
class PiecewiseEffects(Interface):
    """Define how a single decision variable contributes to system effects with piecewise rates.

    This class models situations where a decision variable (the origin) generates
    different types of system effects (costs, emissions, resource consumption) at
    rates that change non-linearly with the variable's operating level. Unlike
    PiecewiseConversion which coordinates multiple flows, PiecewiseEffects focuses
    on how one variable impacts multiple system-wide effects.

    Key Concept - Origin vs. Effects:
        - **Origin**: The primary decision variable (e.g., production level, capacity, size)
        - **Shares**: The amounts which this variable contributes to different system effects

    Relationship to PiecewiseConversion:
        **PiecewiseConversion**: Models synchronized relationships between multiple
        flow variables (e.g., fuel_in, electricity_out, emissions_out all coordinated).

        **PiecewiseEffects**: Models how one variable contributes to system-wide
        effects at variable rates (e.g., production_level → costs, emissions, resources).

    Args:
        piecewise_origin: Piecewise function defining the behavior of the primary
            decision variable. This establishes the operating domain and ranges.
        piecewise_shares: Dictionary mapping effect names to their rate functions.
            Keys are effect identifiers (e.g., 'cost_per_unit', 'CO2_intensity').
            Values are Piecewise objects defining the contribution rate per unit
            of the origin variable at different operating levels.

    Mathematical Relationship:
        For each effect: Total_Effect = Origin_Variable × Share_Rate(Origin_Level)

        This enables modeling of:
        - Economies of scale (decreasing unit costs with volume)
        - Learning curves (improving efficiency with experience)
        - Threshold effects (changing rates at different scales)
        - Progressive pricing (increasing rates with consumption)

    Examples:
        Manufacturing with economies of scale:

        ```python
        production_effects = PiecewiseEffects(
            piecewise_origin=Piecewise(
                [
                    Piece(0, 1000),  # Small scale: 0-1000 units/month
                    Piece(1000, 5000),  # Medium scale: 1000-5000 units/month
                    Piece(5000, 10000),  # Large scale: 5000-10000 units/month
                ]
            ),
            piecewise_shares={
                'unit_cost': Piecewise(
                    [
                        Piece(50, 45),  # €50-45/unit (scale benefits)
                        Piece(45, 35),  # €45-35/unit (bulk materials)
                        Piece(35, 30),  # €35-30/unit (automation benefits)
                    ]
                ),
                'labor_hours': Piecewise(
                    [
                        Piece(2.5, 2.0),  # 2.5-2.0 hours/unit (learning curve)
                        Piece(2.0, 1.5),  # 2.0-1.5 hours/unit (efficiency gains)
                        Piece(1.5, 1.2),  # 1.5-1.2 hours/unit (specialization)
                    ]
                ),
                'CO2_intensity': Piecewise(
                    [
                        Piece(15, 12),  # 15-12 kg CO2/unit (process optimization)
                        Piece(12, 9),  # 12-9 kg CO2/unit (equipment efficiency)
                        Piece(9, 7),  # 9-7 kg CO2/unit (renewable energy)
                    ]
                ),
            },
        )
        ```

        Power generation with load-dependent characteristics:

        ```python
        generator_effects = PiecewiseEffects(
            piecewise_origin=Piecewise(
                [
                    Piece(50, 200),  # Part load operation: 50-200 MW
                    Piece(200, 350),  # Rated operation: 200-350 MW
                    Piece(350, 400),  # Overload operation: 350-400 MW
                ]
            ),
            piecewise_shares={
                'fuel_rate': Piecewise(
                    [
                        Piece(12.0, 10.5),  # Heat rate: 12.0-10.5 GJ/MWh (part load penalty)
                        Piece(10.5, 9.8),  # Heat rate: 10.5-9.8 GJ/MWh (optimal efficiency)
                        Piece(9.8, 11.2),  # Heat rate: 9.8-11.2 GJ/MWh (overload penalty)
                    ]
                ),
                'maintenance_factor': Piecewise(
                    [
                        Piece(0.8, 1.0),  # Low stress operation
                        Piece(1.0, 1.0),  # Design operation
                        Piece(1.0, 1.5),  # High stress operation
                    ]
                ),
                'NOx_rate': Piecewise(
                    [
                        Piece(0.20, 0.15),  # NOx: 0.20-0.15 kg/MWh
                        Piece(0.15, 0.12),  # NOx: 0.15-0.12 kg/MWh (optimal combustion)
                        Piece(0.12, 0.25),  # NOx: 0.12-0.25 kg/MWh (overload penalties)
                    ]
                ),
            },
        )
        ```

        Progressive utility pricing structure:

        ```python
        electricity_billing = PiecewiseEffects(
            piecewise_origin=Piecewise(
                [
                    Piece(0, 200),  # Basic usage: 0-200 kWh/month
                    Piece(200, 800),  # Standard usage: 200-800 kWh/month
                    Piece(800, 2000),  # High usage: 800-2000 kWh/month
                ]
            ),
            piecewise_shares={
                'energy_rate': Piecewise(
                    [
                        Piece(0.12, 0.12),  # Basic rate: €0.12/kWh
                        Piece(0.18, 0.18),  # Standard rate: €0.18/kWh
                        Piece(0.28, 0.28),  # Premium rate: €0.28/kWh
                    ]
                ),
                'carbon_tax': Piecewise(
                    [
                        Piece(0.02, 0.02),  # Low carbon tax: €0.02/kWh
                        Piece(0.03, 0.03),  # Medium carbon tax: €0.03/kWh
                        Piece(0.05, 0.05),  # High carbon tax: €0.05/kWh
                    ]
                ),
            },
        )
        ```

        Data center with capacity-dependent efficiency:

        ```python
        datacenter_effects = PiecewiseEffects(
            piecewise_origin=Piecewise(
                [
                    Piece(100, 500),  # Low utilization: 100-500 servers
                    Piece(500, 2000),  # Medium utilization: 500-2000 servers
                    Piece(2000, 5000),  # High utilization: 2000-5000 servers
                ]
            ),
            piecewise_shares={
                'power_per_server': Piecewise(
                    [
                        Piece(0.8, 0.6),  # 0.8-0.6 kW/server (inefficient cooling)
                        Piece(0.6, 0.4),  # 0.6-0.4 kW/server (optimal efficiency)
                        Piece(0.4, 0.5),  # 0.4-0.5 kW/server (thermal limits)
                    ]
                ),
                'cooling_overhead': Piecewise(
                    [
                        Piece(0.4, 0.3),  # 40%-30% cooling overhead
                        Piece(0.3, 0.2),  # 30%-20% cooling overhead
                        Piece(0.2, 0.25),  # 20%-25% cooling overhead
                    ]
                ),
            },
        )
        ```

    Design Patterns:
        **Economies of Scale**: Decreasing unit costs/impacts with increased scale
        **Learning Curves**: Improving efficiency rates with experience/volume
        **Threshold Effects**: Step changes in rates at specific operating levels
        **Progressive Pricing**: Increasing rates for higher consumption levels
        **Capacity Utilization**: Optimal efficiency at design points, penalties at extremes

    Common Use Cases:
        - Manufacturing: Production scaling, learning effects, quality improvements
        - Energy systems: Generator efficiency curves, renewable capacity factors
        - Logistics: Transportation rates, warehouse utilization, delivery optimization
        - Utilities: Progressive pricing, infrastructure cost allocation
        - Financial services: Risk premiums, transaction fees, volume discounts
        - Environmental modeling: Pollution intensity, resource consumption rates

    """

    def __init__(self, piecewise_origin: Piecewise, piecewise_shares: dict[str, Piecewise]):
        self.piecewise_origin = piecewise_origin
        self.piecewise_shares = piecewise_shares
        self._has_time_dim = False
        self.has_time_dim = False  # Initial propagation

    @property
    def has_time_dim(self):
        return self._has_time_dim

    @has_time_dim.setter
    def has_time_dim(self, value):
        self._has_time_dim = value
        self.piecewise_origin.has_time_dim = value
        for piecewise in self.piecewise_shares.values():
            piecewise.has_time_dim = value

    def transform_data(self, flow_system: FlowSystem, name_prefix: str = '') -> None:
        self.piecewise_origin.transform_data(flow_system, f'{name_prefix}|PiecewiseEffects|origin')
        for effect, piecewise in self.piecewise_shares.items():
            piecewise.transform_data(flow_system, f'{name_prefix}|PiecewiseEffects|{effect}')


@register_class_for_io
class InvestParameters(Interface):
    """Define investment decision parameters with flexible sizing and effect modeling.

    This class models investment decisions in optimization problems, supporting
    both binary (invest/don't invest) and continuous sizing choices with
    comprehensive cost structures. It enables realistic representation of
    investment economics including fixed costs, scale effects, and divestment penalties.

    Investment Decision Types:
        **Binary Investments**: Fixed size investments creating yes/no decisions
        (e.g., install a specific generator, build a particular facility)

        **Continuous Sizing**: Variable size investments with minimum/maximum bounds
        (e.g., battery capacity from 10-1000 kWh, pipeline diameter optimization)

    Cost Modeling Approaches:
        - **Fixed Effects**: One-time costs independent of size (permits, connections)
        - **Specific Effects**: Linear costs proportional to size (€/kW, €/m²)
        - **Piecewise Effects**: Non-linear relationships (bulk discounts, learning curves)
        - **Divestment Effects**: Penalties for not investing (demolition, opportunity costs)

    Mathematical Formulation:
        See the complete mathematical model in the documentation:
        [InvestParameters](../user-guide/mathematical-notation/features/InvestParameters.md)

    Args:
        fixed_size: Creates binary decision at this exact size. None allows continuous sizing.
        minimum_size: Lower bound for continuous sizing. Default: CONFIG.Modeling.epsilon.
            Ignored if fixed_size is specified.
        maximum_size: Upper bound for continuous sizing. Default: CONFIG.Modeling.big.
            Ignored if fixed_size is specified.
        mandatory: Controls whether investment is required. When True, forces investment
            to occur (useful for mandatory upgrades or replacement decisions).
<<<<<<< HEAD
        fix_effects: Fixed costs incurred once if investment is made, regardless
            of size. Dictionary mapping effect names to values
            (e.g., {'cost': 10000, 'CO2_construction': 500}).
        specific_effects: Variable costs proportional to investment size, representing
            per-unit costs (€/kW, €/m²). Dictionary mapping effect names to unit values
            (e.g., {'cost': 1200, 'steel_required': 0.5}).
        piecewise_effects: Non-linear cost relationships using PiecewiseEffects for
            economies of scale, learning curves, or threshold effects. Can be combined
            with fix_effects and specific_effects.
        divest_effects: Costs incurred if the investment is NOT made, such as
            demolition of existing equipment, contractual penalties, or lost opportunities.
            Dictionary mapping effect names to values.
        linked_periods: Describes which periods are linked. 1 means linked, 0 means size=0. None means no linked periods.
=======
            When False (default), optimization can choose not to invest.
        effects_of_investment: Fixed costs if investment is made, regardless of size.
            Dict: {'effect_name': value} (e.g., {'cost': 10000}).
        effects_of_investment_per_size: Variable costs proportional to size (per-unit costs).
            Dict: {'effect_name': value/unit} (e.g., {'cost': 1200}).
        piecewise_effects_of_investment: Non-linear costs using PiecewiseEffects.
            Combinable with effects_of_investment and effects_of_investment_per_size.
        effects_of_retirement: Costs incurred if NOT investing (demolition, penalties).
            Dict: {'effect_name': value}.

    Deprecated Args:
        fix_effects: **Deprecated**. Use `effects_of_investment` instead.
            Will be removed in version 4.0.
        specific_effects: **Deprecated**. Use `effects_of_investment_per_size` instead.
            Will be removed in version 4.0.
        divest_effects: **Deprecated**. Use `effects_of_retirement` instead.
            Will be removed in version 4.0.
        piecewise_effects: **Deprecated**. Use `piecewise_effects_of_investment` instead.
            Will be removed in version 4.0.
        optional: DEPRECATED. Use `mandatory` instead. Opposite of `mandatory`.
            Will be removed in version 4.0.
>>>>>>> 0da3cdb5

    Cost Annualization Requirements:
        All cost values must be properly weighted to match the optimization model's time horizon.
        For long-term investments, the cost values should be annualized to the corresponding operation time (annuity).

        - Use equivalent annual cost (capital cost / equipment lifetime)
        - Apply appropriate discount rates for present value calculations
        - Account for inflation, escalation, and financing costs

        Example: €1M equipment with 20-year life → €50k/year fixed cost

    Examples:
        Simple binary investment (solar panels):

        ```python
        solar_investment = InvestParameters(
            fixed_size=100,  # 100 kW system (binary decision)
            mandatory=False,  # Investment is optional
            effects_of_investment={
                'cost': 25000,  # Installation and permitting costs
                'CO2': -50000,  # Avoided emissions over lifetime
            },
            effects_of_investment_per_size={
                'cost': 1200,  # €1200/kW for panels (annualized)
                'CO2': -800,  # kg CO2 avoided per kW annually
            },
        )
        ```

        Flexible sizing with economies of scale:

        ```python
        battery_investment = InvestParameters(
            minimum_size=10,  # Minimum viable system size (kWh)
            maximum_size=1000,  # Maximum installable capacity
            mandatory=False,  # Investment is optional
            effects_of_investment={
                'cost': 5000,  # Grid connection and control system
                'installation_time': 2,  # Days for fixed components
            },
            piecewise_effects_of_investment=PiecewiseEffects(
                piecewise_origin=Piecewise(
                    [
                        Piece(0, 100),  # Small systems
                        Piece(100, 500),  # Medium systems
                        Piece(500, 1000),  # Large systems
                    ]
                ),
                piecewise_shares={
                    'cost': Piecewise(
                        [
                            Piece(800, 750),  # High cost/kWh for small systems
                            Piece(750, 600),  # Medium cost/kWh
                            Piece(600, 500),  # Bulk discount for large systems
                        ]
                    )
                },
            ),
        )
        ```

        Mandatory replacement with retirement costs:

        ```python
        boiler_replacement = InvestParameters(
            minimum_size=50,
            maximum_size=200,
            mandatory=False,  # Can choose not to replace
            effects_of_investment={
                'cost': 15000,  # Installation costs
                'disruption': 3,  # Days of downtime
            },
            effects_of_investment_per_size={
                'cost': 400,  # €400/kW capacity
                'maintenance': 25,  # Annual maintenance per kW
            },
            effects_of_retirement={
                'cost': 8000,  # Demolition if not replaced
                'environmental': 100,  # Disposal fees
            },
        )
        ```

        Multi-technology comparison:

        ```python
        # Gas turbine option
        gas_turbine = InvestParameters(
            fixed_size=50,  # MW
            effects_of_investment={'cost': 2500000, 'CO2': 1250000},
            effects_of_investment_per_size={'fuel_cost': 45, 'maintenance': 12},
        )

        # Wind farm option
        wind_farm = InvestParameters(
            minimum_size=20,
            maximum_size=100,
            effects_of_investment={'cost': 1000000, 'CO2': -5000000},
            effects_of_investment_per_size={'cost': 1800000, 'land_use': 0.5},
        )
        ```

        Technology learning curve:

        ```python
        hydrogen_electrolyzer = InvestParameters(
            minimum_size=1,
            maximum_size=50,  # MW
            piecewise_effects_of_investment=PiecewiseEffects(
                piecewise_origin=Piecewise(
                    [
                        Piece(0, 5),  # Small scale: early adoption
                        Piece(5, 20),  # Medium scale: cost reduction
                        Piece(20, 50),  # Large scale: mature technology
                    ]
                ),
                piecewise_shares={
                    'capex': Piecewise(
                        [
                            Piece(2000, 1800),  # Learning reduces costs
                            Piece(1800, 1400),  # Continued cost reduction
                            Piece(1400, 1200),  # Technology maturity
                        ]
                    ),
                    'efficiency': Piecewise(
                        [
                            Piece(65, 68),  # Improving efficiency
                            Piece(68, 72),  # with scale and experience
                            Piece(72, 75),  # Best efficiency at scale
                        ]
                    ),
                },
            ),
        )
        ```

    Common Use Cases:
        - Power generation: Plant sizing, technology selection, retrofit decisions
        - Industrial equipment: Capacity expansion, efficiency upgrades, replacements
        - Infrastructure: Network expansion, facility construction, system upgrades
        - Energy storage: Battery sizing, pumped hydro, compressed air systems
        - Transportation: Fleet expansion, charging infrastructure, modal shifts
        - Buildings: HVAC systems, insulation upgrades, renewable integration

    """

    def __init__(
        self,
        fixed_size: PeriodicDataUser | None = None,
        minimum_size: PeriodicDataUser | None = None,
        maximum_size: PeriodicDataUser | None = None,
<<<<<<< HEAD
        optional: bool = True,  # Investition ist weglassbar
        fix_effects: PeriodicEffectsUser | None = None,
        specific_effects: PeriodicEffectsUser | None = None,  # costs per Flow-Unit/Storage-Size/...
        piecewise_effects: PiecewiseEffects | None = None,
        divest_effects: PeriodicEffectsUser | None = None,
        linked_periods: PeriodicDataUser | tuple[int, int] | None = None,
=======
        mandatory: bool = False,
        effects_of_investment: PeriodicEffectsUser | None = None,
        effects_of_investment_per_size: PeriodicEffectsUser | None = None,
        effects_of_retirement: PeriodicEffectsUser | None = None,
        piecewise_effects_of_investment: PiecewiseEffects | None = None,
        **kwargs,
>>>>>>> 0da3cdb5
    ):
        # Handle deprecated parameters using centralized helper
        effects_of_investment = self._handle_deprecated_kwarg(
            kwargs, 'fix_effects', 'effects_of_investment', effects_of_investment
        )
        effects_of_investment_per_size = self._handle_deprecated_kwarg(
            kwargs, 'specific_effects', 'effects_of_investment_per_size', effects_of_investment_per_size
        )
        effects_of_retirement = self._handle_deprecated_kwarg(
            kwargs, 'divest_effects', 'effects_of_retirement', effects_of_retirement
        )
        piecewise_effects_of_investment = self._handle_deprecated_kwarg(
            kwargs, 'piecewise_effects', 'piecewise_effects_of_investment', piecewise_effects_of_investment
        )
        # For mandatory parameter with non-None default, disable conflict checking
        if 'optional' in kwargs:
            warnings.warn(
                'Deprecated parameter "optional" used. Check conflicts with new parameter "mandatory" manually!',
                DeprecationWarning,
                stacklevel=2,
            )
        mandatory = self._handle_deprecated_kwarg(
            kwargs, 'optional', 'mandatory', mandatory, transform=lambda x: not x, check_conflict=False
        )

        # Validate any remaining unexpected kwargs
        self._validate_kwargs(kwargs)

        self.effects_of_investment: PeriodicEffectsUser = (
            effects_of_investment if effects_of_investment is not None else {}
        )
        self.effects_of_retirement: PeriodicEffectsUser = (
            effects_of_retirement if effects_of_retirement is not None else {}
        )
        self.fixed_size = fixed_size
<<<<<<< HEAD
        self.optional = optional
        self.specific_effects: PeriodicEffectsUser = specific_effects if specific_effects is not None else {}
        self.piecewise_effects = piecewise_effects
        self.minimum_size = minimum_size if minimum_size is not None else CONFIG.modeling.EPSILON
        self.maximum_size = maximum_size if maximum_size is not None else CONFIG.modeling.BIG  # default maximum
        self.linked_periods = linked_periods
=======
        self.mandatory = mandatory
        self.effects_of_investment_per_size: PeriodicEffectsUser = (
            effects_of_investment_per_size if effects_of_investment_per_size is not None else {}
        )
        self.piecewise_effects_of_investment = piecewise_effects_of_investment
        self.minimum_size = minimum_size if minimum_size is not None else CONFIG.Modeling.epsilon
        self.maximum_size = maximum_size if maximum_size is not None else CONFIG.Modeling.big  # default maximum
>>>>>>> 0da3cdb5

    def transform_data(self, flow_system: FlowSystem, name_prefix: str = '') -> None:
        self.effects_of_investment = flow_system.fit_effects_to_model_coords(
            label_prefix=name_prefix,
            effect_values=self.effects_of_investment,
            label_suffix='effects_of_investment',
            dims=['period', 'scenario'],
        )
        self.effects_of_retirement = flow_system.fit_effects_to_model_coords(
            label_prefix=name_prefix,
            effect_values=self.effects_of_retirement,
            label_suffix='effects_of_retirement',
            dims=['period', 'scenario'],
        )
        self.effects_of_investment_per_size = flow_system.fit_effects_to_model_coords(
            label_prefix=name_prefix,
            effect_values=self.effects_of_investment_per_size,
            label_suffix='effects_of_investment_per_size',
            dims=['period', 'scenario'],
        )

        if self.piecewise_effects_of_investment is not None:
            self.piecewise_effects_of_investment.has_time_dim = False
            self.piecewise_effects_of_investment.transform_data(flow_system, f'{name_prefix}|PiecewiseEffects')

        self.minimum_size = flow_system.fit_to_model_coords(
            f'{name_prefix}|minimum_size', self.minimum_size, dims=['period', 'scenario']
        )
        self.maximum_size = flow_system.fit_to_model_coords(
            f'{name_prefix}|maximum_size', self.maximum_size, dims=['period', 'scenario']
        )
        # Convert tuple (first_period, last_period) to DataArray if needed
        if isinstance(self.linked_periods, (tuple, list)):
            if len(self.linked_periods) != 2:
                raise TypeError(
                    f'If you provide a tuple to "linked_periods", it needs to be len=2. Got {len(self.linked_periods)=}'
                )
            logger.info(f'Computing linked_periods from {self.linked_periods}')
            start, end = self.linked_periods
            if start not in flow_system.periods.values:
                logger.warning(
                    f'Start of linked periods ({start} not found in periods directly: {flow_system.periods.values}'
                )
            if end not in flow_system.periods.values:
                logger.warning(
                    f'End of linked periods ({end} not found in periods directly: {flow_system.periods.values}'
                )
            self.linked_periods = self.compute_linked_periods(start, end, flow_system.periods)

        self.linked_periods = flow_system.fit_to_model_coords(
            f'{name_prefix}|linked_periods', self.linked_periods, dims=['period', 'scenario']
        )
        self.fixed_size = flow_system.fit_to_model_coords(
            f'{name_prefix}|fixed_size', self.fixed_size, dims=['scenario']
        )

    @property
    def optional(self) -> bool:
        """DEPRECATED: Use 'mandatory' property instead. Returns the opposite of 'mandatory'."""
        import warnings

        warnings.warn("Property 'optional' is deprecated. Use 'mandatory' instead.", DeprecationWarning, stacklevel=2)
        return not self.mandatory

    @optional.setter
    def optional(self, value: bool):
        """DEPRECATED: Use 'mandatory' property instead. Sets the opposite of the given value to 'mandatory'."""
        warnings.warn("Property 'optional' is deprecated. Use 'mandatory' instead.", DeprecationWarning, stacklevel=2)
        self.mandatory = not value

    @property
    def fix_effects(self) -> PeriodicEffectsUser:
        """Deprecated property. Use effects_of_investment instead."""
        warnings.warn(
            'The fix_effects property is deprecated. Use effects_of_investment instead.',
            DeprecationWarning,
            stacklevel=2,
        )
        return self.effects_of_investment

    @property
    def specific_effects(self) -> PeriodicEffectsUser:
        """Deprecated property. Use effects_of_investment_per_size instead."""
        warnings.warn(
            'The specific_effects property is deprecated. Use effects_of_investment_per_size instead.',
            DeprecationWarning,
            stacklevel=2,
        )
        return self.effects_of_investment_per_size

    @property
    def divest_effects(self) -> PeriodicEffectsUser:
        """Deprecated property. Use effects_of_retirement instead."""
        warnings.warn(
            'The divest_effects property is deprecated. Use effects_of_retirement instead.',
            DeprecationWarning,
            stacklevel=2,
        )
        return self.effects_of_retirement

    @property
    def piecewise_effects(self) -> PiecewiseEffects | None:
        """Deprecated property. Use piecewise_effects_of_investment instead."""
        warnings.warn(
            'The piecewise_effects property is deprecated. Use piecewise_effects_of_investment instead.',
            DeprecationWarning,
            stacklevel=2,
        )
        return self.piecewise_effects_of_investment

    @property
    def minimum_or_fixed_size(self) -> PeriodicData:
        return self.fixed_size if self.fixed_size is not None else self.minimum_size

    @property
    def maximum_or_fixed_size(self) -> PeriodicData:
        return self.fixed_size if self.fixed_size is not None else self.maximum_size

    @staticmethod
    def compute_linked_periods(first_period: int, last_period: int, periods: pd.Index | list[int]) -> xr.DataArray:
        return xr.DataArray(
            xr.where(
                (first_period <= np.array(periods)) & (np.array(periods) <= last_period),
                1,
                0,
            ),
            coords=(pd.Index(periods, name='period'),),
        ).rename('linked_periods')


@register_class_for_io
class OnOffParameters(Interface):
    """Define operational constraints and effects for binary on/off equipment behavior.

    This class models equipment that operates in discrete states (on/off) rather than
    continuous operation, capturing realistic operational constraints and associated
    costs. It handles complex equipment behavior including startup costs, minimum
    run times, cycling limitations, and maintenance scheduling requirements.

    Key Modeling Capabilities:
        **Switching Costs**: One-time costs for starting equipment (fuel, wear, labor)
        **Runtime Constraints**: Minimum and maximum continuous operation periods
        **Cycling Limits**: Maximum number of starts to prevent excessive wear
        **Operating Hours**: Total runtime limits and requirements over time horizon

    Typical Equipment Applications:
        - **Power Plants**: Combined cycle units, steam turbines with startup costs
        - **Industrial Processes**: Batch reactors, furnaces with thermal cycling
        - **HVAC Systems**: Chillers, boilers with minimum run times
        - **Backup Equipment**: Emergency generators, standby systems
        - **Process Equipment**: Compressors, pumps with operational constraints

    Mathematical Formulation:
        See the complete mathematical model in the documentation:
        [OnOffParameters](../user-guide/mathematical-notation/features/OnOffParameters.md)

    Args:
        effects_per_switch_on: Costs or impacts incurred for each transition from
            off state (var_on=0) to on state (var_on=1). Represents startup costs,
            wear and tear, or other switching impacts. Dictionary mapping effect
            names to values (e.g., {'cost': 500, 'maintenance_hours': 2}).
        effects_per_running_hour: Ongoing costs or impacts while equipment operates
            in the on state. Includes fuel costs, labor, consumables, or emissions.
            Dictionary mapping effect names to hourly values (e.g., {'fuel_cost': 45}).
        on_hours_total_min: Minimum total operating hours across the entire time horizon.
            Ensures equipment meets minimum utilization requirements or contractual
            obligations (e.g., power purchase agreements, maintenance schedules).
        on_hours_total_max: Maximum total operating hours across the entire time horizon.
            Limits equipment usage due to maintenance schedules, fuel availability,
            environmental permits, or equipment lifetime constraints.
        consecutive_on_hours_min: Minimum continuous operating duration once started.
            Models minimum run times due to thermal constraints, process stability,
            or efficiency considerations. Can be time-varying to reflect different
            constraints across the planning horizon.
        consecutive_on_hours_max: Maximum continuous operating duration in one campaign.
            Models mandatory maintenance intervals, process batch sizes, or
            equipment thermal limits requiring periodic shutdowns.
        consecutive_off_hours_min: Minimum continuous shutdown duration between operations.
            Models cooling periods, maintenance requirements, or process constraints
            that prevent immediate restart after shutdown.
        consecutive_off_hours_max: Maximum continuous shutdown duration before mandatory
            restart. Models equipment preservation, process stability, or contractual
            requirements for minimum activity levels.
        switch_on_total_max: Maximum number of startup operations across the time horizon.
            Limits equipment cycling to reduce wear, maintenance costs, or comply
            with operational constraints (e.g., grid stability requirements).
        force_switch_on: When True, creates switch-on variables even without explicit
            switch_on_total_max constraint. Useful for tracking or reporting startup
            events without enforcing limits.

    Note:
        **Time Series Boundary Handling**: The final time period constraints for
        consecutive_on_hours_min/max and consecutive_off_hours_min/max are not
        enforced, allowing the optimization to end with ongoing campaigns that
        may be shorter than the specified minimums or longer than maximums.

    Examples:
        Combined cycle power plant with startup costs and minimum run time:

        ```python
        power_plant_operation = OnOffParameters(
            effects_per_switch_on={
                'startup_cost': 25000,  # €25,000 per startup
                'startup_fuel': 150,  # GJ natural gas for startup
                'startup_time': 4,  # Hours to reach full output
                'maintenance_impact': 0.1,  # Fractional life consumption
            },
            effects_per_running_hour={
                'fixed_om': 125,  # Fixed O&M costs while running
                'auxiliary_power': 2.5,  # MW parasitic loads
            },
            consecutive_on_hours_min=8,  # Minimum 8-hour run once started
            consecutive_off_hours_min=4,  # Minimum 4-hour cooling period
            on_hours_total_max=6000,  # Annual operating limit
        )
        ```

        Industrial batch process with cycling limits:

        ```python
        batch_reactor = OnOffParameters(
            effects_per_switch_on={
                'setup_cost': 1500,  # Labor and materials for startup
                'catalyst_consumption': 5,  # kg catalyst per batch
                'cleaning_chemicals': 200,  # L cleaning solution
            },
            effects_per_running_hour={
                'steam': 2.5,  # t/h process steam
                'electricity': 150,  # kWh electrical load
                'cooling_water': 50,  # m³/h cooling water
            },
            consecutive_on_hours_min=12,  # Minimum batch size (12 hours)
            consecutive_on_hours_max=24,  # Maximum batch size (24 hours)
            consecutive_off_hours_min=6,  # Cleaning and setup time
            switch_on_total_max=200,  # Maximum 200 batches per period
            on_hours_total_max=4000,  # Maximum production time
        )
        ```

        HVAC system with thermostat control and maintenance:

        ```python
        hvac_operation = OnOffParameters(
            effects_per_switch_on={
                'compressor_wear': 0.5,  # Hours of compressor life per start
                'inrush_current': 15,  # kW peak demand on startup
            },
            effects_per_running_hour={
                'electricity': 25,  # kW electrical consumption
                'maintenance': 0.12,  # €/hour maintenance reserve
            },
            consecutive_on_hours_min=1,  # Minimum 1-hour run to avoid cycling
            consecutive_off_hours_min=0.5,  # 30-minute minimum off time
            switch_on_total_max=2000,  # Limit cycling for compressor life
            on_hours_total_min=2000,  # Minimum operation for humidity control
            on_hours_total_max=5000,  # Maximum operation for energy budget
        )
        ```

        Backup generator with testing and maintenance requirements:

        ```python
        backup_generator = OnOffParameters(
            effects_per_switch_on={
                'fuel_priming': 50,  # L diesel for system priming
                'wear_factor': 1.0,  # Start cycles impact on maintenance
                'testing_labor': 2,  # Hours technician time per test
            },
            effects_per_running_hour={
                'fuel_consumption': 180,  # L/h diesel consumption
                'emissions_permit': 15,  # € emissions allowance cost
                'noise_penalty': 25,  # € noise compliance cost
            },
            consecutive_on_hours_min=0.5,  # Minimum test duration (30 min)
            consecutive_off_hours_max=720,  # Maximum 30 days between tests
            switch_on_total_max=52,  # Weekly testing limit
            on_hours_total_min=26,  # Minimum annual testing (0.5h × 52)
            on_hours_total_max=200,  # Maximum runtime (emergencies + tests)
        )
        ```

        Peak shaving battery with cycling degradation:

        ```python
        battery_cycling = OnOffParameters(
            effects_per_switch_on={
                'cycle_degradation': 0.01,  # % capacity loss per cycle
                'inverter_startup': 0.5,  # kWh losses during startup
            },
            effects_per_running_hour={
                'standby_losses': 2,  # kW standby consumption
                'cooling': 5,  # kW thermal management
                'inverter_losses': 8,  # kW conversion losses
            },
            consecutive_on_hours_min=1,  # Minimum discharge duration
            consecutive_on_hours_max=4,  # Maximum continuous discharge
            consecutive_off_hours_min=1,  # Minimum rest between cycles
            switch_on_total_max=365,  # Daily cycling limit
            force_switch_on=True,  # Track all cycling events
        )
        ```

    Common Use Cases:
        - Power generation: Thermal plant cycling, renewable curtailment, grid services
        - Industrial processes: Batch production, maintenance scheduling, equipment rotation
        - Buildings: HVAC control, lighting systems, elevator operations
        - Transportation: Fleet management, charging infrastructure, maintenance windows
        - Storage systems: Battery cycling, pumped hydro, compressed air systems
        - Emergency equipment: Backup generators, safety systems, emergency lighting

    """

    def __init__(
        self,
        effects_per_switch_on: TemporalEffectsUser | None = None,
        effects_per_running_hour: TemporalEffectsUser | None = None,
        on_hours_total_min: int | None = None,
        on_hours_total_max: int | None = None,
        consecutive_on_hours_min: TemporalDataUser | None = None,
        consecutive_on_hours_max: TemporalDataUser | None = None,
        consecutive_off_hours_min: TemporalDataUser | None = None,
        consecutive_off_hours_max: TemporalDataUser | None = None,
        switch_on_total_max: int | None = None,
        force_switch_on: bool = False,
    ):
        self.effects_per_switch_on: TemporalEffectsUser = (
            effects_per_switch_on if effects_per_switch_on is not None else {}
        )
        self.effects_per_running_hour: TemporalEffectsUser = (
            effects_per_running_hour if effects_per_running_hour is not None else {}
        )
        self.on_hours_total_min: Scalar = on_hours_total_min
        self.on_hours_total_max: Scalar = on_hours_total_max
        self.consecutive_on_hours_min: TemporalDataUser = consecutive_on_hours_min
        self.consecutive_on_hours_max: TemporalDataUser = consecutive_on_hours_max
        self.consecutive_off_hours_min: TemporalDataUser = consecutive_off_hours_min
        self.consecutive_off_hours_max: TemporalDataUser = consecutive_off_hours_max
        self.switch_on_total_max: Scalar = switch_on_total_max
        self.force_switch_on: bool = force_switch_on

    def transform_data(self, flow_system: FlowSystem, name_prefix: str = '') -> None:
        self.effects_per_switch_on = flow_system.fit_effects_to_model_coords(
            name_prefix, self.effects_per_switch_on, 'per_switch_on'
        )
        self.effects_per_running_hour = flow_system.fit_effects_to_model_coords(
            name_prefix, self.effects_per_running_hour, 'per_running_hour'
        )
        self.consecutive_on_hours_min = flow_system.fit_to_model_coords(
            f'{name_prefix}|consecutive_on_hours_min', self.consecutive_on_hours_min
        )
        self.consecutive_on_hours_max = flow_system.fit_to_model_coords(
            f'{name_prefix}|consecutive_on_hours_max', self.consecutive_on_hours_max
        )
        self.consecutive_off_hours_min = flow_system.fit_to_model_coords(
            f'{name_prefix}|consecutive_off_hours_min', self.consecutive_off_hours_min
        )
        self.consecutive_off_hours_max = flow_system.fit_to_model_coords(
            f'{name_prefix}|consecutive_off_hours_max', self.consecutive_off_hours_max
        )
        self.on_hours_total_max = flow_system.fit_to_model_coords(
            f'{name_prefix}|on_hours_total_max', self.on_hours_total_max, dims=['period', 'scenario']
        )
        self.on_hours_total_min = flow_system.fit_to_model_coords(
            f'{name_prefix}|on_hours_total_min', self.on_hours_total_min, dims=['period', 'scenario']
        )
        self.switch_on_total_max = flow_system.fit_to_model_coords(
            f'{name_prefix}|switch_on_total_max', self.switch_on_total_max, dims=['period', 'scenario']
        )

    @property
    def use_off(self) -> bool:
        """Proxy: whether OFF variable is required"""
        return self.use_consecutive_off_hours

    @property
    def use_consecutive_on_hours(self) -> bool:
        """Determines whether a Variable for consecutive on hours is needed or not"""
        return any(param is not None for param in [self.consecutive_on_hours_min, self.consecutive_on_hours_max])

    @property
    def use_consecutive_off_hours(self) -> bool:
        """Determines whether a Variable for consecutive off hours is needed or not"""
        return any(param is not None for param in [self.consecutive_off_hours_min, self.consecutive_off_hours_max])

    @property
    def use_switch_on(self) -> bool:
        """Determines whether a variable for switch_on is needed or not"""
        if self.force_switch_on:
            return True

        return any(
            param is not None and param != {}
            for param in [
                self.effects_per_switch_on,
                self.switch_on_total_max,
            ]
        )<|MERGE_RESOLUTION|>--- conflicted
+++ resolved
@@ -702,21 +702,6 @@
             Ignored if fixed_size is specified.
         mandatory: Controls whether investment is required. When True, forces investment
             to occur (useful for mandatory upgrades or replacement decisions).
-<<<<<<< HEAD
-        fix_effects: Fixed costs incurred once if investment is made, regardless
-            of size. Dictionary mapping effect names to values
-            (e.g., {'cost': 10000, 'CO2_construction': 500}).
-        specific_effects: Variable costs proportional to investment size, representing
-            per-unit costs (€/kW, €/m²). Dictionary mapping effect names to unit values
-            (e.g., {'cost': 1200, 'steel_required': 0.5}).
-        piecewise_effects: Non-linear cost relationships using PiecewiseEffects for
-            economies of scale, learning curves, or threshold effects. Can be combined
-            with fix_effects and specific_effects.
-        divest_effects: Costs incurred if the investment is NOT made, such as
-            demolition of existing equipment, contractual penalties, or lost opportunities.
-            Dictionary mapping effect names to values.
-        linked_periods: Describes which periods are linked. 1 means linked, 0 means size=0. None means no linked periods.
-=======
             When False (default), optimization can choose not to invest.
         effects_of_investment: Fixed costs if investment is made, regardless of size.
             Dict: {'effect_name': value} (e.g., {'cost': 10000}).
@@ -738,7 +723,7 @@
             Will be removed in version 4.0.
         optional: DEPRECATED. Use `mandatory` instead. Opposite of `mandatory`.
             Will be removed in version 4.0.
->>>>>>> 0da3cdb5
+        linked_periods: Describes which periods are linked. 1 means linked, 0 means size=0. None means no linked periods.
 
     Cost Annualization Requirements:
         All cost values must be properly weighted to match the optimization model's time horizon.
@@ -890,21 +875,13 @@
         fixed_size: PeriodicDataUser | None = None,
         minimum_size: PeriodicDataUser | None = None,
         maximum_size: PeriodicDataUser | None = None,
-<<<<<<< HEAD
-        optional: bool = True,  # Investition ist weglassbar
-        fix_effects: PeriodicEffectsUser | None = None,
-        specific_effects: PeriodicEffectsUser | None = None,  # costs per Flow-Unit/Storage-Size/...
-        piecewise_effects: PiecewiseEffects | None = None,
-        divest_effects: PeriodicEffectsUser | None = None,
-        linked_periods: PeriodicDataUser | tuple[int, int] | None = None,
-=======
         mandatory: bool = False,
         effects_of_investment: PeriodicEffectsUser | None = None,
         effects_of_investment_per_size: PeriodicEffectsUser | None = None,
         effects_of_retirement: PeriodicEffectsUser | None = None,
         piecewise_effects_of_investment: PiecewiseEffects | None = None,
+        linked_periods: PeriodicDataUser | tuple[int, int] | None = None,
         **kwargs,
->>>>>>> 0da3cdb5
     ):
         # Handle deprecated parameters using centralized helper
         effects_of_investment = self._handle_deprecated_kwarg(
@@ -940,14 +917,6 @@
             effects_of_retirement if effects_of_retirement is not None else {}
         )
         self.fixed_size = fixed_size
-<<<<<<< HEAD
-        self.optional = optional
-        self.specific_effects: PeriodicEffectsUser = specific_effects if specific_effects is not None else {}
-        self.piecewise_effects = piecewise_effects
-        self.minimum_size = minimum_size if minimum_size is not None else CONFIG.modeling.EPSILON
-        self.maximum_size = maximum_size if maximum_size is not None else CONFIG.modeling.BIG  # default maximum
-        self.linked_periods = linked_periods
-=======
         self.mandatory = mandatory
         self.effects_of_investment_per_size: PeriodicEffectsUser = (
             effects_of_investment_per_size if effects_of_investment_per_size is not None else {}
@@ -955,7 +924,7 @@
         self.piecewise_effects_of_investment = piecewise_effects_of_investment
         self.minimum_size = minimum_size if minimum_size is not None else CONFIG.Modeling.epsilon
         self.maximum_size = maximum_size if maximum_size is not None else CONFIG.Modeling.big  # default maximum
->>>>>>> 0da3cdb5
+        self.linked_periods = linked_periods
 
     def transform_data(self, flow_system: FlowSystem, name_prefix: str = '') -> None:
         self.effects_of_investment = flow_system.fit_effects_to_model_coords(
