--- conflicted
+++ resolved
@@ -7,11 +7,7 @@
 
 import logging
 import warnings
-<<<<<<< HEAD
-from typing import TYPE_CHECKING
-=======
 from typing import TYPE_CHECKING, Literal, Optional
->>>>>>> f736ee64
 
 from .config import CONFIG
 from .structure import Interface, register_class_for_io
@@ -695,39 +691,14 @@
         [InvestParameters](../user-guide/mathematical-notation/features/InvestParameters.md)
 
     Args:
-<<<<<<< HEAD
-        fixed_size: When specified, creates a binary investment decision at exactly
-            this size. When None, allows continuous sizing between minimum and maximum bounds.
-        minimum_size: Lower bound for continuous sizing decisions. Defaults to a small
-            positive value (CONFIG.modeling.EPSILON) to avoid numerical issues.
-            Ignored when fixed_size is specified.
-        maximum_size: Upper bound for continuous sizing decisions. Defaults to a large
-            value (CONFIG.modeling.BIG) representing unlimited capacity.
-            Ignored when fixed_size is specified.
-        mandatory: Controls whether investment is required. When True, forces investment
-            to occur (useful for mandatory upgrades or replacement decisions).
-            When False (default), optimization can choose not to invest.
-        optional: DEPRECATED. Use `mandatory` instead. Opposite of `mandatory`.
-        fix_effects: Fixed costs incurred once if investment is made, regardless
-            of size. Dictionary mapping effect names to values
-            (e.g., {'cost': 10000, 'CO2_construction': 500}).
-        specific_effects: Variable costs proportional to investment size, representing
-            per-unit costs (€/kW, €/m²). Dictionary mapping effect names to unit values
-            (e.g., {'cost': 1200, 'steel_required': 0.5}).
-        piecewise_effects: Non-linear cost relationships using PiecewiseEffects for
-            economies of scale, learning curves, or threshold effects. Can be combined
-            with fix_effects and specific_effects.
-        divest_effects: Costs incurred if the investment is NOT made, such as
-            demolition of existing equipment, contractual penalties, or lost opportunities.
-            Dictionary mapping effect names to values.
-=======
         fixed_size: Creates binary decision at this exact size. None allows continuous sizing.
         minimum_size: Lower bound for continuous sizing. Default: CONFIG.modeling.EPSILON.
             Ignored if fixed_size is specified.
         maximum_size: Upper bound for continuous sizing. Default: CONFIG.modeling.BIG.
             Ignored if fixed_size is specified.
-        optional: If True, can choose not to invest. If False, investment is mandatory.
-            Default: True.
+        mandatory: Controls whether investment is required. When True, forces investment
+            to occur (useful for mandatory upgrades or replacement decisions).
+            When False (default), optimization can choose not to invest.
         effects_of_investment: Fixed costs if investment is made, regardless of size.
             Dict: {'effect_name': value} (e.g., {'cost': 10000}).
         effects_of_investment_per_size: Variable costs proportional to size (per-unit costs).
@@ -746,7 +717,8 @@
             Will be removed in version 4.0.
         piecewise_effects: **Deprecated**. Use `piecewise_effects_of_investment` instead.
             Will be removed in version 4.0.
->>>>>>> f736ee64
+        optional: DEPRECATED. Use `mandatory` instead. Opposite of `mandatory`.
+            Will be removed in version 4.0.
 
     Cost Annualization Requirements:
         All cost values must be properly weighted to match the optimization model's time horizon.
@@ -764,13 +736,8 @@
         ```python
         solar_investment = InvestParameters(
             fixed_size=100,  # 100 kW system (binary decision)
-<<<<<<< HEAD
             mandatory=False,  # Investment is optional
-            fix_effects={
-=======
-            optional=True,
             effects_of_investment={
->>>>>>> f736ee64
                 'cost': 25000,  # Installation and permitting costs
                 'CO2': -50000,  # Avoided emissions over lifetime
             },
@@ -787,13 +754,8 @@
         battery_investment = InvestParameters(
             minimum_size=10,  # Minimum viable system size (kWh)
             maximum_size=1000,  # Maximum installable capacity
-<<<<<<< HEAD
             mandatory=False,  # Investment is optional
-            fix_effects={
-=======
-            optional=True,
             effects_of_investment={
->>>>>>> f736ee64
                 'cost': 5000,  # Grid connection and control system
                 'installation_time': 2,  # Days for fixed components
             },
@@ -824,13 +786,8 @@
         boiler_replacement = InvestParameters(
             minimum_size=50,
             maximum_size=200,
-<<<<<<< HEAD
             mandatory=False,  # Can choose not to replace
-            fix_effects={
-=======
-            optional=True,  # Can choose not to replace
             effects_of_investment={
->>>>>>> f736ee64
                 'cost': 15000,  # Installation costs
                 'disruption': 3,  # Days of downtime
             },
@@ -910,28 +867,15 @@
 
     def __init__(
         self,
-<<<<<<< HEAD
-        fixed_size: int | float | None = None,
-        minimum_size: int | float | None = None,
-        maximum_size: int | float | None = None,
-        mandatory: bool = False,
-        fix_effects: EffectValuesUserScalar | None = None,
-        specific_effects: EffectValuesUserScalar | None = None,  # costs per Flow-Unit/Storage-Size/...
-        piecewise_effects: PiecewiseEffects | None = None,
-        divest_effects: EffectValuesUserScalar | None = None,
-        # Backwards compatibility - deprecated parameter
-        optional: bool | None = None,
-=======
         fixed_size: PeriodicDataUser | None = None,
         minimum_size: PeriodicDataUser | None = None,
         maximum_size: PeriodicDataUser | None = None,
-        optional: bool = True,  # Investition ist weglassbar
+        mandatory: bool = False,
         effects_of_investment: PeriodicEffectsUser | None = None,
         effects_of_investment_per_size: PeriodicEffectsUser | None = None,
         effects_of_retirement: PeriodicEffectsUser | None = None,
         piecewise_effects_of_investment: PiecewiseEffects | None = None,
         **kwargs,
->>>>>>> f736ee64
     ):
         # Handle deprecated parameters using centralized helper
         effects_of_investment = self._handle_deprecated_kwarg(
@@ -946,6 +890,7 @@
         piecewise_effects_of_investment = self._handle_deprecated_kwarg(
             kwargs, 'piecewise_effects', 'piecewise_effects_of_investment', piecewise_effects_of_investment
         )
+        mandatory = self._handle_deprecated_kwarg(kwargs, 'optional', 'mandatory', mandatory, transform=lambda x: not x)
 
         # Validate any remaining unexpected kwargs
         self._validate_kwargs(kwargs)
@@ -957,18 +902,7 @@
             effects_of_retirement if effects_of_retirement is not None else {}
         )
         self.fixed_size = fixed_size
-<<<<<<< HEAD
-        self.specific_effects: EffectValuesUserScalar = specific_effects or {}
-        self.piecewise_effects = piecewise_effects
-        self._minimum_size = minimum_size if minimum_size is not None else CONFIG.modeling.EPSILON
-        self._maximum_size = maximum_size if maximum_size is not None else CONFIG.modeling.BIG  # default maximum
         self.mandatory = mandatory
-
-        # Handle backwards compatibility for optional parameter
-        if optional is not None:
-            self.optional = optional
-=======
-        self.optional = optional
         self.effects_of_investment_per_size: PeriodicEffectsUser = (
             effects_of_investment_per_size if effects_of_investment_per_size is not None else {}
         )
@@ -995,7 +929,6 @@
             label_suffix='effects_of_investment_per_size',
             dims=['period', 'scenario'],
         )
->>>>>>> f736ee64
 
         if self.piecewise_effects_of_investment is not None:
             self.piecewise_effects_of_investment.has_time_dim = False
@@ -1013,7 +946,6 @@
             )
 
     @property
-<<<<<<< HEAD
     def optional(self) -> bool:
         """DEPRECATED: Use 'mandatory' property instead. Returns the opposite of 'mandatory'."""
         import warnings
@@ -1028,9 +960,6 @@
         self.mandatory = not value
 
     @property
-    def minimum_size(self):
-        return self.fixed_size or self._minimum_size
-=======
     def fix_effects(self) -> PeriodicEffectsUser:
         """Deprecated property. Use effects_of_investment instead."""
         warnings.warn(
@@ -1039,7 +968,6 @@
             stacklevel=2,
         )
         return self.effects_of_investment
->>>>>>> f736ee64
 
     @property
     def specific_effects(self) -> PeriodicEffectsUser:
