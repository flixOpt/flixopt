--- conflicted
+++ resolved
@@ -6,27 +6,23 @@
 from __future__ import annotations
 
 import logging
+import warnings
 from typing import TYPE_CHECKING
 
-import numpy as np
-import pandas as pd
 import xarray as xr
 
 from .config import CONFIG
-from .core import PeriodicDataUser
 from .structure import Interface, register_class_for_io
+from .types import Bool_PS, Numeric_PS, PeriodicData, PeriodicEffectsUser
 
 if TYPE_CHECKING:  # for type checking and preventing circular imports
     from collections.abc import Iterator
 
-<<<<<<< HEAD
-    from .core import PeriodicData, Scalar, TemporalDataUser
-    from .effects import PeriodicEffectsUser, TemporalEffectsUser
     from .flow_system import FlowSystem
-
-=======
-    from .types import Effect_PS, Effect_TPS, Numeric_PS, Numeric_TPS
->>>>>>> 802ca7fa
+    from .types import Effect_PS, Effect_TPS, Numeric_TPS
+
+# Backwards compatibility alias
+PeriodicDataUser = Numeric_PS
 
 logger = logging.getLogger('flixopt')
 
@@ -696,12 +692,12 @@
 
     def __init__(
         self,
-        fixed_size: PeriodicDataUser | None = None,
-        minimum_size: PeriodicDataUser | None = None,
-        maximum_size: PeriodicDataUser | None = None,
-        mandatory: bool | xr.DataArray = False,
-        effects_of_size: PeriodicEffectsUser | None = None,
-        effects_per_size: PeriodicEffectsUser | None = None,
+        fixed_size: Numeric_PS | None = None,
+        minimum_size: Numeric_PS | None = None,
+        maximum_size: Numeric_PS | None = None,
+        mandatory: bool | Bool_PS = False,
+        effects_of_size: Effect_PS | Numeric_PS | None = None,
+        effects_per_size: Effect_PS | Numeric_PS | None = None,
         piecewise_effects_per_size: PiecewiseEffects | None = None,
     ):
         self.effects_of_size: PeriodicEffectsUser = effects_of_size if effects_of_size is not None else {}
@@ -795,19 +791,6 @@
         piecewise_effects_per_size: Non-linear costs using PiecewiseEffects.
             Combinable with effects_of_size and effects_per_size.
 
-<<<<<<< HEAD
-    Deprecated Args:
-        fix_effects: **Deprecated**. Use `effects_of_size` instead.
-            Will be removed in version 4.0.
-        specific_effects: **Deprecated**. Use `effects_per_size` instead.
-            Will be removed in version 4.0.
-        piecewise_effects: **Deprecated**. Use `piecewise_effects_per_size` instead.
-            Will be removed in version 4.0.
-        optional: DEPRECATED. Use `mandatory` instead. Opposite of `mandatory`.
-            Will be removed in version 4.0.
-
-=======
->>>>>>> 802ca7fa
     Cost Annualization Requirements:
         All cost values must be properly weighted to match the optimization model's time horizon.
         For long-term investments, the cost values should be annualized to the corresponding operation time (annuity).
@@ -1083,7 +1066,6 @@
 
     def __init__(
         self,
-<<<<<<< HEAD
         lifetime: InvestmentPeriodData,
         allow_investment: InvestmentPeriodDataBool = True,
         force_investment: InvestmentPeriodDataBool = False,
@@ -1112,23 +1094,6 @@
             effects_of_investment if effects_of_investment is not None else {}
         )
         self.effects_of_investment_per_size: dict[str, xr.DataArray] = (
-=======
-        fixed_size: Numeric_PS | None = None,
-        minimum_size: Numeric_PS | None = None,
-        maximum_size: Numeric_PS | None = None,
-        mandatory: bool = False,
-        effects_of_investment: Effect_PS | Numeric_PS | None = None,
-        effects_of_investment_per_size: Effect_PS | Numeric_PS | None = None,
-        effects_of_retirement: Effect_PS | Numeric_PS | None = None,
-        piecewise_effects_of_investment: PiecewiseEffects | None = None,
-        linked_periods: Numeric_PS | tuple[int, int] | None = None,
-    ):
-        self.effects_of_investment = effects_of_investment if effects_of_investment is not None else {}
-        self.effects_of_retirement = effects_of_retirement if effects_of_retirement is not None else {}
-        self.fixed_size = fixed_size
-        self.mandatory = mandatory
-        self.effects_of_investment_per_size = (
->>>>>>> 802ca7fa
             effects_of_investment_per_size if effects_of_investment_per_size is not None else {}
         )
 
@@ -1143,7 +1108,6 @@
             piecewise_effects_per_size=piecewise_effects_per_size,
         )
 
-<<<<<<< HEAD
     def transform_data(self, flow_system: FlowSystem, name_prefix: str = '') -> None:
         """Transform user data into internal model coordinates."""
         super().transform_data(flow_system, name_prefix)
@@ -1165,31 +1129,6 @@
         self.effects_of_investment_per_size = flow_system.fit_effects_to_model_coords(
             f'{name_prefix}|effects_of_investment_per_size',
             self.effects_of_investment_per_size,
-=======
-    def _set_flow_system(self, flow_system) -> None:
-        """Propagate flow_system reference to nested PiecewiseEffects object if present."""
-        super()._set_flow_system(flow_system)
-        if self.piecewise_effects_of_investment is not None:
-            self.piecewise_effects_of_investment._set_flow_system(flow_system)
-
-    def transform_data(self, name_prefix: str = '') -> None:
-        self.effects_of_investment = self._fit_effect_coords(
-            prefix=name_prefix,
-            effect_values=self.effects_of_investment,
-            suffix='effects_of_investment',
-            dims=['period', 'scenario'],
-        )
-        self.effects_of_retirement = self._fit_effect_coords(
-            prefix=name_prefix,
-            effect_values=self.effects_of_retirement,
-            suffix='effects_of_retirement',
-            dims=['period', 'scenario'],
-        )
-        self.effects_of_investment_per_size = self._fit_effect_coords(
-            prefix=name_prefix,
-            effect_values=self.effects_of_investment_per_size,
-            suffix='effects_of_investment_per_size',
->>>>>>> 802ca7fa
             dims=['period', 'scenario'],
         )  # TODO: investment period dim
 
@@ -1213,7 +1152,6 @@
                     f'Fixed lifetime ({self.lifetime}) if Investment exceeds model horizon ({max_horizon}). '
                 )
 
-<<<<<<< HEAD
 
 YearOfInvestmentData = PeriodicDataUser
 """This datatype is used to define things related to the year of investment."""
@@ -1236,17 +1174,17 @@
         allow_decommissioning: YearOfInvestmentDataBool = True,
         force_investment: YearOfInvestmentDataBool = False,  # TODO: Allow to simply pass the year
         force_decommissioning: YearOfInvestmentDataBool = False,  # TODO: Allow to simply pass the year
-        lifetime: Scalar | None = None,
-        minimum_lifetime: Scalar | None = None,
-        maximum_lifetime: Scalar | None = None,
+        lifetime: int | None = None,
+        minimum_lifetime: int | None = None,
+        maximum_lifetime: int | None = None,
         minimum_size: YearOfInvestmentData | None = None,
         maximum_size: YearOfInvestmentData | None = None,
         fixed_size: YearOfInvestmentData | None = None,
-        fix_effects: PeriodicEffectsUser | None = None,
-        specific_effects: PeriodicEffectsUser | None = None,  # costs per Flow-Unit/Storage-Size/...
+        fix_effects: Numeric_PS | Effect_PS | None = None,
+        specific_effects: Numeric_PS | Effect_PS | None | None = None,  # costs per Flow-Unit/Storage-Size/...
         fixed_effects_by_investment_year: xr.DataArray | None = None,
         specific_effects_by_investment_year: xr.DataArray | None = None,
-        previous_lifetime: Scalar | None = None,
+        previous_lifetime: int | None = None,
     ):
         """
         These parameters are used to include the timing of investments in the model.
@@ -1296,8 +1234,8 @@
         self.lifetime = lifetime
         self.previous_lifetime = previous_lifetime
 
-        self.fix_effects: PeriodicEffectsUser = fix_effects if fix_effects is not None else {}
-        self.specific_effects: PeriodicEffectsUser = specific_effects if specific_effects is not None else {}
+        self.fix_effects: Numeric_PS | Effect_PS | None = fix_effects if fix_effects is not None else {}
+        self.specific_effects: Numeric_PS | Effect_PS | None = specific_effects if specific_effects is not None else {}
         self.fixed_effects_by_investment_year = (
             fixed_effects_by_investment_year if fixed_effects_by_investment_year is not None else {}
         )
@@ -1323,30 +1261,10 @@
                 self.force_decommissioning.where(self.force_decommissioning) * self.force_decommissioning.year
             ).sum('year')
             if not (year_of_forced_investment < year_of_forced_decommissioning).all():
-=======
-        if self.piecewise_effects_of_investment is not None:
-            self.piecewise_effects_of_investment.has_time_dim = False
-            self.piecewise_effects_of_investment.transform_data(f'{name_prefix}|PiecewiseEffects')
-
-        self.minimum_size = self._fit_coords(
-            f'{name_prefix}|minimum_size', self.minimum_size, dims=['period', 'scenario']
-        )
-        self.maximum_size = self._fit_coords(
-            f'{name_prefix}|maximum_size', self.maximum_size, dims=['period', 'scenario']
-        )
-        # Convert tuple (first_period, last_period) to DataArray if needed
-        if isinstance(self.linked_periods, (tuple, list)):
-            if len(self.linked_periods) != 2:
-                raise TypeError(
-                    f'If you provide a tuple to "linked_periods", it needs to be len=2. Got {len(self.linked_periods)=}'
-                )
-            if self.flow_system.periods is None:
->>>>>>> 802ca7fa
                 raise ValueError(
                     f'force_investment needs to be before force_decommissioning. Got:\n'
                     f'{self.force_investment}\nand\n{self.force_decommissioning}'
                 )
-<<<<<<< HEAD
 
         if self.previous_lifetime is not None:
             if self.fixed_size is None:
@@ -1485,32 +1403,6 @@
     @property
     def maximum_or_fixed_size(self) -> PeriodicDataUser:
         """Get the effective maximum size (fixed size takes precedence)."""
-=======
-            logger.debug(f'Computing linked_periods from {self.linked_periods}')
-            start, end = self.linked_periods
-            if start not in self.flow_system.periods.values:
-                logger.warning(
-                    f'Start of linked periods ({start} not found in periods directly: {self.flow_system.periods.values}'
-                )
-            if end not in self.flow_system.periods.values:
-                logger.warning(
-                    f'End of linked periods ({end} not found in periods directly: {self.flow_system.periods.values}'
-                )
-            self.linked_periods = self.compute_linked_periods(start, end, self.flow_system.periods)
-            logger.debug(f'Computed {self.linked_periods=}')
-
-        self.linked_periods = self._fit_coords(
-            f'{name_prefix}|linked_periods', self.linked_periods, dims=['period', 'scenario']
-        )
-        self.fixed_size = self._fit_coords(f'{name_prefix}|fixed_size', self.fixed_size, dims=['period', 'scenario'])
-
-    @property
-    def minimum_or_fixed_size(self) -> Numeric_PS:
-        return self.fixed_size if self.fixed_size is not None else self.minimum_size
-
-    @property
-    def maximum_or_fixed_size(self) -> Numeric_PS:
->>>>>>> 802ca7fa
         return self.fixed_size if self.fixed_size is not None else self.maximum_size
 
     @property
