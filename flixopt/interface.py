"""
This module contains classes to collect Parameters for the Investment and OnOff decisions.
These are tightly connected to features.py
"""

from __future__ import annotations

import logging
<<<<<<< HEAD
from collections.abc import Iterator
from typing import TYPE_CHECKING, Literal, Optional

from .config import CONFIG
from .core import NonTemporalData, NonTemporalDataUser, Scalar, TemporalDataUser
from .structure import Interface, register_class_for_io

if TYPE_CHECKING:  # for type checking and preventing circular imports
    from .effects import NonTemporalEffectsUser, TemporalEffectsUser
=======
from typing import TYPE_CHECKING

from .config import CONFIG
from .structure import Interface, register_class_for_io

if TYPE_CHECKING:  # for type checking and preventing circular imports
    from collections.abc import Iterator

    from .core import NumericData
    from .effects import EffectValuesUser, EffectValuesUserScalar
>>>>>>> 23d5e2e1
    from .flow_system import FlowSystem


logger = logging.getLogger('flixopt')


@register_class_for_io
class Piece(Interface):
<<<<<<< HEAD
    def __init__(self, start: TemporalDataUser, end: TemporalDataUser):
        """
        Define a Piece, which is part of a Piecewise object.
=======
    """Define a single linear segment with specified domain boundaries.
>>>>>>> 23d5e2e1

    This class represents one linear segment that will be combined with other
    pieces to form complete piecewise linear functions. Each piece defines
    a domain interval [start, end] where a linear relationship applies.

    Args:
        start: Lower bound of the domain interval for this linear segment.
            Can be scalar values or time series arrays for time-varying boundaries.
        end: Upper bound of the domain interval for this linear segment.
            Can be scalar values or time series arrays for time-varying boundaries.

    Examples:
        Basic piece for equipment efficiency curve:

        ```python
        # Single segment from 40% to 80% load
        efficiency_segment = Piece(start=40, end=80)
        ```

        Piece with time-varying boundaries:

        ```python
        # Capacity limits that change seasonally
        seasonal_piece = Piece(
            start=np.array([10, 20, 30, 25]),  # Minimum capacity by season
            end=np.array([80, 100, 90, 70]),  # Maximum capacity by season
        )
        ```

        Fixed operating point (start equals end):

        ```python
        # Equipment that operates at exactly 50 MW
        fixed_output = Piece(start=50, end=50)
        ```

    Note:
        Individual pieces are building blocks that gain meaning when combined
        into Piecewise functions. See the Piecewise class for information about
        how pieces interact and relate to each other.

    """

    def __init__(self, start: NumericData, end: NumericData):
        self.start = start
        self.end = end
        self.has_time_dim = False

<<<<<<< HEAD
    def transform_data(self, flow_system: 'FlowSystem', name_prefix: str):
        dims = None if self.has_time_dim else ['year', 'scenario']
        self.start = flow_system.fit_to_model_coords(f'{name_prefix}|start', self.start, dims=dims)
        self.end = flow_system.fit_to_model_coords(f'{name_prefix}|end', self.end, dims=dims)
=======
    def transform_data(self, flow_system: FlowSystem, name_prefix: str):
        self.start = flow_system.create_time_series(f'{name_prefix}|start', self.start)
        self.end = flow_system.create_time_series(f'{name_prefix}|end', self.end)
>>>>>>> 23d5e2e1


@register_class_for_io
class Piecewise(Interface):
<<<<<<< HEAD
    def __init__(self, pieces: list[Piece]):
        """
        Define a Piecewise, consisting of a list of Pieces.
=======
    """Define a piecewise linear function by combining multiple `Piece`s together.
>>>>>>> 23d5e2e1

    This class creates complex non-linear relationships by combining multiple
    Piece objects into a single piecewise linear function.

    Args:
        pieces: list of Piece objects defining the linear segments. The arrangement
            and relationships between pieces determine the function behavior:
            - Touching pieces (end of one = start of next) ensure continuity
            - Gaps between pieces create forbidden regions
            - Overlapping pieces provide an extra choice for the optimizer

    Piece Relationship Patterns:
        **Touching Pieces (Continuous Function)**:
        Pieces that share boundary points create smooth, continuous functions
        without gaps or overlaps.

        **Gaps Between Pieces (Forbidden Regions)**:
        Non-contiguous pieces with gaps represent forbidden regions.
        For example minimum load requirements or safety zones.

        **Overlapping Pieces (Flexible Operation)**:
        Pieces with overlapping domains provide optimization flexibility,
        allowing the solver to choose which segment to operate in.

    Examples:
        Continuous efficiency curve (touching pieces):

        ```python
        efficiency_curve = Piecewise(
            [
                Piece(start=0, end=25),  # Low load: 0-25 MW
                Piece(start=25, end=75),  # Medium load: 25-75 MW (touches at 25)
                Piece(start=75, end=100),  # High load: 75-100 MW (touches at 75)
            ]
        )
        ```

        Equipment with forbidden operating range (gap):

        ```python
        turbine_operation = Piecewise(
            [
                Piece(start=0, end=0),  # Off state (point operation)
                Piece(start=40, end=100),  # Operating range (gap: 0-40 forbidden)
            ]
        )
        ```

        Flexible operation with overlapping options:

        ```python
        flexible_operation = Piecewise(
            [
                Piece(start=20, end=60),  # Standard efficiency mode
                Piece(start=50, end=90),  # High efficiency mode (overlap: 50-60)
            ]
        )
        ```

        Tiered pricing structure:

        ```python
        electricity_pricing = Piecewise(
            [
                Piece(start=0, end=100),  # Tier 1: 0-100 kWh
                Piece(start=100, end=500),  # Tier 2: 100-500 kWh
                Piece(start=500, end=1000),  # Tier 3: 500-1000 kWh
            ]
        )
        ```

        Seasonal capacity variation:

        ```python
        seasonal_capacity = Piecewise(
            [
                Piece(start=[10, 15, 20, 12], end=[80, 90, 85, 75]),  # Varies by time
            ]
        )
        ```

    Container Operations:
        The Piecewise class supports standard Python container operations:

        ```python
        piecewise = Piecewise([piece1, piece2, piece3])

        len(piecewise)  # Returns number of pieces (3)
        piecewise[0]  # Access first piece
        for piece in piecewise:  # Iterate over all pieces
            print(piece.start, piece.end)
        ```

    Validation Considerations:
        - Pieces are typically ordered by their start values
        - Check for unintended gaps that might create infeasible regions
        - Consider whether overlaps provide desired flexibility or create ambiguity
        - Ensure time-varying pieces have consistent dimensions

    Common Use Cases:
        - Power plants: Heat rate curves, efficiency vs load, emissions profiles
        - HVAC systems: COP vs temperature, capacity vs conditions
        - Industrial processes: Conversion rates vs throughput, quality vs speed
        - Financial modeling: Tiered rates, progressive taxes, bulk discounts
        - Transportation: Fuel efficiency curves, capacity vs speed
        - Storage systems: Efficiency vs state of charge, power vs energy
        - Renewable energy: Output vs weather conditions, curtailment strategies

    """

    def __init__(self, pieces: list[Piece]):
        self.pieces = pieces
        self._has_time_dim = False

    @property
    def has_time_dim(self):
        return self._has_time_dim

    @has_time_dim.setter
    def has_time_dim(self, value):
        self._has_time_dim = value
        for piece in self.pieces:
            piece.has_time_dim = value

    def __len__(self):
        """
        Return the number of Piece segments in this Piecewise container.

        Returns:
            int: Count of contained Piece objects.
        """
        return len(self.pieces)

    def __getitem__(self, index) -> Piece:
        return self.pieces[index]  # Enables indexing like piecewise[i]

    def __iter__(self) -> Iterator[Piece]:
        return iter(self.pieces)  # Enables iteration like for piece in piecewise: ...

    def transform_data(self, flow_system: FlowSystem, name_prefix: str):
        for i, piece in enumerate(self.pieces):
            piece.transform_data(flow_system, f'{name_prefix}|Piece{i}')


@register_class_for_io
class PiecewiseConversion(Interface):
<<<<<<< HEAD
    def __init__(self, piecewises: dict[str, Piecewise]):
        """
        Define a piecewise conversion between multiple Flows.
        --> "gaps" can be expressed by a piece not starting at the end of the prior piece: [(1,3), (4,5)]
        --> "points" can expressed as piece with same begin and end: [(3,3), (4,4)]
=======
    """Define coordinated piecewise linear relationships between multiple flows.
>>>>>>> 23d5e2e1

    This class models conversion processes where multiple flows (inputs, outputs,
    auxiliaries) have synchronized piecewise relationships. All flows change
    together based on the same operating point, enabling accurate modeling of
    complex equipment with variable performance characteristics.

    Multi-Flow Coordination:
        All piecewise functions must have matching piece structures (same number
        of pieces with compatible domains) to ensure synchronized operation.
        When the equipment operates at a given point, ALL flows scale proportionally
        within their respective pieces.

    Args:
        piecewises: Dictionary mapping flow labels to their Piecewise functions.
            Keys are flow identifiers (e.g., 'electricity_in', 'heat_out', 'fuel_consumed').
            Values are Piecewise objects that define each flow's behavior.
            **Critical Requirement**: All Piecewise objects must have the same
            number of pieces with compatible domains to ensure consistent operation.

    Operating Point Coordination:
        When equipment operates at any point within a piece, all flows scale
        proportionally within their corresponding pieces. This ensures realistic
        equipment behavior where efficiency, consumption, and production rates
        all change together.

    Examples:
        Heat pump with coordinated efficiency changes:

        ```python
        heat_pump_pc = PiecewiseConversion(
            {
                'electricity_in': Piecewise(
                    [
                        Piece(0, 10),  # Low load: 0-10 kW electricity
                        Piece(10, 25),  # High load: 10-25 kW electricity
                    ]
                ),
                'heat_out': Piecewise(
                    [
                        Piece(0, 35),  # Low load COP=3.5: 0-35 kW heat
                        Piece(35, 75),  # High load COP=3.0: 35-75 kW heat
                    ]
                ),
                'cooling_water': Piecewise(
                    [
                        Piece(0, 2.5),  # Low load: 0-2.5 m³/h cooling
                        Piece(2.5, 6),  # High load: 2.5-6 m³/h cooling
                    ]
                ),
            }
        )
        # At 15 kW electricity → 52.5 kW heat + 3.75 m³/h cooling water
        ```

        Combined cycle power plant with synchronized flows:

        ```python
        power_plant_pc = PiecewiseConversion(
            {
                'natural_gas': Piecewise(
                    [
                        Piece(150, 300),  # Part load: 150-300 MW_th fuel
                        Piece(300, 500),  # Full load: 300-500 MW_th fuel
                    ]
                ),
                'electricity': Piecewise(
                    [
                        Piece(60, 135),  # Part load: 60-135 MW_e (45% efficiency)
                        Piece(135, 250),  # Full load: 135-250 MW_e (50% efficiency)
                    ]
                ),
                'steam_export': Piecewise(
                    [
                        Piece(20, 35),  # Part load: 20-35 MW_th steam
                        Piece(35, 50),  # Full load: 35-50 MW_th steam
                    ]
                ),
                'co2_emissions': Piecewise(
                    [
                        Piece(30, 60),  # Part load: 30-60 t/h CO2
                        Piece(60, 100),  # Full load: 60-100 t/h CO2
                    ]
                ),
            }
        )
        ```

        Chemical reactor with multiple products and waste:

        ```python
        reactor_pc = PiecewiseConversion(
            {
                'feedstock': Piecewise(
                    [
                        Piece(10, 50),  # Small batch: 10-50 kg/h
                        Piece(50, 200),  # Large batch: 50-200 kg/h
                    ]
                ),
                'product_A': Piecewise(
                    [
                        Piece(7, 35),  # Small batch: 70% yield
                        Piece(35, 140),  # Large batch: 70% yield
                    ]
                ),
                'product_B': Piecewise(
                    [
                        Piece(2, 10),  # Small batch: 20% yield
                        Piece(10, 45),  # Large batch: 22.5% yield (improved)
                    ]
                ),
                'waste_stream': Piecewise(
                    [
                        Piece(1, 5),  # Small batch: 10% waste
                        Piece(5, 15),  # Large batch: 7.5% waste (efficiency)
                    ]
                ),
            }
        )
        ```

        Equipment with discrete operating modes:

        ```python
        compressor_pc = PiecewiseConversion(
            {
                'electricity': Piecewise(
                    [
                        Piece(0, 0),  # Off mode: no consumption
                        Piece(45, 45),  # Low mode: fixed 45 kW
                        Piece(85, 85),  # High mode: fixed 85 kW
                    ]
                ),
                'compressed_air': Piecewise(
                    [
                        Piece(0, 0),  # Off mode: no production
                        Piece(250, 250),  # Low mode: 250 Nm³/h
                        Piece(500, 500),  # High mode: 500 Nm³/h
                    ]
                ),
            }
        )
        ```

        Equipment with forbidden operating range:

        ```python
        steam_turbine_pc = PiecewiseConversion(
            {
                'steam_in': Piecewise(
                    [
                        Piece(0, 100),  # Low pressure operation
                        Piece(200, 500),  # High pressure (gap: 100-200 forbidden)
                    ]
                ),
                'electricity_out': Piecewise(
                    [
                        Piece(0, 30),  # Low pressure: poor efficiency
                        Piece(80, 220),  # High pressure: good efficiency
                    ]
                ),
                'condensate_out': Piecewise(
                    [
                        Piece(0, 100),  # Low pressure condensate
                        Piece(200, 500),  # High pressure condensate
                    ]
                ),
            }
        )
        ```

    Design Patterns:
        **Forbidden Ranges**: Use gaps between pieces to model equipment that cannot
        operate in certain ranges (e.g., minimum loads, unstable regions).

        **Discrete Modes**: Use pieces with identical start/end values to model
        equipment with fixed operating points (e.g., on/off, discrete speeds).

        **Efficiency Changes**: Coordinate input and output pieces to reflect
        changing conversion efficiency across operating ranges.

    Common Use Cases:
        - Power generation: Multi-fuel plants, cogeneration systems, renewable hybrids
        - HVAC systems: Heat pumps, chillers with variable COP and auxiliary loads
        - Industrial processes: Multi-product reactors, separation units, heat exchangers
        - Transportation: Multi-modal systems, hybrid vehicles, charging infrastructure
        - Water treatment: Multi-stage processes with varying energy and chemical needs
        - Energy storage: Systems with efficiency changes and auxiliary power requirements

    """

    def __init__(self, piecewises: dict[str, Piecewise]):
        self.piecewises = piecewises
        self._has_time_dim = True
        self.has_time_dim = True  # Inital propagation

    @property
    def has_time_dim(self):
        return self._has_time_dim

    @has_time_dim.setter
    def has_time_dim(self, value):
        self._has_time_dim = value
        for piecewise in self.piecewises.values():
            piecewise.has_time_dim = value

    def items(self):
        """
        Return an iterator over (flow_label, Piecewise) pairs stored in this PiecewiseConversion.

        This is a thin convenience wrapper around the internal mapping and yields the same view
        as dict.items(), where each key is a flow label (str) and each value is a Piecewise.
        """
        return self.piecewises.items()

    def transform_data(self, flow_system: FlowSystem, name_prefix: str):
        for name, piecewise in self.piecewises.items():
            piecewise.transform_data(flow_system, f'{name_prefix}|{name}')


@register_class_for_io
class PiecewiseEffects(Interface):
<<<<<<< HEAD
    def __init__(self, piecewise_origin: Piecewise, piecewise_shares: dict[str, Piecewise]):
        """
        Define piecewise effects related to a variable.
=======
    """Define how a single decision variable contributes to system effects with piecewise rates.
>>>>>>> 23d5e2e1

    This class models situations where a decision variable (the origin) generates
    different types of system effects (costs, emissions, resource consumption) at
    rates that change non-linearly with the variable's operating level. Unlike
    PiecewiseConversion which coordinates multiple flows, PiecewiseEffects focuses
    on how one variable impacts multiple system-wide effects.

    Key Concept - Origin vs. Effects:
        - **Origin**: The primary decision variable (e.g., production level, capacity, size)
        - **Shares**: The amounts which this variable contributes to different system effects

    Relationship to PiecewiseConversion:
        **PiecewiseConversion**: Models synchronized relationships between multiple
        flow variables (e.g., fuel_in, electricity_out, emissions_out all coordinated).

        **PiecewiseEffects**: Models how one variable contributes to system-wide
        effects at variable rates (e.g., production_level → costs, emissions, resources).

    Args:
        piecewise_origin: Piecewise function defining the behavior of the primary
            decision variable. This establishes the operating domain and ranges.
        piecewise_shares: Dictionary mapping effect names to their rate functions.
            Keys are effect identifiers (e.g., 'cost_per_unit', 'CO2_intensity').
            Values are Piecewise objects defining the contribution rate per unit
            of the origin variable at different operating levels.

    Mathematical Relationship:
        For each effect: Total_Effect = Origin_Variable × Share_Rate(Origin_Level)

        This enables modeling of:
        - Economies of scale (decreasing unit costs with volume)
        - Learning curves (improving efficiency with experience)
        - Threshold effects (changing rates at different scales)
        - Progressive pricing (increasing rates with consumption)

    Examples:
        Manufacturing with economies of scale:

        ```python
        production_effects = PiecewiseEffects(
            piecewise_origin=Piecewise(
                [
                    Piece(0, 1000),  # Small scale: 0-1000 units/month
                    Piece(1000, 5000),  # Medium scale: 1000-5000 units/month
                    Piece(5000, 10000),  # Large scale: 5000-10000 units/month
                ]
            ),
            piecewise_shares={
                'unit_cost': Piecewise(
                    [
                        Piece(50, 45),  # €50-45/unit (scale benefits)
                        Piece(45, 35),  # €45-35/unit (bulk materials)
                        Piece(35, 30),  # €35-30/unit (automation benefits)
                    ]
                ),
                'labor_hours': Piecewise(
                    [
                        Piece(2.5, 2.0),  # 2.5-2.0 hours/unit (learning curve)
                        Piece(2.0, 1.5),  # 2.0-1.5 hours/unit (efficiency gains)
                        Piece(1.5, 1.2),  # 1.5-1.2 hours/unit (specialization)
                    ]
                ),
                'CO2_intensity': Piecewise(
                    [
                        Piece(15, 12),  # 15-12 kg CO2/unit (process optimization)
                        Piece(12, 9),  # 12-9 kg CO2/unit (equipment efficiency)
                        Piece(9, 7),  # 9-7 kg CO2/unit (renewable energy)
                    ]
                ),
            },
        )
        ```

        Power generation with load-dependent characteristics:

        ```python
        generator_effects = PiecewiseEffects(
            piecewise_origin=Piecewise(
                [
                    Piece(50, 200),  # Part load operation: 50-200 MW
                    Piece(200, 350),  # Rated operation: 200-350 MW
                    Piece(350, 400),  # Overload operation: 350-400 MW
                ]
            ),
            piecewise_shares={
                'fuel_rate': Piecewise(
                    [
                        Piece(12.0, 10.5),  # Heat rate: 12.0-10.5 GJ/MWh (part load penalty)
                        Piece(10.5, 9.8),  # Heat rate: 10.5-9.8 GJ/MWh (optimal efficiency)
                        Piece(9.8, 11.2),  # Heat rate: 9.8-11.2 GJ/MWh (overload penalty)
                    ]
                ),
                'maintenance_factor': Piecewise(
                    [
                        Piece(0.8, 1.0),  # Low stress operation
                        Piece(1.0, 1.0),  # Design operation
                        Piece(1.0, 1.5),  # High stress operation
                    ]
                ),
                'NOx_rate': Piecewise(
                    [
                        Piece(0.20, 0.15),  # NOx: 0.20-0.15 kg/MWh
                        Piece(0.15, 0.12),  # NOx: 0.15-0.12 kg/MWh (optimal combustion)
                        Piece(0.12, 0.25),  # NOx: 0.12-0.25 kg/MWh (overload penalties)
                    ]
                ),
            },
        )
        ```

        Progressive utility pricing structure:

        ```python
        electricity_billing = PiecewiseEffects(
            piecewise_origin=Piecewise(
                [
                    Piece(0, 200),  # Basic usage: 0-200 kWh/month
                    Piece(200, 800),  # Standard usage: 200-800 kWh/month
                    Piece(800, 2000),  # High usage: 800-2000 kWh/month
                ]
            ),
            piecewise_shares={
                'energy_rate': Piecewise(
                    [
                        Piece(0.12, 0.12),  # Basic rate: €0.12/kWh
                        Piece(0.18, 0.18),  # Standard rate: €0.18/kWh
                        Piece(0.28, 0.28),  # Premium rate: €0.28/kWh
                    ]
                ),
                'carbon_tax': Piecewise(
                    [
                        Piece(0.02, 0.02),  # Low carbon tax: €0.02/kWh
                        Piece(0.03, 0.03),  # Medium carbon tax: €0.03/kWh
                        Piece(0.05, 0.05),  # High carbon tax: €0.05/kWh
                    ]
                ),
            },
        )
        ```

        Data center with capacity-dependent efficiency:

        ```python
        datacenter_effects = PiecewiseEffects(
            piecewise_origin=Piecewise(
                [
                    Piece(100, 500),  # Low utilization: 100-500 servers
                    Piece(500, 2000),  # Medium utilization: 500-2000 servers
                    Piece(2000, 5000),  # High utilization: 2000-5000 servers
                ]
            ),
            piecewise_shares={
                'power_per_server': Piecewise(
                    [
                        Piece(0.8, 0.6),  # 0.8-0.6 kW/server (inefficient cooling)
                        Piece(0.6, 0.4),  # 0.6-0.4 kW/server (optimal efficiency)
                        Piece(0.4, 0.5),  # 0.4-0.5 kW/server (thermal limits)
                    ]
                ),
                'cooling_overhead': Piecewise(
                    [
                        Piece(0.4, 0.3),  # 40%-30% cooling overhead
                        Piece(0.3, 0.2),  # 30%-20% cooling overhead
                        Piece(0.2, 0.25),  # 20%-25% cooling overhead
                    ]
                ),
            },
        )
        ```

    Design Patterns:
        **Economies of Scale**: Decreasing unit costs/impacts with increased scale
        **Learning Curves**: Improving efficiency rates with experience/volume
        **Threshold Effects**: Step changes in rates at specific operating levels
        **Progressive Pricing**: Increasing rates for higher consumption levels
        **Capacity Utilization**: Optimal efficiency at design points, penalties at extremes

    Common Use Cases:
        - Manufacturing: Production scaling, learning effects, quality improvements
        - Energy systems: Generator efficiency curves, renewable capacity factors
        - Logistics: Transportation rates, warehouse utilization, delivery optimization
        - Utilities: Progressive pricing, infrastructure cost allocation
        - Financial services: Risk premiums, transaction fees, volume discounts
        - Environmental modeling: Pollution intensity, resource consumption rates

    """

    def __init__(self, piecewise_origin: Piecewise, piecewise_shares: dict[str, Piecewise]):
        self.piecewise_origin = piecewise_origin
        self.piecewise_shares = piecewise_shares
        self._has_time_dim = False
        self.has_time_dim = False  # Inital propagation

    @property
    def has_time_dim(self):
        return self._has_time_dim

    @has_time_dim.setter
    def has_time_dim(self, value):
        self._has_time_dim = value
        self.piecewise_origin.has_time_dim = value
        for piecewise in self.piecewise_shares.values():
            piecewise.has_time_dim = value

<<<<<<< HEAD
    def transform_data(self, flow_system: 'FlowSystem', name_prefix: str):
        self.piecewise_origin.transform_data(flow_system, f'{name_prefix}|PiecewiseEffects|origin')
        for effect, piecewise in self.piecewise_shares.items():
            piecewise.transform_data(flow_system, f'{name_prefix}|PiecewiseEffects|{effect}')
=======
    def transform_data(self, flow_system: FlowSystem, name_prefix: str):
        raise NotImplementedError('PiecewiseEffects is not yet implemented for non scalar shares')
        # self.piecewise_origin.transform_data(flow_system, f'{name_prefix}|PiecewiseEffects|origin')
        # for name, piecewise in self.piecewise_shares.items():
        #    piecewise.transform_data(flow_system, f'{name_prefix}|PiecewiseEffects|{name}')
>>>>>>> 23d5e2e1


@register_class_for_io
class InvestParameters(Interface):
    """Define investment decision parameters with flexible sizing and effect modeling.

    This class models investment decisions in optimization problems, supporting
    both binary (invest/don't invest) and continuous sizing choices with
    comprehensive cost structures. It enables realistic representation of
    investment economics including fixed costs, scale effects, and divestment penalties.

    Investment Decision Types:
        **Binary Investments**: Fixed size investments creating yes/no decisions
        (e.g., install a specific generator, build a particular facility)

        **Continuous Sizing**: Variable size investments with minimum/maximum bounds
        (e.g., battery capacity from 10-1000 kWh, pipeline diameter optimization)

    Cost Modeling Approaches:
        - **Fixed Effects**: One-time costs independent of size (permits, connections)
        - **Specific Effects**: Linear costs proportional to size (€/kW, €/m²)
        - **Piecewise Effects**: Non-linear relationships (bulk discounts, learning curves)
        - **Divestment Effects**: Penalties for not investing (demolition, opportunity costs)

    Args:
        fixed_size: When specified, creates a binary investment decision at exactly
            this size. When None, allows continuous sizing between minimum and maximum bounds.
        minimum_size: Lower bound for continuous sizing decisions. Defaults to a small
            positive value (CONFIG.modeling.EPSILON) to avoid numerical issues.
            Ignored when fixed_size is specified.
        maximum_size: Upper bound for continuous sizing decisions. Defaults to a large
            value (CONFIG.modeling.BIG) representing unlimited capacity.
            Ignored when fixed_size is specified.
        optional: Controls whether investment is required. When True (default),
            optimization can choose not to invest. When False, forces investment
            to occur (useful for mandatory upgrades or replacement decisions).
        fix_effects: Fixed costs incurred once if investment is made, regardless
            of size. Dictionary mapping effect names to values
            (e.g., {'cost': 10000, 'CO2_construction': 500}).
        specific_effects: Variable costs proportional to investment size, representing
            per-unit costs (€/kW, €/m²). Dictionary mapping effect names to unit values
            (e.g., {'cost': 1200, 'steel_required': 0.5}).
        piecewise_effects: Non-linear cost relationships using PiecewiseEffects for
            economies of scale, learning curves, or threshold effects. Can be combined
            with fix_effects and specific_effects.
        divest_effects: Costs incurred if the investment is NOT made, such as
            demolition of existing equipment, contractual penalties, or lost opportunities.
            Dictionary mapping effect names to values.

    Cost Annualization Requirements:
        All cost values must be properly weighted to match the optimization model's time horizon.
        For long-term investments, the cost values should be annualized to the corresponding operation time (annuity).

        - Use equivalent annual cost (capital cost / equipment lifetime)
        - Apply appropriate discount rates for present value calculations
        - Account for inflation, escalation, and financing costs

        Example: €1M equipment with 20-year life → €50k/year fixed cost

    Examples:
        Simple binary investment (solar panels):

        ```python
        solar_investment = InvestParameters(
            fixed_size=100,  # 100 kW system (binary decision)
            optional=True,
            fix_effects={
                'cost': 25000,  # Installation and permitting costs
                'CO2': -50000,  # Avoided emissions over lifetime
            },
            specific_effects={
                'cost': 1200,  # €1200/kW for panels (annualized)
                'CO2': -800,  # kg CO2 avoided per kW annually
            },
        )
        ```

        Flexible sizing with economies of scale:

        ```python
        battery_investment = InvestParameters(
            minimum_size=10,  # Minimum viable system size (kWh)
            maximum_size=1000,  # Maximum installable capacity
            optional=True,
            fix_effects={
                'cost': 5000,  # Grid connection and control system
                'installation_time': 2,  # Days for fixed components
            },
            piecewise_effects=PiecewiseEffects(
                piecewise_origin=Piecewise(
                    [
                        Piece(0, 100),  # Small systems
                        Piece(100, 500),  # Medium systems
                        Piece(500, 1000),  # Large systems
                    ]
                ),
                piecewise_shares={
                    'cost': Piecewise(
                        [
                            Piece(800, 750),  # High cost/kWh for small systems
                            Piece(750, 600),  # Medium cost/kWh
                            Piece(600, 500),  # Bulk discount for large systems
                        ]
                    )
                },
            ),
        )
        ```

        Mandatory replacement with divestment costs:

        ```python
        boiler_replacement = InvestParameters(
            minimum_size=50,
            maximum_size=200,
            optional=True,  # Can choose not to replace
            fix_effects={
                'cost': 15000,  # Installation costs
                'disruption': 3,  # Days of downtime
            },
            specific_effects={
                'cost': 400,  # €400/kW capacity
                'maintenance': 25,  # Annual maintenance per kW
            },
            divest_effects={
                'cost': 8000,  # Demolition if not replaced
                'environmental': 100,  # Disposal fees
            },
        )
        ```

        Multi-technology comparison:

        ```python
        # Gas turbine option
        gas_turbine = InvestParameters(
            fixed_size=50,  # MW
            fix_effects={'cost': 2500000, 'CO2': 1250000},
            specific_effects={'fuel_cost': 45, 'maintenance': 12},
        )

        # Wind farm option
        wind_farm = InvestParameters(
            minimum_size=20,
            maximum_size=100,
            fix_effects={'cost': 1000000, 'CO2': -5000000},
            specific_effects={'cost': 1800000, 'land_use': 0.5},
        )
        ```

        Technology learning curve:

        ```python
        hydrogen_electrolyzer = InvestParameters(
            minimum_size=1,
            maximum_size=50,  # MW
            piecewise_effects=PiecewiseEffects(
                piecewise_origin=Piecewise(
                    [
                        Piece(0, 5),  # Small scale: early adoption
                        Piece(5, 20),  # Medium scale: cost reduction
                        Piece(20, 50),  # Large scale: mature technology
                    ]
                ),
                piecewise_shares={
                    'capex': Piecewise(
                        [
                            Piece(2000, 1800),  # Learning reduces costs
                            Piece(1800, 1400),  # Continued cost reduction
                            Piece(1400, 1200),  # Technology maturity
                        ]
                    ),
                    'efficiency': Piecewise(
                        [
                            Piece(65, 68),  # Improving efficiency
                            Piece(68, 72),  # with scale and experience
                            Piece(72, 75),  # Best efficiency at scale
                        ]
                    ),
                },
            ),
        )
        ```

    Common Use Cases:
        - Power generation: Plant sizing, technology selection, retrofit decisions
        - Industrial equipment: Capacity expansion, efficiency upgrades, replacements
        - Infrastructure: Network expansion, facility construction, system upgrades
        - Energy storage: Battery sizing, pumped hydro, compressed air systems
        - Transportation: Fleet expansion, charging infrastructure, modal shifts
        - Buildings: HVAC systems, insulation upgrades, renewable integration

    """

    def __init__(
        self,
<<<<<<< HEAD
        fixed_size: NonTemporalDataUser | None = None,
        minimum_size: NonTemporalDataUser | None = None,
        maximum_size: NonTemporalDataUser | None = None,
        optional: bool = True,  # Investition ist weglassbar
        fix_effects: Optional['NonTemporalEffectsUser'] = None,
        specific_effects: Optional['NonTemporalEffectsUser'] = None,  # costs per Flow-Unit/Storage-Size/...
        piecewise_effects: PiecewiseEffects | None = None,
        divest_effects: Optional['NonTemporalEffectsUser'] = None,
        investment_scenarios: Literal['individual'] | list[int | str] | None = None,
    ):
        """
        Args:
            fix_effects: Fixed investment costs if invested. (Attention: Annualize costs to chosen period!)
            divest_effects: Fixed divestment costs (if not invested, e.g., demolition costs or contractual penalty).
            fixed_size: Determines if the investment size is fixed.
            optional: If True, investment is not forced.
            specific_effects: Specific costs, e.g., in €/kW_nominal or €/m²_nominal.
                Example: {costs: 3, CO2: 0.3} with costs and CO2 representing an Object of class Effect
                (Attention: Annualize costs to chosen period!)
            piecewise_effects: Define the effects of the investment as a piecewise function of the size of the investment.
            minimum_size: Minimum possible size of the investment.
            maximum_size: Maximum possible size of the investment.
            investment_scenarios: For which scenarios to optimize the size for.
                - 'individual': Optimize the size of each scenario individually
                - List of scenario names: Optimize the size for the passed scenario names (equal size in all). All other scenarios will have the size 0.
                - None: Equals to a list of all scenarios (default)
        """
        self.fix_effects: NonTemporalEffectsUser = fix_effects if fix_effects is not None else {}
        self.divest_effects: NonTemporalEffectsUser = divest_effects if divest_effects is not None else {}
        self.fixed_size = fixed_size
        self.optional = optional
        self.specific_effects: NonTemporalEffectsUser = specific_effects if specific_effects is not None else {}
=======
        fixed_size: int | float | None = None,
        minimum_size: int | float | None = None,
        maximum_size: int | float | None = None,
        optional: bool = True,  # Investition ist weglassbar
        fix_effects: EffectValuesUserScalar | None = None,
        specific_effects: EffectValuesUserScalar | None = None,  # costs per Flow-Unit/Storage-Size/...
        piecewise_effects: PiecewiseEffects | None = None,
        divest_effects: EffectValuesUserScalar | None = None,
    ):
        self.fix_effects: EffectValuesUserScalar = fix_effects or {}
        self.divest_effects: EffectValuesUserScalar = divest_effects or {}
        self.fixed_size = fixed_size
        self.optional = optional
        self.specific_effects: EffectValuesUserScalar = specific_effects or {}
>>>>>>> 23d5e2e1
        self.piecewise_effects = piecewise_effects
        self.minimum_size = minimum_size if minimum_size is not None else CONFIG.modeling.EPSILON
        self.maximum_size = maximum_size if maximum_size is not None else CONFIG.modeling.BIG  # default maximum
        self.investment_scenarios = investment_scenarios

<<<<<<< HEAD
    def transform_data(self, flow_system: 'FlowSystem', name_prefix: str):
        self._plausibility_checks(flow_system)
        self.fix_effects = flow_system.fit_effects_to_model_coords(
            label_prefix=name_prefix,
            effect_values=self.fix_effects,
            label_suffix='fix_effects',
            dims=['year', 'scenario'],
        )
        self.divest_effects = flow_system.fit_effects_to_model_coords(
            label_prefix=name_prefix,
            effect_values=self.divest_effects,
            label_suffix='divest_effects',
            dims=['year', 'scenario'],
        )
        self.specific_effects = flow_system.fit_effects_to_model_coords(
            label_prefix=name_prefix,
            effect_values=self.specific_effects,
            label_suffix='specific_effects',
            dims=['year', 'scenario'],
        )
        if self.piecewise_effects is not None:
            self.piecewise_effects.has_time_dim = False
            self.piecewise_effects.transform_data(flow_system, f'{name_prefix}|PiecewiseEffects')

        self.minimum_size = flow_system.fit_to_model_coords(
            f'{name_prefix}|minimum_size', self.minimum_size, dims=['year', 'scenario']
        )
        self.maximum_size = flow_system.fit_to_model_coords(
            f'{name_prefix}|maximum_size', self.maximum_size, dims=['year', 'scenario']
        )
        if self.fixed_size is not None:
            self.fixed_size = flow_system.fit_to_model_coords(
                f'{name_prefix}|fixed_size', self.fixed_size, dims=['year', 'scenario']
            )

    def _plausibility_checks(self, flow_system):
        if isinstance(self.investment_scenarios, list):
            if not set(self.investment_scenarios).issubset(flow_system.scenarios):
                raise ValueError(
                    f'Some scenarios in investment_scenarios are not present in the time_series_collection: '
                    f'{set(self.investment_scenarios) - set(flow_system.scenarios)}'
                )
        if self.investment_scenarios is not None:
            if not self.optional:
                if self.minimum_size is not None or self.fixed_size is not None:
                    logger.warning(
                        'When using investment_scenarios, minimum_size and fixed_size should only ne used if optional is True.'
                        'Otherwise the investment cannot be 0 incertain scenarios while being non-zero in others.'
                    )
=======
    def transform_data(self, flow_system: FlowSystem):
        self.fix_effects = flow_system.effects.create_effect_values_dict(self.fix_effects)
        self.divest_effects = flow_system.effects.create_effect_values_dict(self.divest_effects)
        self.specific_effects = flow_system.effects.create_effect_values_dict(self.specific_effects)
>>>>>>> 23d5e2e1

    @property
    def minimum_or_fixed_size(self) -> NonTemporalData:
        return self.fixed_size if self.fixed_size is not None else self.minimum_size

    @property
    def maximum_or_fixed_size(self) -> NonTemporalData:
        return self.fixed_size if self.fixed_size is not None else self.maximum_size


@register_class_for_io
class OnOffParameters(Interface):
    """Define operational constraints and effects for binary on/off equipment behavior.

    This class models equipment that operates in discrete states (on/off) rather than
    continuous operation, capturing realistic operational constraints and associated
    costs. It handles complex equipment behavior including startup costs, minimum
    run times, cycling limitations, and maintenance scheduling requirements.

    Key Modeling Capabilities:
        **Switching Costs**: One-time costs for starting equipment (fuel, wear, labor)
        **Runtime Constraints**: Minimum and maximum continuous operation periods
        **Cycling Limits**: Maximum number of starts to prevent excessive wear
        **Operating Hours**: Total runtime limits and requirements over time horizon

    Typical Equipment Applications:
        - **Power Plants**: Combined cycle units, steam turbines with startup costs
        - **Industrial Processes**: Batch reactors, furnaces with thermal cycling
        - **HVAC Systems**: Chillers, boilers with minimum run times
        - **Backup Equipment**: Emergency generators, standby systems
        - **Process Equipment**: Compressors, pumps with operational constraints

    Args:
        effects_per_switch_on: Costs or impacts incurred for each transition from
            off state (var_on=0) to on state (var_on=1). Represents startup costs,
            wear and tear, or other switching impacts. Dictionary mapping effect
            names to values (e.g., {'cost': 500, 'maintenance_hours': 2}).
        effects_per_running_hour: Ongoing costs or impacts while equipment operates
            in the on state. Includes fuel costs, labor, consumables, or emissions.
            Dictionary mapping effect names to hourly values (e.g., {'fuel_cost': 45}).
        on_hours_total_min: Minimum total operating hours across the entire time horizon.
            Ensures equipment meets minimum utilization requirements or contractual
            obligations (e.g., power purchase agreements, maintenance schedules).
        on_hours_total_max: Maximum total operating hours across the entire time horizon.
            Limits equipment usage due to maintenance schedules, fuel availability,
            environmental permits, or equipment lifetime constraints.
        consecutive_on_hours_min: Minimum continuous operating duration once started.
            Models minimum run times due to thermal constraints, process stability,
            or efficiency considerations. Can be time-varying to reflect different
            constraints across the planning horizon.
        consecutive_on_hours_max: Maximum continuous operating duration in one campaign.
            Models mandatory maintenance intervals, process batch sizes, or
            equipment thermal limits requiring periodic shutdowns.
        consecutive_off_hours_min: Minimum continuous shutdown duration between operations.
            Models cooling periods, maintenance requirements, or process constraints
            that prevent immediate restart after shutdown.
        consecutive_off_hours_max: Maximum continuous shutdown duration before mandatory
            restart. Models equipment preservation, process stability, or contractual
            requirements for minimum activity levels.
        switch_on_total_max: Maximum number of startup operations across the time horizon.
            Limits equipment cycling to reduce wear, maintenance costs, or comply
            with operational constraints (e.g., grid stability requirements).
        force_switch_on: When True, creates switch-on variables even without explicit
            switch_on_total_max constraint. Useful for tracking or reporting startup
            events without enforcing limits.

    Note:
        **Time Series Boundary Handling**: The final time period constraints for
        consecutive_on_hours_min/max and consecutive_off_hours_min/max are not
        enforced, allowing the optimization to end with ongoing campaigns that
        may be shorter than the specified minimums or longer than maximums.

    Examples:
        Combined cycle power plant with startup costs and minimum run time:

        ```python
        power_plant_operation = OnOffParameters(
            effects_per_switch_on={
                'startup_cost': 25000,  # €25,000 per startup
                'startup_fuel': 150,  # GJ natural gas for startup
                'startup_time': 4,  # Hours to reach full output
                'maintenance_impact': 0.1,  # Fractional life consumption
            },
            effects_per_running_hour={
                'fixed_om': 125,  # Fixed O&M costs while running
                'auxiliary_power': 2.5,  # MW parasitic loads
            },
            consecutive_on_hours_min=8,  # Minimum 8-hour run once started
            consecutive_off_hours_min=4,  # Minimum 4-hour cooling period
            on_hours_total_max=6000,  # Annual operating limit
        )
        ```

        Industrial batch process with cycling limits:

        ```python
        batch_reactor = OnOffParameters(
            effects_per_switch_on={
                'setup_cost': 1500,  # Labor and materials for startup
                'catalyst_consumption': 5,  # kg catalyst per batch
                'cleaning_chemicals': 200,  # L cleaning solution
            },
            effects_per_running_hour={
                'steam': 2.5,  # t/h process steam
                'electricity': 150,  # kWh electrical load
                'cooling_water': 50,  # m³/h cooling water
            },
            consecutive_on_hours_min=12,  # Minimum batch size (12 hours)
            consecutive_on_hours_max=24,  # Maximum batch size (24 hours)
            consecutive_off_hours_min=6,  # Cleaning and setup time
            switch_on_total_max=200,  # Maximum 200 batches per year
            on_hours_total_max=4000,  # Maximum production time
        )
        ```

        HVAC system with thermostat control and maintenance:

        ```python
        hvac_operation = OnOffParameters(
            effects_per_switch_on={
                'compressor_wear': 0.5,  # Hours of compressor life per start
                'inrush_current': 15,  # kW peak demand on startup
            },
            effects_per_running_hour={
                'electricity': 25,  # kW electrical consumption
                'maintenance': 0.12,  # €/hour maintenance reserve
            },
            consecutive_on_hours_min=1,  # Minimum 1-hour run to avoid cycling
            consecutive_off_hours_min=0.5,  # 30-minute minimum off time
            switch_on_total_max=2000,  # Limit cycling for compressor life
            on_hours_total_min=2000,  # Minimum operation for humidity control
            on_hours_total_max=5000,  # Maximum operation for energy budget
        )
        ```

        Backup generator with testing and maintenance requirements:

        ```python
        backup_generator = OnOffParameters(
            effects_per_switch_on={
                'fuel_priming': 50,  # L diesel for system priming
                'wear_factor': 1.0,  # Start cycles impact on maintenance
                'testing_labor': 2,  # Hours technician time per test
            },
            effects_per_running_hour={
                'fuel_consumption': 180,  # L/h diesel consumption
                'emissions_permit': 15,  # € emissions allowance cost
                'noise_penalty': 25,  # € noise compliance cost
            },
            consecutive_on_hours_min=0.5,  # Minimum test duration (30 min)
            consecutive_off_hours_max=720,  # Maximum 30 days between tests
            switch_on_total_max=52,  # Weekly testing limit
            on_hours_total_min=26,  # Minimum annual testing (0.5h × 52)
            on_hours_total_max=200,  # Maximum runtime (emergencies + tests)
        )
        ```

        Peak shaving battery with cycling degradation:

        ```python
        battery_cycling = OnOffParameters(
            effects_per_switch_on={
                'cycle_degradation': 0.01,  # % capacity loss per cycle
                'inverter_startup': 0.5,  # kWh losses during startup
            },
            effects_per_running_hour={
                'standby_losses': 2,  # kW standby consumption
                'cooling': 5,  # kW thermal management
                'inverter_losses': 8,  # kW conversion losses
            },
            consecutive_on_hours_min=1,  # Minimum discharge duration
            consecutive_on_hours_max=4,  # Maximum continuous discharge
            consecutive_off_hours_min=1,  # Minimum rest between cycles
            switch_on_total_max=365,  # Daily cycling limit
            force_switch_on=True,  # Track all cycling events
        )
        ```

    Common Use Cases:
        - Power generation: Thermal plant cycling, renewable curtailment, grid services
        - Industrial processes: Batch production, maintenance scheduling, equipment rotation
        - Buildings: HVAC control, lighting systems, elevator operations
        - Transportation: Fleet management, charging infrastructure, maintenance windows
        - Storage systems: Battery cycling, pumped hydro, compressed air systems
        - Emergency equipment: Backup generators, safety systems, emergency lighting

    """

    def __init__(
        self,
<<<<<<< HEAD
        effects_per_switch_on: Optional['TemporalEffectsUser'] = None,
        effects_per_running_hour: Optional['TemporalEffectsUser'] = None,
        on_hours_total_min: int | None = None,
        on_hours_total_max: int | None = None,
        consecutive_on_hours_min: TemporalDataUser | None = None,
        consecutive_on_hours_max: TemporalDataUser | None = None,
        consecutive_off_hours_min: TemporalDataUser | None = None,
        consecutive_off_hours_max: TemporalDataUser | None = None,
        switch_on_total_max: int | None = None,
        force_switch_on: bool = False,
    ):
        """
        Bundles information about the on and off state of an Element.
        If no parameters are given, the default is to create a binary variable for the on state
        without further constraints or effects and a variable for the total on hours.

        Args:
            effects_per_switch_on: cost of one switch from off (var_on=0) to on (var_on=1),
                unit i.g. in Euro
            effects_per_running_hour: costs for operating, i.g. in € per hour
            on_hours_total_min: min. overall sum of operating hours.
            on_hours_total_max: max. overall sum of operating hours.
            consecutive_on_hours_min: min sum of operating hours in one piece
                (last on-time period of timeseries is not checked and can be shorter)
            consecutive_on_hours_max: max sum of operating hours in one piece
            consecutive_off_hours_min: min sum of non-operating hours in one piece
                (last off-time period of timeseries is not checked and can be shorter)
            consecutive_off_hours_max: max sum of non-operating hours in one piece
            switch_on_total_max: max nr of switchOn operations
            force_switch_on: force creation of switch on variable, even if there is no switch_on_total_max
        """
        self.effects_per_switch_on: TemporalEffectsUser = (
            effects_per_switch_on if effects_per_switch_on is not None else {}
        )
        self.effects_per_running_hour: TemporalEffectsUser = (
            effects_per_running_hour if effects_per_running_hour is not None else {}
        )
        self.on_hours_total_min: Scalar = on_hours_total_min
        self.on_hours_total_max: Scalar = on_hours_total_max
        self.consecutive_on_hours_min: TemporalDataUser = consecutive_on_hours_min
        self.consecutive_on_hours_max: TemporalDataUser = consecutive_on_hours_max
        self.consecutive_off_hours_min: TemporalDataUser = consecutive_off_hours_min
        self.consecutive_off_hours_max: TemporalDataUser = consecutive_off_hours_max
        self.switch_on_total_max: Scalar = switch_on_total_max
        self.force_switch_on: bool = force_switch_on

    def transform_data(self, flow_system: 'FlowSystem', name_prefix: str):
        self.effects_per_switch_on = flow_system.fit_effects_to_model_coords(
=======
        effects_per_switch_on: EffectValuesUser | None = None,
        effects_per_running_hour: EffectValuesUser | None = None,
        on_hours_total_min: int | None = None,
        on_hours_total_max: int | None = None,
        consecutive_on_hours_min: NumericData | None = None,
        consecutive_on_hours_max: NumericData | None = None,
        consecutive_off_hours_min: NumericData | None = None,
        consecutive_off_hours_max: NumericData | None = None,
        switch_on_total_max: int | None = None,
        force_switch_on: bool = False,
    ):
        self.effects_per_switch_on: EffectValuesUser = effects_per_switch_on or {}
        self.effects_per_running_hour: EffectValuesUser = effects_per_running_hour or {}
        self.on_hours_total_min = on_hours_total_min
        self.on_hours_total_max = on_hours_total_max
        self.consecutive_on_hours_min = consecutive_on_hours_min
        self.consecutive_on_hours_max = consecutive_on_hours_max
        self.consecutive_off_hours_min = consecutive_off_hours_min
        self.consecutive_off_hours_max = consecutive_off_hours_max
        self.switch_on_total_max = switch_on_total_max
        self.force_switch_on: bool = force_switch_on

    def transform_data(self, flow_system: FlowSystem, name_prefix: str):
        self.effects_per_switch_on = flow_system.create_effect_time_series(
>>>>>>> 23d5e2e1
            name_prefix, self.effects_per_switch_on, 'per_switch_on'
        )
        self.effects_per_running_hour = flow_system.fit_effects_to_model_coords(
            name_prefix, self.effects_per_running_hour, 'per_running_hour'
        )
        self.consecutive_on_hours_min = flow_system.fit_to_model_coords(
            f'{name_prefix}|consecutive_on_hours_min', self.consecutive_on_hours_min
        )
        self.consecutive_on_hours_max = flow_system.fit_to_model_coords(
            f'{name_prefix}|consecutive_on_hours_max', self.consecutive_on_hours_max
        )
        self.consecutive_off_hours_min = flow_system.fit_to_model_coords(
            f'{name_prefix}|consecutive_off_hours_min', self.consecutive_off_hours_min
        )
        self.consecutive_off_hours_max = flow_system.fit_to_model_coords(
            f'{name_prefix}|consecutive_off_hours_max', self.consecutive_off_hours_max
        )
        self.on_hours_total_max = flow_system.fit_to_model_coords(
            f'{name_prefix}|on_hours_total_max', self.on_hours_total_max, dims=['year', 'scenario']
        )
        self.on_hours_total_min = flow_system.fit_to_model_coords(
            f'{name_prefix}|on_hours_total_min', self.on_hours_total_min, dims=['year', 'scenario']
        )
        self.switch_on_total_max = flow_system.fit_to_model_coords(
            f'{name_prefix}|switch_on_total_max', self.switch_on_total_max, dims=['year', 'scenario']
        )

    @property
    def use_off(self) -> bool:
        """Proxy: whether OFF variable is required"""
        return self.use_consecutive_off_hours

    @property
    def use_consecutive_on_hours(self) -> bool:
        """Determines whether a Variable for consecutive on hours is needed or not"""
        return any(param is not None for param in [self.consecutive_on_hours_min, self.consecutive_on_hours_max])

    @property
    def use_consecutive_off_hours(self) -> bool:
        """Determines whether a Variable for consecutive off hours is needed or not"""
        return any(param is not None for param in [self.consecutive_off_hours_min, self.consecutive_off_hours_max])

    @property
    def use_switch_on(self) -> bool:
<<<<<<< HEAD
        """Determines wether a Variable for SWITCH-ON is needed or not"""
        if self.force_switch_on:
            return True

        return any(
            param is not None and param != {}
            for param in [
                self.effects_per_switch_on,
                self.switch_on_total_max,
            ]
=======
        """Determines whether a Variable for SWITCH-ON is needed or not"""
        return (
            any(
                param not in (None, {})
                for param in [
                    self.effects_per_switch_on,
                    self.switch_on_total_max,
                    self.on_hours_total_min,
                    self.on_hours_total_max,
                ]
            )
            or self.force_switch_on
>>>>>>> 23d5e2e1
        )<|MERGE_RESOLUTION|>--- conflicted
+++ resolved
@@ -6,18 +6,7 @@
 from __future__ import annotations
 
 import logging
-<<<<<<< HEAD
-from collections.abc import Iterator
 from typing import TYPE_CHECKING, Literal, Optional
-
-from .config import CONFIG
-from .core import NonTemporalData, NonTemporalDataUser, Scalar, TemporalDataUser
-from .structure import Interface, register_class_for_io
-
-if TYPE_CHECKING:  # for type checking and preventing circular imports
-    from .effects import NonTemporalEffectsUser, TemporalEffectsUser
-=======
-from typing import TYPE_CHECKING
 
 from .config import CONFIG
 from .structure import Interface, register_class_for_io
@@ -25,9 +14,8 @@
 if TYPE_CHECKING:  # for type checking and preventing circular imports
     from collections.abc import Iterator
 
-    from .core import NumericData
-    from .effects import EffectValuesUser, EffectValuesUserScalar
->>>>>>> 23d5e2e1
+    from .core import NonTemporalData, NonTemporalDataUser, Scalar, TemporalDataUser
+    from .effects import NonTemporalEffectsUser, TemporalEffectsUser
     from .flow_system import FlowSystem
 
 
@@ -36,13 +24,7 @@
 
 @register_class_for_io
 class Piece(Interface):
-<<<<<<< HEAD
-    def __init__(self, start: TemporalDataUser, end: TemporalDataUser):
-        """
-        Define a Piece, which is part of a Piecewise object.
-=======
     """Define a single linear segment with specified domain boundaries.
->>>>>>> 23d5e2e1
 
     This class represents one linear segment that will be combined with other
     pieces to form complete piecewise linear functions. Each piece defines
@@ -86,35 +68,21 @@
 
     """
 
-    def __init__(self, start: NumericData, end: NumericData):
+    def __init__(self, start: TemporalDataUser, end: TemporalDataUser):
         self.start = start
         self.end = end
         self.has_time_dim = False
 
-<<<<<<< HEAD
-    def transform_data(self, flow_system: 'FlowSystem', name_prefix: str):
+    def transform_data(self, flow_system: FlowSystem, name_prefix: str):
         dims = None if self.has_time_dim else ['year', 'scenario']
         self.start = flow_system.fit_to_model_coords(f'{name_prefix}|start', self.start, dims=dims)
         self.end = flow_system.fit_to_model_coords(f'{name_prefix}|end', self.end, dims=dims)
-=======
-    def transform_data(self, flow_system: FlowSystem, name_prefix: str):
-        self.start = flow_system.create_time_series(f'{name_prefix}|start', self.start)
-        self.end = flow_system.create_time_series(f'{name_prefix}|end', self.end)
->>>>>>> 23d5e2e1
 
 
 @register_class_for_io
 class Piecewise(Interface):
-<<<<<<< HEAD
-    def __init__(self, pieces: list[Piece]):
-        """
-        Define a Piecewise, consisting of a list of Pieces.
-=======
-    """Define a piecewise linear function by combining multiple `Piece`s together.
->>>>>>> 23d5e2e1
-
-    This class creates complex non-linear relationships by combining multiple
-    Piece objects into a single piecewise linear function.
+    """
+    Define a Piecewise, consisting of a list of Pieces.
 
     Args:
         pieces: list of Piece objects defining the linear segments. The arrangement
@@ -258,15 +226,7 @@
 
 @register_class_for_io
 class PiecewiseConversion(Interface):
-<<<<<<< HEAD
-    def __init__(self, piecewises: dict[str, Piecewise]):
-        """
-        Define a piecewise conversion between multiple Flows.
-        --> "gaps" can be expressed by a piece not starting at the end of the prior piece: [(1,3), (4,5)]
-        --> "points" can expressed as piece with same begin and end: [(3,3), (4,4)]
-=======
     """Define coordinated piecewise linear relationships between multiple flows.
->>>>>>> 23d5e2e1
 
     This class models conversion processes where multiple flows (inputs, outputs,
     auxiliaries) have synchronized piecewise relationships. All flows change
@@ -488,13 +448,7 @@
 
 @register_class_for_io
 class PiecewiseEffects(Interface):
-<<<<<<< HEAD
-    def __init__(self, piecewise_origin: Piecewise, piecewise_shares: dict[str, Piecewise]):
-        """
-        Define piecewise effects related to a variable.
-=======
     """Define how a single decision variable contributes to system effects with piecewise rates.
->>>>>>> 23d5e2e1
 
     This class models situations where a decision variable (the origin) generates
     different types of system effects (costs, emissions, resource consumption) at
@@ -699,18 +653,10 @@
         for piecewise in self.piecewise_shares.values():
             piecewise.has_time_dim = value
 
-<<<<<<< HEAD
-    def transform_data(self, flow_system: 'FlowSystem', name_prefix: str):
+    def transform_data(self, flow_system: FlowSystem, name_prefix: str):
         self.piecewise_origin.transform_data(flow_system, f'{name_prefix}|PiecewiseEffects|origin')
         for effect, piecewise in self.piecewise_shares.items():
             piecewise.transform_data(flow_system, f'{name_prefix}|PiecewiseEffects|{effect}')
-=======
-    def transform_data(self, flow_system: FlowSystem, name_prefix: str):
-        raise NotImplementedError('PiecewiseEffects is not yet implemented for non scalar shares')
-        # self.piecewise_origin.transform_data(flow_system, f'{name_prefix}|PiecewiseEffects|origin')
-        # for name, piecewise in self.piecewise_shares.items():
-        #    piecewise.transform_data(flow_system, f'{name_prefix}|PiecewiseEffects|{name}')
->>>>>>> 23d5e2e1
 
 
 @register_class_for_io
@@ -907,62 +853,27 @@
 
     def __init__(
         self,
-<<<<<<< HEAD
         fixed_size: NonTemporalDataUser | None = None,
         minimum_size: NonTemporalDataUser | None = None,
         maximum_size: NonTemporalDataUser | None = None,
         optional: bool = True,  # Investition ist weglassbar
-        fix_effects: Optional['NonTemporalEffectsUser'] = None,
-        specific_effects: Optional['NonTemporalEffectsUser'] = None,  # costs per Flow-Unit/Storage-Size/...
+        fix_effects: NonTemporalEffectsUser | None = None,
+        specific_effects: NonTemporalEffectsUser | None = None,  # costs per Flow-Unit/Storage-Size/...
         piecewise_effects: PiecewiseEffects | None = None,
-        divest_effects: Optional['NonTemporalEffectsUser'] = None,
+        divest_effects: NonTemporalEffectsUser | None = None,
         investment_scenarios: Literal['individual'] | list[int | str] | None = None,
     ):
-        """
-        Args:
-            fix_effects: Fixed investment costs if invested. (Attention: Annualize costs to chosen period!)
-            divest_effects: Fixed divestment costs (if not invested, e.g., demolition costs or contractual penalty).
-            fixed_size: Determines if the investment size is fixed.
-            optional: If True, investment is not forced.
-            specific_effects: Specific costs, e.g., in €/kW_nominal or €/m²_nominal.
-                Example: {costs: 3, CO2: 0.3} with costs and CO2 representing an Object of class Effect
-                (Attention: Annualize costs to chosen period!)
-            piecewise_effects: Define the effects of the investment as a piecewise function of the size of the investment.
-            minimum_size: Minimum possible size of the investment.
-            maximum_size: Maximum possible size of the investment.
-            investment_scenarios: For which scenarios to optimize the size for.
-                - 'individual': Optimize the size of each scenario individually
-                - List of scenario names: Optimize the size for the passed scenario names (equal size in all). All other scenarios will have the size 0.
-                - None: Equals to a list of all scenarios (default)
-        """
-        self.fix_effects: NonTemporalEffectsUser = fix_effects if fix_effects is not None else {}
-        self.divest_effects: NonTemporalEffectsUser = divest_effects if divest_effects is not None else {}
+        self.fix_effects: NonTemporalEffectsUser = fix_effects or {}
+        self.divest_effects: NonTemporalEffectsUser = divest_effects or {}
         self.fixed_size = fixed_size
         self.optional = optional
         self.specific_effects: NonTemporalEffectsUser = specific_effects if specific_effects is not None else {}
-=======
-        fixed_size: int | float | None = None,
-        minimum_size: int | float | None = None,
-        maximum_size: int | float | None = None,
-        optional: bool = True,  # Investition ist weglassbar
-        fix_effects: EffectValuesUserScalar | None = None,
-        specific_effects: EffectValuesUserScalar | None = None,  # costs per Flow-Unit/Storage-Size/...
-        piecewise_effects: PiecewiseEffects | None = None,
-        divest_effects: EffectValuesUserScalar | None = None,
-    ):
-        self.fix_effects: EffectValuesUserScalar = fix_effects or {}
-        self.divest_effects: EffectValuesUserScalar = divest_effects or {}
-        self.fixed_size = fixed_size
-        self.optional = optional
-        self.specific_effects: EffectValuesUserScalar = specific_effects or {}
->>>>>>> 23d5e2e1
         self.piecewise_effects = piecewise_effects
         self.minimum_size = minimum_size if minimum_size is not None else CONFIG.modeling.EPSILON
         self.maximum_size = maximum_size if maximum_size is not None else CONFIG.modeling.BIG  # default maximum
         self.investment_scenarios = investment_scenarios
 
-<<<<<<< HEAD
-    def transform_data(self, flow_system: 'FlowSystem', name_prefix: str):
+    def transform_data(self, flow_system: FlowSystem, name_prefix: str):
         self._plausibility_checks(flow_system)
         self.fix_effects = flow_system.fit_effects_to_model_coords(
             label_prefix=name_prefix,
@@ -1011,12 +922,6 @@
                         'When using investment_scenarios, minimum_size and fixed_size should only ne used if optional is True.'
                         'Otherwise the investment cannot be 0 incertain scenarios while being non-zero in others.'
                     )
-=======
-    def transform_data(self, flow_system: FlowSystem):
-        self.fix_effects = flow_system.effects.create_effect_values_dict(self.fix_effects)
-        self.divest_effects = flow_system.effects.create_effect_values_dict(self.divest_effects)
-        self.specific_effects = flow_system.effects.create_effect_values_dict(self.specific_effects)
->>>>>>> 23d5e2e1
 
     @property
     def minimum_or_fixed_size(self) -> NonTemporalData:
@@ -1207,9 +1112,8 @@
 
     def __init__(
         self,
-<<<<<<< HEAD
-        effects_per_switch_on: Optional['TemporalEffectsUser'] = None,
-        effects_per_running_hour: Optional['TemporalEffectsUser'] = None,
+        effects_per_switch_on: TemporalEffectsUser | None = None,
+        effects_per_running_hour: TemporalEffectsUser | None = None,
         on_hours_total_min: int | None = None,
         on_hours_total_max: int | None = None,
         consecutive_on_hours_min: TemporalDataUser | None = None,
@@ -1219,26 +1123,6 @@
         switch_on_total_max: int | None = None,
         force_switch_on: bool = False,
     ):
-        """
-        Bundles information about the on and off state of an Element.
-        If no parameters are given, the default is to create a binary variable for the on state
-        without further constraints or effects and a variable for the total on hours.
-
-        Args:
-            effects_per_switch_on: cost of one switch from off (var_on=0) to on (var_on=1),
-                unit i.g. in Euro
-            effects_per_running_hour: costs for operating, i.g. in € per hour
-            on_hours_total_min: min. overall sum of operating hours.
-            on_hours_total_max: max. overall sum of operating hours.
-            consecutive_on_hours_min: min sum of operating hours in one piece
-                (last on-time period of timeseries is not checked and can be shorter)
-            consecutive_on_hours_max: max sum of operating hours in one piece
-            consecutive_off_hours_min: min sum of non-operating hours in one piece
-                (last off-time period of timeseries is not checked and can be shorter)
-            consecutive_off_hours_max: max sum of non-operating hours in one piece
-            switch_on_total_max: max nr of switchOn operations
-            force_switch_on: force creation of switch on variable, even if there is no switch_on_total_max
-        """
         self.effects_per_switch_on: TemporalEffectsUser = (
             effects_per_switch_on if effects_per_switch_on is not None else {}
         )
@@ -1254,34 +1138,8 @@
         self.switch_on_total_max: Scalar = switch_on_total_max
         self.force_switch_on: bool = force_switch_on
 
-    def transform_data(self, flow_system: 'FlowSystem', name_prefix: str):
+    def transform_data(self, flow_system: FlowSystem, name_prefix: str):
         self.effects_per_switch_on = flow_system.fit_effects_to_model_coords(
-=======
-        effects_per_switch_on: EffectValuesUser | None = None,
-        effects_per_running_hour: EffectValuesUser | None = None,
-        on_hours_total_min: int | None = None,
-        on_hours_total_max: int | None = None,
-        consecutive_on_hours_min: NumericData | None = None,
-        consecutive_on_hours_max: NumericData | None = None,
-        consecutive_off_hours_min: NumericData | None = None,
-        consecutive_off_hours_max: NumericData | None = None,
-        switch_on_total_max: int | None = None,
-        force_switch_on: bool = False,
-    ):
-        self.effects_per_switch_on: EffectValuesUser = effects_per_switch_on or {}
-        self.effects_per_running_hour: EffectValuesUser = effects_per_running_hour or {}
-        self.on_hours_total_min = on_hours_total_min
-        self.on_hours_total_max = on_hours_total_max
-        self.consecutive_on_hours_min = consecutive_on_hours_min
-        self.consecutive_on_hours_max = consecutive_on_hours_max
-        self.consecutive_off_hours_min = consecutive_off_hours_min
-        self.consecutive_off_hours_max = consecutive_off_hours_max
-        self.switch_on_total_max = switch_on_total_max
-        self.force_switch_on: bool = force_switch_on
-
-    def transform_data(self, flow_system: FlowSystem, name_prefix: str):
-        self.effects_per_switch_on = flow_system.create_effect_time_series(
->>>>>>> 23d5e2e1
             name_prefix, self.effects_per_switch_on, 'per_switch_on'
         )
         self.effects_per_running_hour = flow_system.fit_effects_to_model_coords(
@@ -1326,7 +1184,6 @@
 
     @property
     def use_switch_on(self) -> bool:
-<<<<<<< HEAD
         """Determines wether a Variable for SWITCH-ON is needed or not"""
         if self.force_switch_on:
             return True
@@ -1337,18 +1194,4 @@
                 self.effects_per_switch_on,
                 self.switch_on_total_max,
             ]
-=======
-        """Determines whether a Variable for SWITCH-ON is needed or not"""
-        return (
-            any(
-                param not in (None, {})
-                for param in [
-                    self.effects_per_switch_on,
-                    self.switch_on_total_max,
-                    self.on_hours_total_min,
-                    self.on_hours_total_max,
-                ]
-            )
-            or self.force_switch_on
->>>>>>> 23d5e2e1
         )