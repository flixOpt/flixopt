"""
This module contains classes to collect Parameters for the Investment and OnOff decisions.
These are tightly connected to features.py
"""

from __future__ import annotations

import warnings
from typing import TYPE_CHECKING, Any

import numpy as np
import pandas as pd
import xarray as xr
from loguru import logger

from .config import CONFIG
from .structure import Interface, register_class_for_io

if TYPE_CHECKING:  # for type checking and preventing circular imports
    from collections.abc import Iterator

    from .flow_system import FlowSystem
    from .types import Effect_PS, Effect_TPS, Numeric_PS, Numeric_TPS


@register_class_for_io
class Piece(Interface):
    """Define a single linear segment with specified domain boundaries.

    This class represents one linear segment that will be combined with other
    pieces to form complete piecewise linear functions. Each piece defines
    a domain interval [start, end] where a linear relationship applies.

    Args:
        start: Lower bound of the domain interval for this linear segment.
            Can be scalar values or time series arrays for time-varying boundaries.
        end: Upper bound of the domain interval for this linear segment.
            Can be scalar values or time series arrays for time-varying boundaries.

    Examples:
        Basic piece for equipment efficiency curve:

        ```python
        # Single segment from 40% to 80% load
        efficiency_segment = Piece(start=40, end=80)
        ```

        Piece with time-varying boundaries:

        ```python
        # Capacity limits that change seasonally
        seasonal_piece = Piece(
            start=np.array([10, 20, 30, 25]),  # Minimum capacity by season
            end=np.array([80, 100, 90, 70]),  # Maximum capacity by season
        )
        ```

        Fixed operating point (start equals end):

        ```python
        # Equipment that operates at exactly 50 MW
        fixed_output = Piece(start=50, end=50)
        ```

    Note:
        Individual pieces are building blocks that gain meaning when combined
        into Piecewise functions. See the Piecewise class for information about
        how pieces interact and relate to each other.

    """

    def __init__(self, start: Numeric_TPS, end: Numeric_TPS):
        self.start = start
        self.end = end
        self.has_time_dim = False

    def transform_data(self, name_prefix: str = '') -> None:
        dims = None if self.has_time_dim else ['period', 'scenario']
        self.start = self._fit_coords(f'{name_prefix}|start', self.start, dims=dims)
        self.end = self._fit_coords(f'{name_prefix}|end', self.end, dims=dims)


@register_class_for_io
class Piecewise(Interface):
    """
    Define a Piecewise, consisting of a list of Pieces.

    Args:
        pieces: list of Piece objects defining the linear segments. The arrangement
            and relationships between pieces determine the function behavior:
            - Touching pieces (end of one = start of next) ensure continuity
            - Gaps between pieces create forbidden regions
            - Overlapping pieces provide an extra choice for the optimizer

    Piece Relationship Patterns:
        **Touching Pieces (Continuous Function)**:
        Pieces that share boundary points create smooth, continuous functions
        without gaps or overlaps.

        **Gaps Between Pieces (Forbidden Regions)**:
        Non-contiguous pieces with gaps represent forbidden regions.
        For example minimum load requirements or safety zones.

        **Overlapping Pieces (Flexible Operation)**:
        Pieces with overlapping domains provide optimization flexibility,
        allowing the solver to choose which segment to operate in.

    Examples:
        Continuous efficiency curve (touching pieces):

        ```python
        efficiency_curve = Piecewise(
            [
                Piece(start=0, end=25),  # Low load: 0-25 MW
                Piece(start=25, end=75),  # Medium load: 25-75 MW (touches at 25)
                Piece(start=75, end=100),  # High load: 75-100 MW (touches at 75)
            ]
        )
        ```

        Equipment with forbidden operating range (gap):

        ```python
        turbine_operation = Piecewise(
            [
                Piece(start=0, end=0),  # Off state (point operation)
                Piece(start=40, end=100),  # Operating range (gap: 0-40 forbidden)
            ]
        )
        ```

        Flexible operation with overlapping options:

        ```python
        flexible_operation = Piecewise(
            [
                Piece(start=20, end=60),  # Standard efficiency mode
                Piece(start=50, end=90),  # High efficiency mode (overlap: 50-60)
            ]
        )
        ```

        Tiered pricing structure:

        ```python
        electricity_pricing = Piecewise(
            [
                Piece(start=0, end=100),  # Tier 1: 0-100 kWh
                Piece(start=100, end=500),  # Tier 2: 100-500 kWh
                Piece(start=500, end=1000),  # Tier 3: 500-1000 kWh
            ]
        )
        ```

        Seasonal capacity variation:

        ```python
        seasonal_capacity = Piecewise(
            [
                Piece(start=[10, 15, 20, 12], end=[80, 90, 85, 75]),  # Varies by time
            ]
        )
        ```

    Container Operations:
        The Piecewise class supports standard Python container operations:

        ```python
        piecewise = Piecewise([piece1, piece2, piece3])

        len(piecewise)  # Returns number of pieces (3)
        piecewise[0]  # Access first piece
        for piece in piecewise:  # Iterate over all pieces
            print(piece.start, piece.end)
        ```

    Validation Considerations:
        - Pieces are typically ordered by their start values
        - Check for unintended gaps that might create infeasible regions
        - Consider whether overlaps provide desired flexibility or create ambiguity
        - Ensure time-varying pieces have consistent dimensions

    Common Use Cases:
        - Power plants: Heat rate curves, efficiency vs load, emissions profiles
        - HVAC systems: COP vs temperature, capacity vs conditions
        - Industrial processes: Conversion rates vs throughput, quality vs speed
        - Financial modeling: Tiered rates, progressive taxes, bulk discounts
        - Transportation: Fuel efficiency curves, capacity vs speed
        - Storage systems: Efficiency vs state of charge, power vs energy
        - Renewable energy: Output vs weather conditions, curtailment strategies

    """

    def __init__(self, pieces: list[Piece]):
        self.pieces = pieces
        self._has_time_dim = False

    @property
    def has_time_dim(self):
        return self._has_time_dim

    @has_time_dim.setter
    def has_time_dim(self, value):
        self._has_time_dim = value
        for piece in self.pieces:
            piece.has_time_dim = value

    def __len__(self):
        """
        Return the number of Piece segments in this Piecewise container.

        Returns:
            int: Count of contained Piece objects.
        """
        return len(self.pieces)

    def __getitem__(self, index) -> Piece:
        return self.pieces[index]  # Enables indexing like piecewise[i]

    def __iter__(self) -> Iterator[Piece]:
        return iter(self.pieces)  # Enables iteration like for piece in piecewise: ...

    def _set_flow_system(self, flow_system) -> None:
        """Propagate flow_system reference to nested Piece objects."""
        super()._set_flow_system(flow_system)
        for piece in self.pieces:
            piece._set_flow_system(flow_system)

    def transform_data(self, name_prefix: str = '') -> None:
        for i, piece in enumerate(self.pieces):
            piece.transform_data(f'{name_prefix}|Piece{i}')


@register_class_for_io
class PiecewiseConversion(Interface):
    """Define coordinated piecewise linear relationships between multiple flows.

    This class models conversion processes where multiple flows (inputs, outputs,
    auxiliaries) have synchronized piecewise relationships. All flows change
    together based on the same operating point, enabling accurate modeling of
    complex equipment with variable performance characteristics.

    Multi-Flow Coordination:
        All piecewise functions must have matching piece structures (same number
        of pieces with compatible domains) to ensure synchronized operation.
        When the equipment operates at a given point, ALL flows scale proportionally
        within their respective pieces.

    Mathematical Formulation:
        See the complete mathematical model in the documentation:
        [Piecewise](../user-guide/mathematical-notation/features/Piecewise.md)

    Args:
        piecewises: Dictionary mapping flow labels to their Piecewise functions.
            Keys are flow identifiers (e.g., 'electricity_in', 'heat_out', 'fuel_consumed').
            Values are Piecewise objects that define each flow's behavior.
            **Critical Requirement**: All Piecewise objects must have the same
            number of pieces with compatible domains to ensure consistent operation.

    Operating Point Coordination:
        When equipment operates at any point within a piece, all flows scale
        proportionally within their corresponding pieces. This ensures realistic
        equipment behavior where efficiency, consumption, and production rates
        all change together.

    Examples:
        Heat pump with coordinated efficiency changes:

        ```python
        heat_pump_pc = PiecewiseConversion(
            {
                'electricity_in': Piecewise(
                    [
                        Piece(0, 10),  # Low load: 0-10 kW electricity
                        Piece(10, 25),  # High load: 10-25 kW electricity
                    ]
                ),
                'heat_out': Piecewise(
                    [
                        Piece(0, 35),  # Low load COP=3.5: 0-35 kW heat
                        Piece(35, 75),  # High load COP=3.0: 35-75 kW heat
                    ]
                ),
                'cooling_water': Piecewise(
                    [
                        Piece(0, 2.5),  # Low load: 0-2.5 m³/h cooling
                        Piece(2.5, 6),  # High load: 2.5-6 m³/h cooling
                    ]
                ),
            }
        )
        # At 15 kW electricity → 52.5 kW heat + 3.75 m³/h cooling water
        ```

        Combined cycle power plant with synchronized flows:

        ```python
        power_plant_pc = PiecewiseConversion(
            {
                'natural_gas': Piecewise(
                    [
                        Piece(150, 300),  # Part load: 150-300 MW_th fuel
                        Piece(300, 500),  # Full load: 300-500 MW_th fuel
                    ]
                ),
                'electricity': Piecewise(
                    [
                        Piece(60, 135),  # Part load: 60-135 MW_e (45% efficiency)
                        Piece(135, 250),  # Full load: 135-250 MW_e (50% efficiency)
                    ]
                ),
                'steam_export': Piecewise(
                    [
                        Piece(20, 35),  # Part load: 20-35 MW_th steam
                        Piece(35, 50),  # Full load: 35-50 MW_th steam
                    ]
                ),
                'co2_emissions': Piecewise(
                    [
                        Piece(30, 60),  # Part load: 30-60 t/h CO2
                        Piece(60, 100),  # Full load: 60-100 t/h CO2
                    ]
                ),
            }
        )
        ```

        Chemical reactor with multiple products and waste:

        ```python
        reactor_pc = PiecewiseConversion(
            {
                'feedstock': Piecewise(
                    [
                        Piece(10, 50),  # Small batch: 10-50 kg/h
                        Piece(50, 200),  # Large batch: 50-200 kg/h
                    ]
                ),
                'product_A': Piecewise(
                    [
                        Piece(7, 35),  # Small batch: 70% yield
                        Piece(35, 140),  # Large batch: 70% yield
                    ]
                ),
                'product_B': Piecewise(
                    [
                        Piece(2, 10),  # Small batch: 20% yield
                        Piece(10, 45),  # Large batch: 22.5% yield (improved)
                    ]
                ),
                'waste_stream': Piecewise(
                    [
                        Piece(1, 5),  # Small batch: 10% waste
                        Piece(5, 15),  # Large batch: 7.5% waste (efficiency)
                    ]
                ),
            }
        )
        ```

        Equipment with discrete operating modes:

        ```python
        compressor_pc = PiecewiseConversion(
            {
                'electricity': Piecewise(
                    [
                        Piece(0, 0),  # Off mode: no consumption
                        Piece(45, 45),  # Low mode: fixed 45 kW
                        Piece(85, 85),  # High mode: fixed 85 kW
                    ]
                ),
                'compressed_air': Piecewise(
                    [
                        Piece(0, 0),  # Off mode: no production
                        Piece(250, 250),  # Low mode: 250 Nm³/h
                        Piece(500, 500),  # High mode: 500 Nm³/h
                    ]
                ),
            }
        )
        ```

        Equipment with forbidden operating range:

        ```python
        steam_turbine_pc = PiecewiseConversion(
            {
                'steam_in': Piecewise(
                    [
                        Piece(0, 100),  # Low pressure operation
                        Piece(200, 500),  # High pressure (gap: 100-200 forbidden)
                    ]
                ),
                'electricity_out': Piecewise(
                    [
                        Piece(0, 30),  # Low pressure: poor efficiency
                        Piece(80, 220),  # High pressure: good efficiency
                    ]
                ),
                'condensate_out': Piecewise(
                    [
                        Piece(0, 100),  # Low pressure condensate
                        Piece(200, 500),  # High pressure condensate
                    ]
                ),
            }
        )
        ```

    Design Patterns:
        **Forbidden Ranges**: Use gaps between pieces to model equipment that cannot
        operate in certain ranges (e.g., minimum loads, unstable regions).

        **Discrete Modes**: Use pieces with identical start/end values to model
        equipment with fixed operating points (e.g., on/off, discrete speeds).

        **Efficiency Changes**: Coordinate input and output pieces to reflect
        changing conversion efficiency across operating ranges.

    Common Use Cases:
        - Power generation: Multi-fuel plants, cogeneration systems, renewable hybrids
        - HVAC systems: Heat pumps, chillers with variable COP and auxiliary loads
        - Industrial processes: Multi-product reactors, separation units, heat exchangers
        - Transportation: Multi-modal systems, hybrid vehicles, charging infrastructure
        - Water treatment: Multi-stage processes with varying energy and chemical needs
        - Energy storage: Systems with efficiency changes and auxiliary power requirements

    """

    def __init__(self, piecewises: dict[str, Piecewise]):
        self.piecewises = piecewises
        self._has_time_dim = True
        self.has_time_dim = True  # Initial propagation

    @property
    def has_time_dim(self):
        return self._has_time_dim

    @has_time_dim.setter
    def has_time_dim(self, value):
        self._has_time_dim = value
        for piecewise in self.piecewises.values():
            piecewise.has_time_dim = value

    def items(self):
        """
        Return an iterator over (flow_label, Piecewise) pairs stored in this PiecewiseConversion.

        This is a thin convenience wrapper around the internal mapping and yields the same view
        as dict.items(), where each key is a flow label (str) and each value is a Piecewise.
        """
        return self.piecewises.items()

    def _set_flow_system(self, flow_system) -> None:
        """Propagate flow_system reference to nested Piecewise objects."""
        super()._set_flow_system(flow_system)
        for piecewise in self.piecewises.values():
            piecewise._set_flow_system(flow_system)

    def transform_data(self, name_prefix: str = '') -> None:
        for name, piecewise in self.piecewises.items():
            piecewise.transform_data(f'{name_prefix}|{name}')


@register_class_for_io
class PiecewiseEffects(Interface):
    """Define how a single decision variable contributes to system effects with piecewise rates.

    This class models situations where a decision variable (the origin) generates
    different types of system effects (costs, emissions, resource consumption) at
    rates that change non-linearly with the variable's operating level. Unlike
    PiecewiseConversion which coordinates multiple flows, PiecewiseEffects focuses
    on how one variable impacts multiple system-wide effects.

    Key Concept - Origin vs. Effects:
        - **Origin**: The primary decision variable (e.g., production level, capacity, size)
        - **Shares**: The amounts which this variable contributes to different system effects

    Relationship to PiecewiseConversion:
        **PiecewiseConversion**: Models synchronized relationships between multiple
        flow variables (e.g., fuel_in, electricity_out, emissions_out all coordinated).

        **PiecewiseEffects**: Models how one variable contributes to system-wide
        effects at variable rates (e.g., production_level → costs, emissions, resources).

    Args:
        piecewise_origin: Piecewise function defining the behavior of the primary
            decision variable. This establishes the operating domain and ranges.
        piecewise_shares: Dictionary mapping effect names to their rate functions.
            Keys are effect identifiers (e.g., 'cost_per_unit', 'CO2_intensity').
            Values are Piecewise objects defining the contribution rate per unit
            of the origin variable at different operating levels.

    Mathematical Relationship:
        For each effect: Total_Effect = Origin_Variable × Share_Rate(Origin_Level)

        This enables modeling of:
        - Economies of scale (decreasing unit costs with volume)
        - Learning curves (improving efficiency with experience)
        - Threshold effects (changing rates at different scales)
        - Progressive pricing (increasing rates with consumption)

    Examples:
        Manufacturing with economies of scale:

        ```python
        production_effects = PiecewiseEffects(
            piecewise_origin=Piecewise(
                [
                    Piece(0, 1000),  # Small scale: 0-1000 units/month
                    Piece(1000, 5000),  # Medium scale: 1000-5000 units/month
                    Piece(5000, 10000),  # Large scale: 5000-10000 units/month
                ]
            ),
            piecewise_shares={
                'unit_cost': Piecewise(
                    [
                        Piece(50, 45),  # €50-45/unit (scale benefits)
                        Piece(45, 35),  # €45-35/unit (bulk materials)
                        Piece(35, 30),  # €35-30/unit (automation benefits)
                    ]
                ),
                'labor_hours': Piecewise(
                    [
                        Piece(2.5, 2.0),  # 2.5-2.0 hours/unit (learning curve)
                        Piece(2.0, 1.5),  # 2.0-1.5 hours/unit (efficiency gains)
                        Piece(1.5, 1.2),  # 1.5-1.2 hours/unit (specialization)
                    ]
                ),
                'CO2_intensity': Piecewise(
                    [
                        Piece(15, 12),  # 15-12 kg CO2/unit (process optimization)
                        Piece(12, 9),  # 12-9 kg CO2/unit (equipment efficiency)
                        Piece(9, 7),  # 9-7 kg CO2/unit (renewable energy)
                    ]
                ),
            },
        )
        ```

        Power generation with load-dependent characteristics:

        ```python
        generator_effects = PiecewiseEffects(
            piecewise_origin=Piecewise(
                [
                    Piece(50, 200),  # Part load operation: 50-200 MW
                    Piece(200, 350),  # Rated operation: 200-350 MW
                    Piece(350, 400),  # Overload operation: 350-400 MW
                ]
            ),
            piecewise_shares={
                'fuel_rate': Piecewise(
                    [
                        Piece(12.0, 10.5),  # Heat rate: 12.0-10.5 GJ/MWh (part load penalty)
                        Piece(10.5, 9.8),  # Heat rate: 10.5-9.8 GJ/MWh (optimal efficiency)
                        Piece(9.8, 11.2),  # Heat rate: 9.8-11.2 GJ/MWh (overload penalty)
                    ]
                ),
                'maintenance_factor': Piecewise(
                    [
                        Piece(0.8, 1.0),  # Low stress operation
                        Piece(1.0, 1.0),  # Design operation
                        Piece(1.0, 1.5),  # High stress operation
                    ]
                ),
                'NOx_rate': Piecewise(
                    [
                        Piece(0.20, 0.15),  # NOx: 0.20-0.15 kg/MWh
                        Piece(0.15, 0.12),  # NOx: 0.15-0.12 kg/MWh (optimal combustion)
                        Piece(0.12, 0.25),  # NOx: 0.12-0.25 kg/MWh (overload penalties)
                    ]
                ),
            },
        )
        ```

        Progressive utility pricing structure:

        ```python
        electricity_billing = PiecewiseEffects(
            piecewise_origin=Piecewise(
                [
                    Piece(0, 200),  # Basic usage: 0-200 kWh/month
                    Piece(200, 800),  # Standard usage: 200-800 kWh/month
                    Piece(800, 2000),  # High usage: 800-2000 kWh/month
                ]
            ),
            piecewise_shares={
                'energy_rate': Piecewise(
                    [
                        Piece(0.12, 0.12),  # Basic rate: €0.12/kWh
                        Piece(0.18, 0.18),  # Standard rate: €0.18/kWh
                        Piece(0.28, 0.28),  # Premium rate: €0.28/kWh
                    ]
                ),
                'carbon_tax': Piecewise(
                    [
                        Piece(0.02, 0.02),  # Low carbon tax: €0.02/kWh
                        Piece(0.03, 0.03),  # Medium carbon tax: €0.03/kWh
                        Piece(0.05, 0.05),  # High carbon tax: €0.05/kWh
                    ]
                ),
            },
        )
        ```

        Data center with capacity-dependent efficiency:

        ```python
        datacenter_effects = PiecewiseEffects(
            piecewise_origin=Piecewise(
                [
                    Piece(100, 500),  # Low utilization: 100-500 servers
                    Piece(500, 2000),  # Medium utilization: 500-2000 servers
                    Piece(2000, 5000),  # High utilization: 2000-5000 servers
                ]
            ),
            piecewise_shares={
                'power_per_server': Piecewise(
                    [
                        Piece(0.8, 0.6),  # 0.8-0.6 kW/server (inefficient cooling)
                        Piece(0.6, 0.4),  # 0.6-0.4 kW/server (optimal efficiency)
                        Piece(0.4, 0.5),  # 0.4-0.5 kW/server (thermal limits)
                    ]
                ),
                'cooling_overhead': Piecewise(
                    [
                        Piece(0.4, 0.3),  # 40%-30% cooling overhead
                        Piece(0.3, 0.2),  # 30%-20% cooling overhead
                        Piece(0.2, 0.25),  # 20%-25% cooling overhead
                    ]
                ),
            },
        )
        ```

    Design Patterns:
        **Economies of Scale**: Decreasing unit costs/impacts with increased scale
        **Learning Curves**: Improving efficiency rates with experience/volume
        **Threshold Effects**: Step changes in rates at specific operating levels
        **Progressive Pricing**: Increasing rates for higher consumption levels
        **Capacity Utilization**: Optimal efficiency at design points, penalties at extremes

    Common Use Cases:
        - Manufacturing: Production scaling, learning effects, quality improvements
        - Energy systems: Generator efficiency curves, renewable capacity factors
        - Logistics: Transportation rates, warehouse utilization, delivery optimization
        - Utilities: Progressive pricing, infrastructure cost allocation
        - Financial services: Risk premiums, transaction fees, volume discounts
        - Environmental modeling: Pollution intensity, resource consumption rates

    """

    def __init__(self, piecewise_origin: Piecewise, piecewise_shares: dict[str, Piecewise]):
        self.piecewise_origin = piecewise_origin
        self.piecewise_shares = piecewise_shares
        self._has_time_dim = False
        self.has_time_dim = False  # Initial propagation

    @property
    def has_time_dim(self):
        return self._has_time_dim

    @has_time_dim.setter
    def has_time_dim(self, value):
        self._has_time_dim = value
        self.piecewise_origin.has_time_dim = value
        for piecewise in self.piecewise_shares.values():
            piecewise.has_time_dim = value

    def _set_flow_system(self, flow_system) -> None:
        """Propagate flow_system reference to nested Piecewise objects."""
        super()._set_flow_system(flow_system)
        self.piecewise_origin._set_flow_system(flow_system)
        for piecewise in self.piecewise_shares.values():
            piecewise._set_flow_system(flow_system)

    def transform_data(self, name_prefix: str = '') -> None:
        self.piecewise_origin.transform_data(f'{name_prefix}|PiecewiseEffects|origin')
        for effect, piecewise in self.piecewise_shares.items():
            piecewise.transform_data(f'{name_prefix}|PiecewiseEffects|{effect}')


@register_class_for_io
class InvestParameters(Interface):
    """Define investment decision parameters with flexible sizing and effect modeling.

    This class models investment decisions in optimization problems, supporting
    both binary (invest/don't invest) and continuous sizing choices with
    comprehensive cost structures. It enables realistic representation of
    investment economics including fixed costs, scale effects, and divestment penalties.

    Investment Decision Types:
        **Binary Investments**: Fixed size investments creating yes/no decisions
        (e.g., install a specific generator, build a particular facility)

        **Continuous Sizing**: Variable size investments with minimum/maximum bounds
        (e.g., battery capacity from 10-1000 kWh, pipeline diameter optimization)

    Cost Modeling Approaches:
        - **Fixed Effects**: One-time costs independent of size (permits, connections)
        - **Specific Effects**: Linear costs proportional to size (€/kW, €/m²)
        - **Piecewise Effects**: Non-linear relationships (bulk discounts, learning curves)
        - **Divestment Effects**: Penalties for not investing (demolition, opportunity costs)

    Mathematical Formulation:
        See the complete mathematical model in the documentation:
        [InvestParameters](../user-guide/mathematical-notation/features/InvestParameters.md)

    Args:
        fixed_size: Creates binary decision at this exact size. None allows continuous sizing.
        minimum_size: Lower bound for continuous sizing. Default: CONFIG.Modeling.epsilon.
            Ignored if fixed_size is specified.
        maximum_size: Upper bound for continuous sizing. Default: CONFIG.Modeling.big.
            Ignored if fixed_size is specified.
        mandatory: Controls whether investment is required. When True, forces investment
            to occur (useful for mandatory upgrades or replacement decisions).
            When False (default), optimization can choose not to invest.
            With multiple periods, at least one period has to have an investment.
        effects_of_investment: Fixed costs if investment is made, regardless of size.
            Dict: {'effect_name': value} (e.g., {'cost': 10000}).
        effects_of_investment_per_size: Variable costs proportional to size (per-unit costs).
            Dict: {'effect_name': value/unit} (e.g., {'cost': 1200}).
        piecewise_effects_of_investment: Non-linear costs using PiecewiseEffects.
            Combinable with effects_of_investment and effects_of_investment_per_size.
        effects_of_retirement: Costs incurred if NOT investing (demolition, penalties).
            Dict: {'effect_name': value}.
        linked_periods: Describes which periods are linked. 1 means linked, 0 means size=0. None means no linked periods.
            For convenience, pass a tuple containing the first and last period (2025, 2039), linking them and those in between

    Deprecated Args:
        fix_effects: **Deprecated**. Use `effects_of_investment` instead.
            Will be removed in version 4.0.
        specific_effects: **Deprecated**. Use `effects_of_investment_per_size` instead.
            Will be removed in version 4.0.
        divest_effects: **Deprecated**. Use `effects_of_retirement` instead.
            Will be removed in version 4.0.
        piecewise_effects: **Deprecated**. Use `piecewise_effects_of_investment` instead.
            Will be removed in version 4.0.
        optional: DEPRECATED. Use `mandatory` instead. Opposite of `mandatory`.
            Will be removed in version 4.0.

    Cost Annualization Requirements:
        All cost values must be properly weighted to match the optimization model's time horizon.
        For long-term investments, the cost values should be annualized to the corresponding operation time (annuity).

        - Use equivalent annual cost (capital cost / equipment lifetime)
        - Apply appropriate discount rates for present value calculations
        - Account for inflation, escalation, and financing costs

        Example: €1M equipment with 20-year life → €50k/year fixed cost

    Examples:
        Simple binary investment (solar panels):

        ```python
        solar_investment = InvestParameters(
            fixed_size=100,  # 100 kW system (binary decision)
            mandatory=False,  # Investment is optional
            effects_of_investment={
                'cost': 25000,  # Installation and permitting costs
                'CO2': -50000,  # Avoided emissions over lifetime
            },
            effects_of_investment_per_size={
                'cost': 1200,  # €1200/kW for panels (annualized)
                'CO2': -800,  # kg CO2 avoided per kW annually
            },
        )
        ```

        Flexible sizing with economies of scale:

        ```python
        battery_investment = InvestParameters(
            minimum_size=10,  # Minimum viable system size (kWh)
            maximum_size=1000,  # Maximum installable capacity
            mandatory=False,  # Investment is optional
            effects_of_investment={
                'cost': 5000,  # Grid connection and control system
                'installation_time': 2,  # Days for fixed components
            },
            piecewise_effects_of_investment=PiecewiseEffects(
                piecewise_origin=Piecewise(
                    [
                        Piece(0, 100),  # Small systems
                        Piece(100, 500),  # Medium systems
                        Piece(500, 1000),  # Large systems
                    ]
                ),
                piecewise_shares={
                    'cost': Piecewise(
                        [
                            Piece(800, 750),  # High cost/kWh for small systems
                            Piece(750, 600),  # Medium cost/kWh
                            Piece(600, 500),  # Bulk discount for large systems
                        ]
                    )
                },
            ),
        )
        ```

        Mandatory replacement with retirement costs:

        ```python
        boiler_replacement = InvestParameters(
            minimum_size=50,
            maximum_size=200,
            mandatory=False,  # Can choose not to replace
            effects_of_investment={
                'cost': 15000,  # Installation costs
                'disruption': 3,  # Days of downtime
            },
            effects_of_investment_per_size={
                'cost': 400,  # €400/kW capacity
                'maintenance': 25,  # Annual maintenance per kW
            },
            effects_of_retirement={
                'cost': 8000,  # Demolition if not replaced
                'environmental': 100,  # Disposal fees
            },
        )
        ```

        Multi-technology comparison:

        ```python
        # Gas turbine option
        gas_turbine = InvestParameters(
            fixed_size=50,  # MW
            effects_of_investment={'cost': 2500000, 'CO2': 1250000},
            effects_of_investment_per_size={'fuel_cost': 45, 'maintenance': 12},
        )

        # Wind farm option
        wind_farm = InvestParameters(
            minimum_size=20,
            maximum_size=100,
            effects_of_investment={'cost': 1000000, 'CO2': -5000000},
            effects_of_investment_per_size={'cost': 1800000, 'land_use': 0.5},
        )
        ```

        Technology learning curve:

        ```python
        hydrogen_electrolyzer = InvestParameters(
            minimum_size=1,
            maximum_size=50,  # MW
            piecewise_effects_of_investment=PiecewiseEffects(
                piecewise_origin=Piecewise(
                    [
                        Piece(0, 5),  # Small scale: early adoption
                        Piece(5, 20),  # Medium scale: cost reduction
                        Piece(20, 50),  # Large scale: mature technology
                    ]
                ),
                piecewise_shares={
                    'capex': Piecewise(
                        [
                            Piece(2000, 1800),  # Learning reduces costs
                            Piece(1800, 1400),  # Continued cost reduction
                            Piece(1400, 1200),  # Technology maturity
                        ]
                    ),
                    'efficiency': Piecewise(
                        [
                            Piece(65, 68),  # Improving efficiency
                            Piece(68, 72),  # with scale and experience
                            Piece(72, 75),  # Best efficiency at scale
                        ]
                    ),
                },
            ),
        )
        ```

    Common Use Cases:
        - Power generation: Plant sizing, technology selection, retrofit decisions
        - Industrial equipment: Capacity expansion, efficiency upgrades, replacements
        - Infrastructure: Network expansion, facility construction, system upgrades
        - Energy storage: Battery sizing, pumped hydro, compressed air systems
        - Transportation: Fleet expansion, charging infrastructure, modal shifts
        - Buildings: HVAC systems, insulation upgrades, renewable integration

    """

    def __init__(
        self,
        fixed_size: Numeric_PS | None = None,
        minimum_size: Numeric_PS | None = None,
        maximum_size: Numeric_PS | None = None,
        mandatory: bool = False,
        effects_of_investment: Effect_PS | Numeric_PS | None = None,
        effects_of_investment_per_size: Effect_PS | Numeric_PS | None = None,
        effects_of_retirement: Effect_PS | Numeric_PS | None = None,
        piecewise_effects_of_investment: PiecewiseEffects | None = None,
        linked_periods: Numeric_PS | tuple[int, int] | None = None,
        **kwargs,
    ):
        # Handle deprecated parameters using centralized helper
        effects_of_investment = self._handle_deprecated_kwarg(
            kwargs, 'fix_effects', 'effects_of_investment', effects_of_investment
        )
        effects_of_investment_per_size = self._handle_deprecated_kwarg(
            kwargs, 'specific_effects', 'effects_of_investment_per_size', effects_of_investment_per_size
        )
        effects_of_retirement = self._handle_deprecated_kwarg(
            kwargs, 'divest_effects', 'effects_of_retirement', effects_of_retirement
        )
        piecewise_effects_of_investment = self._handle_deprecated_kwarg(
            kwargs, 'piecewise_effects', 'piecewise_effects_of_investment', piecewise_effects_of_investment
        )
        # For mandatory parameter with non-None default, disable conflict checking
        if 'optional' in kwargs:
            warnings.warn(
                'Deprecated parameter "optional" used. Check conflicts with new parameter "mandatory" manually!',
                DeprecationWarning,
                stacklevel=2,
            )
        mandatory = self._handle_deprecated_kwarg(
            kwargs, 'optional', 'mandatory', mandatory, transform=lambda x: not x, check_conflict=False
        )

        # Validate any remaining unexpected kwargs
        self._validate_kwargs(kwargs)

        self.effects_of_investment = effects_of_investment if effects_of_investment is not None else {}
        self.effects_of_retirement = effects_of_retirement if effects_of_retirement is not None else {}
        self.fixed_size = fixed_size
        self.mandatory = mandatory
        self.effects_of_investment_per_size = (
            effects_of_investment_per_size if effects_of_investment_per_size is not None else {}
        )
        self.piecewise_effects_of_investment = piecewise_effects_of_investment
        self.minimum_size = minimum_size if minimum_size is not None else CONFIG.Modeling.epsilon
        self.maximum_size = maximum_size if maximum_size is not None else CONFIG.Modeling.big  # default maximum
        self.linked_periods = linked_periods

    def _set_flow_system(self, flow_system) -> None:
        """Propagate flow_system reference to nested PiecewiseEffects object if present."""
        super()._set_flow_system(flow_system)
        if self.piecewise_effects_of_investment is not None:
            self.piecewise_effects_of_investment._set_flow_system(flow_system)

    def transform_data(self, name_prefix: str = '') -> None:
        self.effects_of_investment = self._fit_effect_coords(
            prefix=name_prefix,
            effect_values=self.effects_of_investment,
            suffix='effects_of_investment',
            dims=['period', 'scenario'],
        )
        self.effects_of_retirement = self._fit_effect_coords(
            prefix=name_prefix,
            effect_values=self.effects_of_retirement,
            suffix='effects_of_retirement',
            dims=['period', 'scenario'],
        )
        self.effects_of_investment_per_size = self._fit_effect_coords(
            prefix=name_prefix,
            effect_values=self.effects_of_investment_per_size,
            suffix='effects_of_investment_per_size',
            dims=['period', 'scenario'],
        )

        if self.piecewise_effects_of_investment is not None:
            self.piecewise_effects_of_investment.has_time_dim = False
            self.piecewise_effects_of_investment.transform_data(f'{name_prefix}|PiecewiseEffects')

        self.minimum_size = self._fit_coords(
            f'{name_prefix}|minimum_size', self.minimum_size, dims=['period', 'scenario']
        )
        self.maximum_size = self._fit_coords(
            f'{name_prefix}|maximum_size', self.maximum_size, dims=['period', 'scenario']
        )
        # Convert tuple (first_period, last_period) to DataArray if needed
        if isinstance(self.linked_periods, (tuple, list)):
            if len(self.linked_periods) != 2:
                raise TypeError(
                    f'If you provide a tuple to "linked_periods", it needs to be len=2. Got {len(self.linked_periods)=}'
                )
            if self.flow_system.periods is None:
                raise ValueError(
                    f'Cannot use linked_periods={self.linked_periods} when FlowSystem has no periods defined. '
                    f'Please define periods in FlowSystem or use linked_periods=None.'
                )
            logger.debug(f'Computing linked_periods from {self.linked_periods}')
            start, end = self.linked_periods
            if start not in self.flow_system.periods.values:
                logger.warning(
                    f'Start of linked periods ({start} not found in periods directly: {self.flow_system.periods.values}'
                )
            if end not in self.flow_system.periods.values:
                logger.warning(
                    f'End of linked periods ({end} not found in periods directly: {self.flow_system.periods.values}'
                )
            self.linked_periods = self.compute_linked_periods(start, end, self.flow_system.periods)
            logger.debug(f'Computed {self.linked_periods=}')

        self.linked_periods = self._fit_coords(
            f'{name_prefix}|linked_periods', self.linked_periods, dims=['period', 'scenario']
        )
        self.fixed_size = self._fit_coords(f'{name_prefix}|fixed_size', self.fixed_size, dims=['period', 'scenario'])

    @property
    def optional(self) -> bool:
        """DEPRECATED: Use 'mandatory' property instead. Returns the opposite of 'mandatory'."""
        import warnings

        warnings.warn("Property 'optional' is deprecated. Use 'mandatory' instead.", DeprecationWarning, stacklevel=2)
        return not self.mandatory

    @optional.setter
    def optional(self, value: bool):
        """DEPRECATED: Use 'mandatory' property instead. Sets the opposite of the given value to 'mandatory'."""
        warnings.warn("Property 'optional' is deprecated. Use 'mandatory' instead.", DeprecationWarning, stacklevel=2)
        self.mandatory = not value

    @property
    def fix_effects(self) -> Effect_PS | Numeric_PS:
        """Deprecated property. Use effects_of_investment instead."""
        warnings.warn(
            'The fix_effects property is deprecated. Use effects_of_investment instead.',
            DeprecationWarning,
            stacklevel=2,
        )
        return self.effects_of_investment

    @property
    def specific_effects(self) -> Effect_PS | Numeric_PS:
        """Deprecated property. Use effects_of_investment_per_size instead."""
        warnings.warn(
            'The specific_effects property is deprecated. Use effects_of_investment_per_size instead.',
            DeprecationWarning,
            stacklevel=2,
        )
        return self.effects_of_investment_per_size

    @property
    def divest_effects(self) -> Effect_PS | Numeric_PS:
        """Deprecated property. Use effects_of_retirement instead."""
        warnings.warn(
            'The divest_effects property is deprecated. Use effects_of_retirement instead.',
            DeprecationWarning,
            stacklevel=2,
        )
        return self.effects_of_retirement

    @property
    def piecewise_effects(self) -> PiecewiseEffects | None:
        """Deprecated property. Use piecewise_effects_of_investment instead."""
        warnings.warn(
            'The piecewise_effects property is deprecated. Use piecewise_effects_of_investment instead.',
            DeprecationWarning,
            stacklevel=2,
        )
        return self.piecewise_effects_of_investment

    @property
    def minimum_or_fixed_size(self) -> Numeric_PS:
        return self.fixed_size if self.fixed_size is not None else self.minimum_size

    @property
    def maximum_or_fixed_size(self) -> Numeric_PS:
        return self.fixed_size if self.fixed_size is not None else self.maximum_size

    def format_for_repr(self) -> str:
        """Format InvestParameters for display in repr methods.

        Returns:
            Formatted string showing size information
        """
        from .io import numeric_to_str_for_repr

        if self.fixed_size is not None:
            val = numeric_to_str_for_repr(self.fixed_size)
            status = 'mandatory' if self.mandatory else 'optional'
            return f'{val} ({status})'

        # Show range if available
        parts = []
        if self.minimum_size is not None:
            parts.append(f'min: {numeric_to_str_for_repr(self.minimum_size)}')
        if self.maximum_size is not None:
            parts.append(f'max: {numeric_to_str_for_repr(self.maximum_size)}')
        return ', '.join(parts) if parts else 'invest'

    @staticmethod
    def compute_linked_periods(first_period: int, last_period: int, periods: pd.Index | list[int]) -> xr.DataArray:
        return xr.DataArray(
            xr.where(
                (first_period <= np.array(periods)) & (np.array(periods) <= last_period),
                1,
                0,
            ),
            coords=(pd.Index(periods, name='period'),),
        ).rename('linked_periods')


@register_class_for_io
class OnOffParameters(Interface):
    """Define operational constraints and effects for binary on/off equipment behavior.

    This class models equipment that operates in discrete states (on/off) rather than
    continuous operation, capturing realistic operational constraints and associated
    costs. It handles complex equipment behavior including startup costs, minimum
    run times, cycling limitations, and maintenance scheduling requirements.

    Key Modeling Capabilities:
        **Switching Costs**: One-time costs for starting equipment (fuel, wear, labor)
        **Runtime Constraints**: Minimum and maximum continuous operation periods
        **Cycling Limits**: Maximum number of starts to prevent excessive wear
        **Operating Hours**: Total runtime limits and requirements over time horizon

    Typical Equipment Applications:
        - **Power Plants**: Combined cycle units, steam turbines with startup costs
        - **Industrial Processes**: Batch reactors, furnaces with thermal cycling
        - **HVAC Systems**: Chillers, boilers with minimum run times
        - **Backup Equipment**: Emergency generators, standby systems
        - **Process Equipment**: Compressors, pumps with operational constraints

    Mathematical Formulation:
        See the complete mathematical model in the documentation:
        [OnOffParameters](../user-guide/mathematical-notation/features/OnOffParameters.md)

    Args:
        effects_per_switch_on: Costs or impacts incurred for each transition from
            off state (var_on=0) to on state (var_on=1). Represents startup costs,
            wear and tear, or other switching impacts. Dictionary mapping effect
            names to values (e.g., {'cost': 500, 'maintenance_hours': 2}).
        effects_per_running_hour: Ongoing costs or impacts while equipment operates
            in the on state. Includes fuel costs, labor, consumables, or emissions.
            Dictionary mapping effect names to hourly values (e.g., {'fuel_cost': 45}).
        on_hours_min: Minimum total operating hours per period.
            Ensures equipment meets minimum utilization requirements or contractual
            obligations (e.g., power purchase agreements, maintenance schedules).
        on_hours_max: Maximum total operating hours per period.
            Limits equipment usage due to maintenance schedules, fuel availability,
            environmental permits, or equipment lifetime constraints.
        consecutive_on_hours_min: Minimum continuous operating duration once started.
            Models minimum run times due to thermal constraints, process stability,
            or efficiency considerations. Can be time-varying to reflect different
            constraints across the planning horizon.
        consecutive_on_hours_max: Maximum continuous operating duration in one campaign.
            Models mandatory maintenance intervals, process batch sizes, or
            equipment thermal limits requiring periodic shutdowns.
        consecutive_off_hours_min: Minimum continuous shutdown duration between operations.
            Models cooling periods, maintenance requirements, or process constraints
            that prevent immediate restart after shutdown.
        consecutive_off_hours_max: Maximum continuous shutdown duration before mandatory
            restart. Models equipment preservation, process stability, or contractual
            requirements for minimum activity levels.
        switch_on_max: Maximum number of startup operations per period.
            Limits equipment cycling to reduce wear, maintenance costs, or comply
            with operational constraints (e.g., grid stability requirements).
        force_switch_on: When True, creates switch-on variables even without explicit
            switch_on_max constraint. Useful for tracking or reporting startup
            events without enforcing limits.

    Note:
        **Time Series Boundary Handling**: The final time period constraints for
        consecutive_on_hours_min/max and consecutive_off_hours_min/max are not
        enforced, allowing the optimization to end with ongoing campaigns that
        may be shorter than the specified minimums or longer than maximums.

    Examples:
        Combined cycle power plant with startup costs and minimum run time:

        ```python
        power_plant_operation = OnOffParameters(
            effects_per_switch_on={
                'startup_cost': 25000,  # €25,000 per startup
                'startup_fuel': 150,  # GJ natural gas for startup
                'startup_time': 4,  # Hours to reach full output
                'maintenance_impact': 0.1,  # Fractional life consumption
            },
            effects_per_running_hour={
                'fixed_om': 125,  # Fixed O&M costs while running
                'auxiliary_power': 2.5,  # MW parasitic loads
            },
            consecutive_on_hours_min=8,  # Minimum 8-hour run once started
            consecutive_off_hours_min=4,  # Minimum 4-hour cooling period
            on_hours_max=6000,  # Annual operating limit
        )
        ```

        Industrial batch process with cycling limits:

        ```python
        batch_reactor = OnOffParameters(
            effects_per_switch_on={
                'setup_cost': 1500,  # Labor and materials for startup
                'catalyst_consumption': 5,  # kg catalyst per batch
                'cleaning_chemicals': 200,  # L cleaning solution
            },
            effects_per_running_hour={
                'steam': 2.5,  # t/h process steam
                'electricity': 150,  # kWh electrical load
                'cooling_water': 50,  # m³/h cooling water
            },
            consecutive_on_hours_min=12,  # Minimum batch size (12 hours)
            consecutive_on_hours_max=24,  # Maximum batch size (24 hours)
            consecutive_off_hours_min=6,  # Cleaning and setup time
            switch_on_max=200,  # Maximum 200 batches per period
            on_hours_max=4000,  # Maximum production time
        )
        ```

        HVAC system with thermostat control and maintenance:

        ```python
        hvac_operation = OnOffParameters(
            effects_per_switch_on={
                'compressor_wear': 0.5,  # Hours of compressor life per start
                'inrush_current': 15,  # kW peak demand on startup
            },
            effects_per_running_hour={
                'electricity': 25,  # kW electrical consumption
                'maintenance': 0.12,  # €/hour maintenance reserve
            },
            consecutive_on_hours_min=1,  # Minimum 1-hour run to avoid cycling
            consecutive_off_hours_min=0.5,  # 30-minute minimum off time
            switch_on_max=2000,  # Limit cycling for compressor life
            on_hours_min=2000,  # Minimum operation for humidity control
            on_hours_max=5000,  # Maximum operation for energy budget
        )
        ```

        Backup generator with testing and maintenance requirements:

        ```python
        backup_generator = OnOffParameters(
            effects_per_switch_on={
                'fuel_priming': 50,  # L diesel for system priming
                'wear_factor': 1.0,  # Start cycles impact on maintenance
                'testing_labor': 2,  # Hours technician time per test
            },
            effects_per_running_hour={
                'fuel_consumption': 180,  # L/h diesel consumption
                'emissions_permit': 15,  # € emissions allowance cost
                'noise_penalty': 25,  # € noise compliance cost
            },
            consecutive_on_hours_min=0.5,  # Minimum test duration (30 min)
            consecutive_off_hours_max=720,  # Maximum 30 days between tests
            switch_on_max=52,  # Weekly testing limit
            on_hours_min=26,  # Minimum annual testing (0.5h × 52)
            on_hours_max=200,  # Maximum runtime (emergencies + tests)
        )
        ```

        Peak shaving battery with cycling degradation:

        ```python
        battery_cycling = OnOffParameters(
            effects_per_switch_on={
                'cycle_degradation': 0.01,  # % capacity loss per cycle
                'inverter_startup': 0.5,  # kWh losses during startup
            },
            effects_per_running_hour={
                'standby_losses': 2,  # kW standby consumption
                'cooling': 5,  # kW thermal management
                'inverter_losses': 8,  # kW conversion losses
            },
            consecutive_on_hours_min=1,  # Minimum discharge duration
            consecutive_on_hours_max=4,  # Maximum continuous discharge
            consecutive_off_hours_min=1,  # Minimum rest between cycles
            switch_on_max=365,  # Daily cycling limit
            force_switch_on=True,  # Track all cycling events
        )
        ```

    Common Use Cases:
        - Power generation: Thermal plant cycling, renewable curtailment, grid services
        - Industrial processes: Batch production, maintenance scheduling, equipment rotation
        - Buildings: HVAC control, lighting systems, elevator operations
        - Transportation: Fleet management, charging infrastructure, maintenance windows
        - Storage systems: Battery cycling, pumped hydro, compressed air systems
        - Emergency equipment: Backup generators, safety systems, emergency lighting

    """

    def __init__(
        self,
        effects_per_switch_on: Effect_TPS | Numeric_TPS | None = None,
        effects_per_running_hour: Effect_TPS | Numeric_TPS | None = None,
        on_hours_min: Numeric_PS | None = None,
        on_hours_max: Numeric_PS | None = None,
        consecutive_on_hours_min: Numeric_TPS | None = None,
        consecutive_on_hours_max: Numeric_TPS | None = None,
        consecutive_off_hours_min: Numeric_TPS | None = None,
        consecutive_off_hours_max: Numeric_TPS | None = None,
        switch_on_max: Numeric_PS | None = None,
        force_switch_on: bool = False,
        **kwargs,
    ):
        # Handle deprecated parameters
        on_hours_min = self._handle_deprecated_kwarg(kwargs, 'on_hours_total_min', 'on_hours_min', on_hours_min)
        on_hours_max = self._handle_deprecated_kwarg(kwargs, 'on_hours_total_max', 'on_hours_max', on_hours_max)
        switch_on_max = self._handle_deprecated_kwarg(kwargs, 'switch_on_total_max', 'switch_on_max', switch_on_max)
        self._validate_kwargs(kwargs)

        self.effects_per_switch_on = effects_per_switch_on if effects_per_switch_on is not None else {}
        self.effects_per_running_hour = effects_per_running_hour if effects_per_running_hour is not None else {}
        self.on_hours_min = on_hours_min
        self.on_hours_max = on_hours_max
        self.consecutive_on_hours_min = consecutive_on_hours_min
        self.consecutive_on_hours_max = consecutive_on_hours_max
        self.consecutive_off_hours_min = consecutive_off_hours_min
        self.consecutive_off_hours_max = consecutive_off_hours_max
        self.switch_on_max = switch_on_max
        self.force_switch_on: bool = force_switch_on

    def transform_data(self, name_prefix: str = '') -> None:
        self.effects_per_switch_on = self._fit_effect_coords(
            prefix=name_prefix,
            effect_values=self.effects_per_switch_on,
            suffix='per_switch_on',
        )
        self.effects_per_running_hour = self._fit_effect_coords(
            prefix=name_prefix,
            effect_values=self.effects_per_running_hour,
            suffix='per_running_hour',
        )
        self.consecutive_on_hours_min = self._fit_coords(
            f'{name_prefix}|consecutive_on_hours_min', self.consecutive_on_hours_min
        )
        self.consecutive_on_hours_max = self._fit_coords(
            f'{name_prefix}|consecutive_on_hours_max', self.consecutive_on_hours_max
        )
        self.consecutive_off_hours_min = self._fit_coords(
            f'{name_prefix}|consecutive_off_hours_min', self.consecutive_off_hours_min
        )
        self.consecutive_off_hours_max = self._fit_coords(
            f'{name_prefix}|consecutive_off_hours_max', self.consecutive_off_hours_max
        )
<<<<<<< HEAD
        self.on_hours_max = flow_system.fit_to_model_coords(
            f'{name_prefix}|on_hours_max', self.on_hours_max, dims=['period', 'scenario']
        )
        self.on_hours_min = flow_system.fit_to_model_coords(
            f'{name_prefix}|on_hours_min', self.on_hours_min, dims=['period', 'scenario']
        )
        self.switch_on_max = flow_system.fit_to_model_coords(
            f'{name_prefix}|switch_on_max', self.switch_on_max, dims=['period', 'scenario']
=======
        self.on_hours_total_max = self._fit_coords(
            f'{name_prefix}|on_hours_total_max', self.on_hours_total_max, dims=['period', 'scenario']
        )
        self.on_hours_total_min = self._fit_coords(
            f'{name_prefix}|on_hours_total_min', self.on_hours_total_min, dims=['period', 'scenario']
        )
        self.switch_on_total_max = self._fit_coords(
            f'{name_prefix}|switch_on_total_max', self.switch_on_total_max, dims=['period', 'scenario']
>>>>>>> 351751af
        )

    @property
    def use_off(self) -> bool:
        """Proxy: whether OFF variable is required"""
        return self.use_consecutive_off_hours

    @property
    def use_consecutive_on_hours(self) -> bool:
        """Determines whether a Variable for consecutive on hours is needed or not"""
        return any(param is not None for param in [self.consecutive_on_hours_min, self.consecutive_on_hours_max])

    @property
    def use_consecutive_off_hours(self) -> bool:
        """Determines whether a Variable for consecutive off hours is needed or not"""
        return any(param is not None for param in [self.consecutive_off_hours_min, self.consecutive_off_hours_max])

    @property
    def use_switch_on(self) -> bool:
        """Determines whether a variable for switch_on is needed or not"""
        if self.force_switch_on:
            return True

        return any(
            self._has_value(param)
            for param in [
                self.effects_per_switch_on,
                self.switch_on_max,
            ]
        )

    # Backwards compatible properties (deprecated)
    @property
    def on_hours_total_min(self):
        """DEPRECATED: Use 'on_hours_min' property instead."""
        import warnings

        warnings.warn(
            "Property 'on_hours_total_min' is deprecated. Use 'on_hours_min' instead.",
            DeprecationWarning,
            stacklevel=2,
        )
        return self.on_hours_min

    @on_hours_total_min.setter
    def on_hours_total_min(self, value):
        """DEPRECATED: Use 'on_hours_min' property instead."""
        import warnings

        warnings.warn(
            "Property 'on_hours_total_min' is deprecated. Use 'on_hours_min' instead.",
            DeprecationWarning,
            stacklevel=2,
        )
        self.on_hours_min = value

    @property
    def on_hours_total_max(self):
        """DEPRECATED: Use 'on_hours_max' property instead."""
        import warnings

        warnings.warn(
            "Property 'on_hours_total_max' is deprecated. Use 'on_hours_max' instead.",
            DeprecationWarning,
            stacklevel=2,
        )
        return self.on_hours_max

    @on_hours_total_max.setter
    def on_hours_total_max(self, value):
        """DEPRECATED: Use 'on_hours_max' property instead."""
        import warnings

        warnings.warn(
            "Property 'on_hours_total_max' is deprecated. Use 'on_hours_max' instead.",
            DeprecationWarning,
            stacklevel=2,
        )
        self.on_hours_max = value

    @property
    def switch_on_total_max(self):
        """DEPRECATED: Use 'switch_on_max' property instead."""
        import warnings

        warnings.warn(
            "Property 'switch_on_total_max' is deprecated. Use 'switch_on_max' instead.",
            DeprecationWarning,
            stacklevel=2,
        )
        return self.switch_on_max

    @switch_on_total_max.setter
    def switch_on_total_max(self, value):
        """DEPRECATED: Use 'switch_on_max' property instead."""
        import warnings

        warnings.warn(
            "Property 'switch_on_total_max' is deprecated. Use 'switch_on_max' instead.",
            DeprecationWarning,
            stacklevel=2,
        )
        self.switch_on_max = value<|MERGE_RESOLUTION|>--- conflicted
+++ resolved
@@ -1335,25 +1335,14 @@
         self.consecutive_off_hours_max = self._fit_coords(
             f'{name_prefix}|consecutive_off_hours_max', self.consecutive_off_hours_max
         )
-<<<<<<< HEAD
-        self.on_hours_max = flow_system.fit_to_model_coords(
+        self.on_hours_max = self._fit_coords(
             f'{name_prefix}|on_hours_max', self.on_hours_max, dims=['period', 'scenario']
         )
-        self.on_hours_min = flow_system.fit_to_model_coords(
+        self.on_hours_min = self._fit_coords(
             f'{name_prefix}|on_hours_min', self.on_hours_min, dims=['period', 'scenario']
         )
-        self.switch_on_max = flow_system.fit_to_model_coords(
+        self.switch_on_max = self._fit_coords(
             f'{name_prefix}|switch_on_max', self.switch_on_max, dims=['period', 'scenario']
-=======
-        self.on_hours_total_max = self._fit_coords(
-            f'{name_prefix}|on_hours_total_max', self.on_hours_total_max, dims=['period', 'scenario']
-        )
-        self.on_hours_total_min = self._fit_coords(
-            f'{name_prefix}|on_hours_total_min', self.on_hours_total_min, dims=['period', 'scenario']
-        )
-        self.switch_on_total_max = self._fit_coords(
-            f'{name_prefix}|switch_on_total_max', self.switch_on_total_max, dims=['period', 'scenario']
->>>>>>> 351751af
         )
 
     @property
