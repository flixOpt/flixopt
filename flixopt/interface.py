"""
This module contains classes to collect Parameters for the Investment and Status decisions.
These are tightly connected to features.py
"""

from __future__ import annotations

import logging
from typing import TYPE_CHECKING

import numpy as np
import pandas as pd
import xarray as xr

from .config import CONFIG
from .structure import Interface, register_class_for_io

if TYPE_CHECKING:  # for type checking and preventing circular imports
    from collections.abc import Iterator

    from .types import Effect_PS, Effect_TPS, Numeric_PS, Numeric_TPS

logger = logging.getLogger('flixopt')


@register_class_for_io
class Piece(Interface):
    """Define a single linear segment with specified domain boundaries.

    This class represents one linear segment that will be combined with other
    pieces to form complete piecewise linear functions. Each piece defines
    a domain interval [start, end] where a linear relationship applies.

    Args:
        start: Lower bound of the domain interval for this linear segment.
            Can be scalar values or time series arrays for time-varying boundaries.
        end: Upper bound of the domain interval for this linear segment.
            Can be scalar values or time series arrays for time-varying boundaries.

    Examples:
        Basic piece for equipment efficiency curve:

        ```python
        # Single segment from 40% to 80% load
        efficiency_segment = Piece(start=40, end=80)
        ```

        Piece with time-varying boundaries:

        ```python
        # Capacity limits that change seasonally
        seasonal_piece = Piece(
            start=np.array([10, 20, 30, 25]),  # Minimum capacity by season
            end=np.array([80, 100, 90, 70]),  # Maximum capacity by season
        )
        ```

        Fixed operating point (start equals end):

        ```python
        # Equipment that operates at exactly 50 MW
        fixed_output = Piece(start=50, end=50)
        ```

    Note:
        Individual pieces are building blocks that gain meaning when combined
        into Piecewise functions. See the Piecewise class for information about
        how pieces interact and relate to each other.

    """

    def __init__(self, start: Numeric_TPS, end: Numeric_TPS):
        self.start = start
        self.end = end
        self.has_time_dim = False

    def transform_data(self, name_prefix: str = '') -> None:
        dims = None if self.has_time_dim else ['period', 'scenario']
        self.start = self._fit_coords(f'{name_prefix}|start', self.start, dims=dims)
        self.end = self._fit_coords(f'{name_prefix}|end', self.end, dims=dims)


@register_class_for_io
class Piecewise(Interface):
    """Define piecewise linear approximations for modeling non-linear relationships.

    Enables modeling of non-linear relationships through piecewise linear segments
    while maintaining problem linearity. Consists of a collection of Pieces that
    define valid ranges for variables.

    Mathematical Formulation:
        See <https://flixopt.github.io/flixopt/latest/user-guide/mathematical-notation/features/Piecewise/>

    Args:
        pieces: list of Piece objects defining the linear segments. The arrangement
            and relationships between pieces determine the function behavior:
            - Touching pieces (end of one = start of next) ensure continuity
            - Gaps between pieces create forbidden regions
            - Overlapping pieces provide an extra choice for the optimizer

    Piece Relationship Patterns:
        **Touching Pieces (Continuous Function)**:
        Pieces that share boundary points create smooth, continuous functions
        without gaps or overlaps.

        **Gaps Between Pieces (Forbidden Regions)**:
        Non-contiguous pieces with gaps represent forbidden regions.
        For example minimum load requirements or safety zones.

        **Overlapping Pieces (Flexible Operation)**:
        Pieces with overlapping domains provide optimization flexibility,
        allowing the solver to choose which segment to operate in.

    Examples:
        Continuous efficiency curve (touching pieces):

        ```python
        efficiency_curve = Piecewise(
            [
                Piece(start=0, end=25),  # Low load: 0-25 MW
                Piece(start=25, end=75),  # Medium load: 25-75 MW (touches at 25)
                Piece(start=75, end=100),  # High load: 75-100 MW (touches at 75)
            ]
        )
        ```

        Equipment with forbidden operating range (gap):

        ```python
        turbine_operation = Piecewise(
            [
                Piece(start=0, end=0),  # Off state (point operation)
                Piece(start=40, end=100),  # Operating range (gap: 0-40 forbidden)
            ]
        )
        ```

        Flexible operation with overlapping options:

        ```python
        flexible_operation = Piecewise(
            [
                Piece(start=20, end=60),  # Standard efficiency mode
                Piece(start=50, end=90),  # High efficiency mode (overlap: 50-60)
            ]
        )
        ```

        Tiered pricing structure:

        ```python
        electricity_pricing = Piecewise(
            [
                Piece(start=0, end=100),  # Tier 1: 0-100 kWh
                Piece(start=100, end=500),  # Tier 2: 100-500 kWh
                Piece(start=500, end=1000),  # Tier 3: 500-1000 kWh
            ]
        )
        ```

        Seasonal capacity variation:

        ```python
        seasonal_capacity = Piecewise(
            [
                Piece(start=[10, 15, 20, 12], end=[80, 90, 85, 75]),  # Varies by time
            ]
        )
        ```

    Container Operations:
        The Piecewise class supports standard Python container operations:

        ```python
        piecewise = Piecewise([piece1, piece2, piece3])

        len(piecewise)  # Returns number of pieces (3)
        piecewise[0]  # Access first piece
        for piece in piecewise:  # Iterate over all pieces
            print(piece.start, piece.end)
        ```

    Validation Considerations:
        - Pieces are typically ordered by their start values
        - Check for unintended gaps that might create infeasible regions
        - Consider whether overlaps provide desired flexibility or create ambiguity
        - Ensure time-varying pieces have consistent dimensions

    Common Use Cases:
        - Power plants: Heat rate curves, efficiency vs load, emissions profiles
        - HVAC systems: COP vs temperature, capacity vs conditions
        - Industrial processes: Conversion rates vs throughput, quality vs speed
        - Financial modeling: Tiered rates, progressive taxes, bulk discounts
        - Transportation: Fuel efficiency curves, capacity vs speed
        - Storage systems: Efficiency vs state of charge, power vs energy
        - Renewable energy: Output vs weather conditions, curtailment strategies

    """

    def __init__(self, pieces: list[Piece]):
        self.pieces = pieces
        self._has_time_dim = False

    @property
    def has_time_dim(self):
        return self._has_time_dim

    @has_time_dim.setter
    def has_time_dim(self, value):
        self._has_time_dim = value
        for piece in self.pieces:
            piece.has_time_dim = value

    def __len__(self):
        """
        Return the number of Piece segments in this Piecewise container.

        Returns:
            int: Count of contained Piece objects.
        """
        return len(self.pieces)

    def __getitem__(self, index) -> Piece:
        return self.pieces[index]  # Enables indexing like piecewise[i]

    def __iter__(self) -> Iterator[Piece]:
        return iter(self.pieces)  # Enables iteration like for piece in piecewise: ...

    def _set_flow_system(self, flow_system) -> None:
        """Propagate flow_system reference to nested Piece objects."""
        super()._set_flow_system(flow_system)
        for piece in self.pieces:
            piece._set_flow_system(flow_system)

    def transform_data(self, name_prefix: str = '') -> None:
        for i, piece in enumerate(self.pieces):
            piece.transform_data(f'{name_prefix}|Piece{i}')


@register_class_for_io
class PiecewiseConversion(Interface):
    """Define coordinated piecewise linear relationships between multiple flows.

    This class models conversion processes where multiple flows (inputs, outputs,
    auxiliaries) have synchronized piecewise relationships. All flows change
    together based on the same operating point, enabling accurate modeling of
    complex equipment with variable performance characteristics.

    Multi-Flow Coordination:
        All piecewise functions must have matching piece structures (same number
        of pieces with compatible domains) to ensure synchronized operation.
        When the equipment operates at a given point, ALL flows scale proportionally
        within their respective pieces.

    Mathematical Formulation:
        See the complete mathematical model in the documentation:
        [Piecewise](../user-guide/mathematical-notation/features/Piecewise.md)

    Args:
        piecewises: Dictionary mapping flow labels to their Piecewise functions.
            Keys are flow identifiers (e.g., 'electricity_in', 'heat_out', 'fuel_consumed').
            Values are Piecewise objects that define each flow's behavior.
            **Critical Requirement**: All Piecewise objects must have the same
            number of pieces with compatible domains to ensure consistent operation.

    Operating Point Coordination:
        When equipment operates at any point within a piece, all flows scale
        proportionally within their corresponding pieces. This ensures realistic
        equipment behavior where efficiency, consumption, and production rates
        all change together.

    Examples:
        Heat pump with coordinated efficiency changes:

        ```python
        heat_pump_pc = PiecewiseConversion(
            {
                'electricity_in': Piecewise(
                    [
                        Piece(0, 10),  # Low load: 0-10 kW electricity
                        Piece(10, 25),  # High load: 10-25 kW electricity
                    ]
                ),
                'heat_out': Piecewise(
                    [
                        Piece(0, 35),  # Low load COP=3.5: 0-35 kW heat
                        Piece(35, 75),  # High load COP=3.0: 35-75 kW heat
                    ]
                ),
                'cooling_water': Piecewise(
                    [
                        Piece(0, 2.5),  # Low load: 0-2.5 m³/h cooling
                        Piece(2.5, 6),  # High load: 2.5-6 m³/h cooling
                    ]
                ),
            }
        )
        # At 15 kW electricity → 52.5 kW heat + 3.75 m³/h cooling water
        ```

        Combined cycle power plant with synchronized flows:

        ```python
        power_plant_pc = PiecewiseConversion(
            {
                'natural_gas': Piecewise(
                    [
                        Piece(150, 300),  # Part load: 150-300 MW_th fuel
                        Piece(300, 500),  # Full load: 300-500 MW_th fuel
                    ]
                ),
                'electricity': Piecewise(
                    [
                        Piece(60, 135),  # Part load: 60-135 MW_e (45% efficiency)
                        Piece(135, 250),  # Full load: 135-250 MW_e (50% efficiency)
                    ]
                ),
                'steam_export': Piecewise(
                    [
                        Piece(20, 35),  # Part load: 20-35 MW_th steam
                        Piece(35, 50),  # Full load: 35-50 MW_th steam
                    ]
                ),
                'co2_emissions': Piecewise(
                    [
                        Piece(30, 60),  # Part load: 30-60 t/h CO2
                        Piece(60, 100),  # Full load: 60-100 t/h CO2
                    ]
                ),
            }
        )
        ```

        Chemical reactor with multiple products and waste:

        ```python
        reactor_pc = PiecewiseConversion(
            {
                'feedstock': Piecewise(
                    [
                        Piece(10, 50),  # Small batch: 10-50 kg/h
                        Piece(50, 200),  # Large batch: 50-200 kg/h
                    ]
                ),
                'product_A': Piecewise(
                    [
                        Piece(7, 35),  # Small batch: 70% yield
                        Piece(35, 140),  # Large batch: 70% yield
                    ]
                ),
                'product_B': Piecewise(
                    [
                        Piece(2, 10),  # Small batch: 20% yield
                        Piece(10, 45),  # Large batch: 22.5% yield (improved)
                    ]
                ),
                'waste_stream': Piecewise(
                    [
                        Piece(1, 5),  # Small batch: 10% waste
                        Piece(5, 15),  # Large batch: 7.5% waste (efficiency)
                    ]
                ),
            }
        )
        ```

        Equipment with discrete operating modes:

        ```python
        compressor_pc = PiecewiseConversion(
            {
                'electricity': Piecewise(
                    [
                        Piece(0, 0),  # Off mode: no consumption
                        Piece(45, 45),  # Low mode: fixed 45 kW
                        Piece(85, 85),  # High mode: fixed 85 kW
                    ]
                ),
                'compressed_air': Piecewise(
                    [
                        Piece(0, 0),  # Off mode: no production
                        Piece(250, 250),  # Low mode: 250 Nm³/h
                        Piece(500, 500),  # High mode: 500 Nm³/h
                    ]
                ),
            }
        )
        ```

        Equipment with forbidden operating range:

        ```python
        steam_turbine_pc = PiecewiseConversion(
            {
                'steam_in': Piecewise(
                    [
                        Piece(0, 100),  # Low pressure operation
                        Piece(200, 500),  # High pressure (gap: 100-200 forbidden)
                    ]
                ),
                'electricity_out': Piecewise(
                    [
                        Piece(0, 30),  # Low pressure: poor efficiency
                        Piece(80, 220),  # High pressure: good efficiency
                    ]
                ),
                'condensate_out': Piecewise(
                    [
                        Piece(0, 100),  # Low pressure condensate
                        Piece(200, 500),  # High pressure condensate
                    ]
                ),
            }
        )
        ```

    Design Patterns:
        **Forbidden Ranges**: Use gaps between pieces to model equipment that cannot
        operate in certain ranges (e.g., minimum loads, unstable regions).

        **Discrete Modes**: Use pieces with identical start/end values to model
        equipment with fixed operating points (e.g., on/inactive, discrete speeds).

        **Efficiency Changes**: Coordinate input and output pieces to reflect
        changing conversion efficiency across operating ranges.

    Common Use Cases:
        - Power generation: Multi-fuel plants, cogeneration systems, renewable hybrids
        - HVAC systems: Heat pumps, chillers with variable COP and auxiliary loads
        - Industrial processes: Multi-product reactors, separation units, heat exchangers
        - Transportation: Multi-modal systems, hybrid vehicles, charging infrastructure
        - Water treatment: Multi-stage processes with varying energy and chemical needs
        - Energy storage: Systems with efficiency changes and auxiliary power requirements

    """

    def __init__(self, piecewises: dict[str, Piecewise]):
        self.piecewises = piecewises
        self._has_time_dim = True
        self.has_time_dim = True  # Initial propagation

    @property
    def has_time_dim(self):
        return self._has_time_dim

    @has_time_dim.setter
    def has_time_dim(self, value):
        self._has_time_dim = value
        for piecewise in self.piecewises.values():
            piecewise.has_time_dim = value

    def items(self):
        """
        Return an iterator over (flow_label, Piecewise) pairs stored in this PiecewiseConversion.

        This is a thin convenience wrapper around the internal mapping and yields the same view
        as dict.items(), where each key is a flow label (str) and each value is a Piecewise.
        """
        return self.piecewises.items()

    def _set_flow_system(self, flow_system) -> None:
        """Propagate flow_system reference to nested Piecewise objects."""
        super()._set_flow_system(flow_system)
        for piecewise in self.piecewises.values():
            piecewise._set_flow_system(flow_system)

    def transform_data(self, name_prefix: str = '') -> None:
        for name, piecewise in self.piecewises.items():
            piecewise.transform_data(f'{name_prefix}|{name}')


@register_class_for_io
class PiecewiseEffects(Interface):
    """Define how a single decision variable contributes to system effects with piecewise rates.

    This class models situations where a decision variable (the origin) generates
    different types of system effects (costs, emissions, resource consumption) at
    rates that change non-linearly with the variable's operating level. Unlike
    PiecewiseConversion which coordinates multiple flows, PiecewiseEffects focuses
    on how one variable impacts multiple system-wide effects.

    Key Concept - Origin vs. Effects:
        - **Origin**: The primary decision variable (e.g., production level, capacity, size)
        - **Shares**: The amounts which this variable contributes to different system effects

    Relationship to PiecewiseConversion:
        **PiecewiseConversion**: Models synchronized relationships between multiple
        flow variables (e.g., fuel_in, electricity_out, emissions_out all coordinated).

        **PiecewiseEffects**: Models how one variable contributes to system-wide
        effects at variable rates (e.g., production_level → costs, emissions, resources).

    Args:
        piecewise_origin: Piecewise function defining the behavior of the primary
            decision variable. This establishes the operating domain and ranges.
        piecewise_shares: Dictionary mapping effect names to their rate functions.
            Keys are effect identifiers (e.g., 'cost_per_unit', 'CO2_intensity').
            Values are Piecewise objects defining the contribution rate per unit
            of the origin variable at different operating levels.

    Mathematical Relationship:
        For each effect: Total_Effect = Origin_Variable × Share_Rate(Origin_Level)

        This enables modeling of:
        - Economies of scale (decreasing unit costs with volume)
        - Learning curves (improving efficiency with experience)
        - Threshold effects (changing rates at different scales)
        - Progressive pricing (increasing rates with consumption)

    Examples:
        Manufacturing with economies of scale:

        ```python
        production_effects = PiecewiseEffects(
            piecewise_origin=Piecewise(
                [
                    Piece(0, 1000),  # Small scale: 0-1000 units/month
                    Piece(1000, 5000),  # Medium scale: 1000-5000 units/month
                    Piece(5000, 10000),  # Large scale: 5000-10000 units/month
                ]
            ),
            piecewise_shares={
                'unit_cost': Piecewise(
                    [
                        Piece(50, 45),  # €50-45/unit (scale benefits)
                        Piece(45, 35),  # €45-35/unit (bulk materials)
                        Piece(35, 30),  # €35-30/unit (automation benefits)
                    ]
                ),
                'labor_hours': Piecewise(
                    [
                        Piece(2.5, 2.0),  # 2.5-2.0 hours/unit (learning curve)
                        Piece(2.0, 1.5),  # 2.0-1.5 hours/unit (efficiency gains)
                        Piece(1.5, 1.2),  # 1.5-1.2 hours/unit (specialization)
                    ]
                ),
                'CO2_intensity': Piecewise(
                    [
                        Piece(15, 12),  # 15-12 kg CO2/unit (process optimization)
                        Piece(12, 9),  # 12-9 kg CO2/unit (equipment efficiency)
                        Piece(9, 7),  # 9-7 kg CO2/unit (renewable energy)
                    ]
                ),
            },
        )
        ```

        Power generation with load-dependent characteristics:

        ```python
        generator_effects = PiecewiseEffects(
            piecewise_origin=Piecewise(
                [
                    Piece(50, 200),  # Part load operation: 50-200 MW
                    Piece(200, 350),  # Rated operation: 200-350 MW
                    Piece(350, 400),  # Overload operation: 350-400 MW
                ]
            ),
            piecewise_shares={
                'fuel_rate': Piecewise(
                    [
                        Piece(12.0, 10.5),  # Heat rate: 12.0-10.5 GJ/MWh (part load penalty)
                        Piece(10.5, 9.8),  # Heat rate: 10.5-9.8 GJ/MWh (optimal efficiency)
                        Piece(9.8, 11.2),  # Heat rate: 9.8-11.2 GJ/MWh (overload penalty)
                    ]
                ),
                'maintenance_factor': Piecewise(
                    [
                        Piece(0.8, 1.0),  # Low stress operation
                        Piece(1.0, 1.0),  # Design operation
                        Piece(1.0, 1.5),  # High stress operation
                    ]
                ),
                'NOx_rate': Piecewise(
                    [
                        Piece(0.20, 0.15),  # NOx: 0.20-0.15 kg/MWh
                        Piece(0.15, 0.12),  # NOx: 0.15-0.12 kg/MWh (optimal combustion)
                        Piece(0.12, 0.25),  # NOx: 0.12-0.25 kg/MWh (overload penalties)
                    ]
                ),
            },
        )
        ```

        Progressive utility pricing structure:

        ```python
        electricity_billing = PiecewiseEffects(
            piecewise_origin=Piecewise(
                [
                    Piece(0, 200),  # Basic usage: 0-200 kWh/month
                    Piece(200, 800),  # Standard usage: 200-800 kWh/month
                    Piece(800, 2000),  # High usage: 800-2000 kWh/month
                ]
            ),
            piecewise_shares={
                'energy_rate': Piecewise(
                    [
                        Piece(0.12, 0.12),  # Basic rate: €0.12/kWh
                        Piece(0.18, 0.18),  # Standard rate: €0.18/kWh
                        Piece(0.28, 0.28),  # Premium rate: €0.28/kWh
                    ]
                ),
                'carbon_tax': Piecewise(
                    [
                        Piece(0.02, 0.02),  # Low carbon tax: €0.02/kWh
                        Piece(0.03, 0.03),  # Medium carbon tax: €0.03/kWh
                        Piece(0.05, 0.05),  # High carbon tax: €0.05/kWh
                    ]
                ),
            },
        )
        ```

        Data center with capacity-dependent efficiency:

        ```python
        datacenter_effects = PiecewiseEffects(
            piecewise_origin=Piecewise(
                [
                    Piece(100, 500),  # Low utilization: 100-500 servers
                    Piece(500, 2000),  # Medium utilization: 500-2000 servers
                    Piece(2000, 5000),  # High utilization: 2000-5000 servers
                ]
            ),
            piecewise_shares={
                'power_per_server': Piecewise(
                    [
                        Piece(0.8, 0.6),  # 0.8-0.6 kW/server (inefficient cooling)
                        Piece(0.6, 0.4),  # 0.6-0.4 kW/server (optimal efficiency)
                        Piece(0.4, 0.5),  # 0.4-0.5 kW/server (thermal limits)
                    ]
                ),
                'cooling_overhead': Piecewise(
                    [
                        Piece(0.4, 0.3),  # 40%-30% cooling overhead
                        Piece(0.3, 0.2),  # 30%-20% cooling overhead
                        Piece(0.2, 0.25),  # 20%-25% cooling overhead
                    ]
                ),
            },
        )
        ```

    Design Patterns:
        **Economies of Scale**: Decreasing unit costs/impacts with increased scale
        **Learning Curves**: Improving efficiency rates with experience/volume
        **Threshold Effects**: Step changes in rates at specific operating levels
        **Progressive Pricing**: Increasing rates for higher consumption levels
        **Capacity Utilization**: Optimal efficiency at design points, penalties at extremes

    Common Use Cases:
        - Manufacturing: Production scaling, learning effects, quality improvements
        - Energy systems: Generator efficiency curves, renewable capacity factors
        - Logistics: Transportation rates, warehouse utilization, delivery optimization
        - Utilities: Progressive pricing, infrastructure cost allocation
        - Financial services: Risk premiums, transaction fees, volume discounts
        - Environmental modeling: Pollution intensity, resource consumption rates

    """

    def __init__(self, piecewise_origin: Piecewise, piecewise_shares: dict[str, Piecewise]):
        self.piecewise_origin = piecewise_origin
        self.piecewise_shares = piecewise_shares
        self._has_time_dim = False
        self.has_time_dim = False  # Initial propagation

    @property
    def has_time_dim(self):
        return self._has_time_dim

    @has_time_dim.setter
    def has_time_dim(self, value):
        self._has_time_dim = value
        self.piecewise_origin.has_time_dim = value
        for piecewise in self.piecewise_shares.values():
            piecewise.has_time_dim = value

    def _set_flow_system(self, flow_system) -> None:
        """Propagate flow_system reference to nested Piecewise objects."""
        super()._set_flow_system(flow_system)
        self.piecewise_origin._set_flow_system(flow_system)
        for piecewise in self.piecewise_shares.values():
            piecewise._set_flow_system(flow_system)

    def transform_data(self, name_prefix: str = '') -> None:
        self.piecewise_origin.transform_data(f'{name_prefix}|PiecewiseEffects|origin')
        for effect, piecewise in self.piecewise_shares.items():
            piecewise.transform_data(f'{name_prefix}|PiecewiseEffects|{effect}')


@register_class_for_io
class InvestParameters(Interface):
    """Define investment decision parameters with flexible sizing and effect modeling.

    This class models investment decisions in optimization problems, supporting
    both binary (invest/don't invest) and continuous sizing choices with
    comprehensive cost structures. It enables realistic representation of
    investment economics including fixed costs, scale effects, and divestment penalties.

    Investment Decision Types:
        **Binary Investments**: Fixed size investments creating yes/no decisions
        (e.g., install a specific generator, build a particular facility)

        **Continuous Sizing**: Variable size investments with minimum/maximum bounds
        (e.g., battery capacity from 10-1000 kWh, pipeline diameter optimization)

    Cost Modeling Approaches:
        - **Fixed Effects**: One-time costs independent of size (permits, connections)
        - **Specific Effects**: Linear costs proportional to size (€/kW, €/m²)
        - **Piecewise Effects**: Non-linear relationships (bulk discounts, learning curves)
        - **Divestment Effects**: Penalties for not investing (demolition, opportunity costs)

    Mathematical Formulation:
        See <https://flixopt.github.io/flixopt/latest/user-guide/mathematical-notation/features/InvestParameters/>

    Args:
        fixed_size: Creates binary decision at this exact size. None allows continuous sizing.
        minimum_size: Lower bound for continuous sizing. Default: CONFIG.Modeling.epsilon.
            Ignored if fixed_size is specified.
        maximum_size: Upper bound for continuous sizing. Default: CONFIG.Modeling.big.
            Ignored if fixed_size is specified.
        mandatory: Controls whether investment is required. When True, forces investment
            to occur (useful for mandatory upgrades or replacement decisions).
            When False (default), optimization can choose not to invest.
            With multiple periods, at least one period has to have an investment.
        effects_of_investment: Fixed costs if investment is made, regardless of size.
            Dict: {'effect_name': value} (e.g., {'cost': 10000}).
        effects_of_investment_per_size: Variable costs proportional to size (per-unit costs).
            Dict: {'effect_name': value/unit} (e.g., {'cost': 1200}).
        piecewise_effects_of_investment: Non-linear costs using PiecewiseEffects.
            Combinable with effects_of_investment and effects_of_investment_per_size.
        effects_of_retirement: Costs incurred if NOT investing (demolition, penalties).
            Dict: {'effect_name': value}.
        linked_periods: Describes which periods are linked. 1 means linked, 0 means size=0. None means no linked periods.
            For convenience, pass a tuple containing the first and last period (2025, 2039), linking them and those in between

    Cost Annualization Requirements:
        All cost values must be properly weighted to match the optimization model's time horizon.
        For long-term investments, the cost values should be annualized to the corresponding operation time (annuity).

        - Use equivalent annual cost (capital cost / equipment lifetime)
        - Apply appropriate discount rates for present value optimizations
        - Account for inflation, escalation, and financing costs

        Example: €1M equipment with 20-year life → €50k/year fixed cost

    Examples:
        Simple binary investment (solar panels):

        ```python
        solar_investment = InvestParameters(
            fixed_size=100,  # 100 kW system (binary decision)
            mandatory=False,  # Investment is optional
            effects_of_investment={
                'cost': 25000,  # Installation and permitting costs
                'CO2': -50000,  # Avoided emissions over lifetime
            },
            effects_of_investment_per_size={
                'cost': 1200,  # €1200/kW for panels (annualized)
                'CO2': -800,  # kg CO2 avoided per kW annually
            },
        )
        ```

        Flexible sizing with economies of scale:

        ```python
        battery_investment = InvestParameters(
            minimum_size=10,  # Minimum viable system size (kWh)
            maximum_size=1000,  # Maximum installable capacity
            mandatory=False,  # Investment is optional
            effects_of_investment={
                'cost': 5000,  # Grid connection and control system
                'installation_time': 2,  # Days for fixed components
            },
            piecewise_effects_of_investment=PiecewiseEffects(
                piecewise_origin=Piecewise(
                    [
                        Piece(0, 100),  # Small systems
                        Piece(100, 500),  # Medium systems
                        Piece(500, 1000),  # Large systems
                    ]
                ),
                piecewise_shares={
                    'cost': Piecewise(
                        [
                            Piece(800, 750),  # High cost/kWh for small systems
                            Piece(750, 600),  # Medium cost/kWh
                            Piece(600, 500),  # Bulk discount for large systems
                        ]
                    )
                },
            ),
        )
        ```

        Mandatory replacement with retirement costs:

        ```python
        boiler_replacement = InvestParameters(
            minimum_size=50,
            maximum_size=200,
            mandatory=False,  # Can choose not to replace
            effects_of_investment={
                'cost': 15000,  # Installation costs
                'disruption': 3,  # Days of downtime
            },
            effects_of_investment_per_size={
                'cost': 400,  # €400/kW capacity
                'maintenance': 25,  # Annual maintenance per kW
            },
            effects_of_retirement={
                'cost': 8000,  # Demolition if not replaced
                'environmental': 100,  # Disposal fees
            },
        )
        ```

        Multi-technology comparison:

        ```python
        # Gas turbine option
        gas_turbine = InvestParameters(
            fixed_size=50,  # MW
            effects_of_investment={'cost': 2500000, 'CO2': 1250000},
            effects_of_investment_per_size={'fuel_cost': 45, 'maintenance': 12},
        )

        # Wind farm option
        wind_farm = InvestParameters(
            minimum_size=20,
            maximum_size=100,
            effects_of_investment={'cost': 1000000, 'CO2': -5000000},
            effects_of_investment_per_size={'cost': 1800000, 'land_use': 0.5},
        )
        ```

        Technology learning curve:

        ```python
        hydrogen_electrolyzer = InvestParameters(
            minimum_size=1,
            maximum_size=50,  # MW
            piecewise_effects_of_investment=PiecewiseEffects(
                piecewise_origin=Piecewise(
                    [
                        Piece(0, 5),  # Small scale: early adoption
                        Piece(5, 20),  # Medium scale: cost reduction
                        Piece(20, 50),  # Large scale: mature technology
                    ]
                ),
                piecewise_shares={
                    'capex': Piecewise(
                        [
                            Piece(2000, 1800),  # Learning reduces costs
                            Piece(1800, 1400),  # Continued cost reduction
                            Piece(1400, 1200),  # Technology maturity
                        ]
                    ),
                    'efficiency': Piecewise(
                        [
                            Piece(65, 68),  # Improving efficiency
                            Piece(68, 72),  # with scale and experience
                            Piece(72, 75),  # Best efficiency at scale
                        ]
                    ),
                },
            ),
        )
        ```

    Common Use Cases:
        - Power generation: Plant sizing, technology selection, retrofit decisions
        - Industrial equipment: Capacity expansion, efficiency upgrades, replacements
        - Infrastructure: Network expansion, facility construction, system upgrades
        - Energy storage: Battery sizing, pumped hydro, compressed air systems
        - Transportation: Fleet expansion, charging infrastructure, modal shifts
        - Buildings: HVAC systems, insulation upgrades, renewable integration

    """

    def __init__(
        self,
        fixed_size: Numeric_PS | None = None,
        minimum_size: Numeric_PS | None = None,
        maximum_size: Numeric_PS | None = None,
        mandatory: bool = False,
        effects_of_investment: Effect_PS | Numeric_PS | None = None,
        effects_of_investment_per_size: Effect_PS | Numeric_PS | None = None,
        effects_of_retirement: Effect_PS | Numeric_PS | None = None,
        piecewise_effects_of_investment: PiecewiseEffects | None = None,
        linked_periods: Numeric_PS | tuple[int, int] | None = None,
    ):
        self.effects_of_investment = effects_of_investment if effects_of_investment is not None else {}
        self.effects_of_retirement = effects_of_retirement if effects_of_retirement is not None else {}
        self.fixed_size = fixed_size
        self.mandatory = mandatory
        self.effects_of_investment_per_size = (
            effects_of_investment_per_size if effects_of_investment_per_size is not None else {}
        )
        self.piecewise_effects_of_investment = piecewise_effects_of_investment
        self.minimum_size = minimum_size if minimum_size is not None else CONFIG.Modeling.epsilon
        self.maximum_size = maximum_size if maximum_size is not None else CONFIG.Modeling.big  # default maximum
        self.linked_periods = linked_periods

    def _set_flow_system(self, flow_system) -> None:
        """Propagate flow_system reference to nested PiecewiseEffects object if present."""
        super()._set_flow_system(flow_system)
        if self.piecewise_effects_of_investment is not None:
            self.piecewise_effects_of_investment._set_flow_system(flow_system)

    def transform_data(self, name_prefix: str = '') -> None:
        self.effects_of_investment = self._fit_effect_coords(
            prefix=name_prefix,
            effect_values=self.effects_of_investment,
            suffix='effects_of_investment',
            dims=['period', 'scenario'],
        )
        self.effects_of_retirement = self._fit_effect_coords(
            prefix=name_prefix,
            effect_values=self.effects_of_retirement,
            suffix='effects_of_retirement',
            dims=['period', 'scenario'],
        )
        self.effects_of_investment_per_size = self._fit_effect_coords(
            prefix=name_prefix,
            effect_values=self.effects_of_investment_per_size,
            suffix='effects_of_investment_per_size',
            dims=['period', 'scenario'],
        )

        if self.piecewise_effects_of_investment is not None:
            self.piecewise_effects_of_investment.has_time_dim = False
            self.piecewise_effects_of_investment.transform_data(f'{name_prefix}|PiecewiseEffects')

        self.minimum_size = self._fit_coords(
            f'{name_prefix}|minimum_size', self.minimum_size, dims=['period', 'scenario']
        )
        self.maximum_size = self._fit_coords(
            f'{name_prefix}|maximum_size', self.maximum_size, dims=['period', 'scenario']
        )
        # Convert tuple (first_period, last_period) to DataArray if needed
        if isinstance(self.linked_periods, (tuple, list)):
            if len(self.linked_periods) != 2:
                raise TypeError(
                    f'If you provide a tuple to "linked_periods", it needs to be len=2. Got {len(self.linked_periods)=}'
                )
            if self.flow_system.periods is None:
                raise ValueError(
                    f'Cannot use linked_periods={self.linked_periods} when FlowSystem has no periods defined. '
                    f'Please define periods in FlowSystem or use linked_periods=None.'
                )
            logger.debug(f'Computing linked_periods from {self.linked_periods}')
            start, end = self.linked_periods
            if start not in self.flow_system.periods.values:
                logger.warning(
                    f'Start of linked periods ({start} not found in periods directly: {self.flow_system.periods.values}'
                )
            if end not in self.flow_system.periods.values:
                logger.warning(
                    f'End of linked periods ({end} not found in periods directly: {self.flow_system.periods.values}'
                )
            self.linked_periods = self.compute_linked_periods(start, end, self.flow_system.periods)
            logger.debug(f'Computed {self.linked_periods=}')

        self.linked_periods = self._fit_coords(
            f'{name_prefix}|linked_periods', self.linked_periods, dims=['period', 'scenario']
        )
        self.fixed_size = self._fit_coords(f'{name_prefix}|fixed_size', self.fixed_size, dims=['period', 'scenario'])

    @property
    def minimum_or_fixed_size(self) -> Numeric_PS:
        return self.fixed_size if self.fixed_size is not None else self.minimum_size

    @property
    def maximum_or_fixed_size(self) -> Numeric_PS:
        return self.fixed_size if self.fixed_size is not None else self.maximum_size

    def format_for_repr(self) -> str:
        """Format InvestParameters for display in repr methods.

        Returns:
            Formatted string showing size information
        """
        from .io import numeric_to_str_for_repr

        if self.fixed_size is not None:
            val = numeric_to_str_for_repr(self.fixed_size)
            status = 'mandatory' if self.mandatory else 'optional'
            return f'{val} ({status})'

        # Show range if available
        parts = []
        if self.minimum_size is not None:
            parts.append(f'min: {numeric_to_str_for_repr(self.minimum_size)}')
        if self.maximum_size is not None:
            parts.append(f'max: {numeric_to_str_for_repr(self.maximum_size)}')
        return ', '.join(parts) if parts else 'invest'

    @staticmethod
    def compute_linked_periods(first_period: int, last_period: int, periods: pd.Index | list[int]) -> xr.DataArray:
        return xr.DataArray(
            xr.where(
                (first_period <= np.array(periods)) & (np.array(periods) <= last_period),
                1,
                0,
            ),
            coords=(pd.Index(periods, name='period'),),
        ).rename('linked_periods')


@register_class_for_io
class StatusParameters(Interface):
    """Define operational constraints and effects for binary status equipment behavior.

    This class models equipment that operates in discrete states (active/inactive) rather than
    continuous operation, capturing realistic operational constraints and associated
    costs. It handles complex equipment behavior including startup costs, minimum
    run times, cycling limitations, and maintenance scheduling requirements.

    Key Modeling Capabilities:
        **Startup Costs**: One-time costs for starting equipment (fuel, wear, labor)
        **Runtime Constraints**: Minimum and maximum continuous operation periods (uptime/downtime)
        **Cycling Limits**: Maximum number of startups to prevent excessive wear
        **Operating Hours**: Total active hours limits and requirements over time horizon

    Typical Equipment Applications:
        - **Power Plants**: Combined cycle units, steam turbines with startup costs
        - **Industrial Processes**: Batch reactors, furnaces with thermal cycling
        - **HVAC Systems**: Chillers, boilers with minimum run times
        - **Backup Equipment**: Emergency generators, standby systems
        - **Process Equipment**: Compressors, pumps with operational constraints

    Mathematical Formulation:
<<<<<<< HEAD
        See <https://flixopt.github.io/flixopt/latest/user-guide/mathematical-notation/features/OnOffParameters/>
=======
        See the complete mathematical model in the documentation:
        [StatusParameters](../user-guide/mathematical-notation/features/StatusParameters.md)
>>>>>>> 4af7ee4e

    Args:
        effects_per_startup: Costs or impacts incurred for each transition from
            inactive state (status=0) to active state (status=1). Represents startup costs,
            wear and tear, or other switching impacts. Dictionary mapping effect
            names to values (e.g., {'cost': 500, 'maintenance_hours': 2}).
        effects_per_active_hour: Ongoing costs or impacts while equipment operates
            in the active state. Includes fuel costs, labor, consumables, or emissions.
            Dictionary mapping effect names to hourly values (e.g., {'fuel_cost': 45}).
        active_hours_min: Minimum total active hours across the entire time horizon per period.
            Ensures equipment meets minimum utilization requirements or contractual
            obligations (e.g., power purchase agreements, maintenance schedules).
        active_hours_max: Maximum total active hours across the entire time horizon per period.
            Limits equipment usage due to maintenance schedules, fuel availability,
            environmental permits, or equipment lifetime constraints.
        min_uptime: Minimum continuous operating duration once started (unit commitment term).
            Models minimum run times due to thermal constraints, process stability,
            or efficiency considerations. Can be time-varying to reflect different
            constraints across the planning horizon.
        max_uptime: Maximum continuous operating duration in one campaign (unit commitment term).
            Models mandatory maintenance intervals, process batch sizes, or
            equipment thermal limits requiring periodic shutdowns.
        min_downtime: Minimum continuous shutdown duration between operations (unit commitment term).
            Models cooling periods, maintenance requirements, or process constraints
            that prevent immediate restart after shutdown.
        max_downtime: Maximum continuous shutdown duration before mandatory
            restart. Models equipment preservation, process stability, or contractual
            requirements for minimum activity levels.
        startup_limit: Maximum number of startup operations across the time horizon per period..
            Limits equipment cycling to reduce wear, maintenance costs, or comply
            with operational constraints (e.g., grid stability requirements).
        force_startup_tracking: When True, creates startup variables even without explicit
            startup_limit constraint. Useful for tracking or reporting startup
            events without enforcing limits.

    Note:
        **Time Series Boundary Handling**: The final time period constraints for
        min_uptime/max_uptime and min_downtime/max_downtime are not
        enforced, allowing the optimization to end with ongoing campaigns that
        may be shorter than the specified minimums or longer than maximums.

    Examples:
        Combined cycle power plant with startup costs and minimum run time:

        ```python
        power_plant_operation = StatusParameters(
            effects_per_startup={
                'startup_cost': 25000,  # €25,000 per startup
                'startup_fuel': 150,  # GJ natural gas for startup
                'startup_time': 4,  # Hours to reach full output
                'maintenance_impact': 0.1,  # Fractional life consumption
            },
            effects_per_active_hour={
                'fixed_om': 125,  # Fixed O&M costs while active
                'auxiliary_power': 2.5,  # MW parasitic loads
            },
            min_uptime=8,  # Minimum 8-hour run once started
            min_downtime=4,  # Minimum 4-hour cooling period
            active_hours_max=6000,  # Annual operating limit
        )
        ```

        Industrial batch process with cycling limits:

        ```python
        batch_reactor = StatusParameters(
            effects_per_startup={
                'setup_cost': 1500,  # Labor and materials for startup
                'catalyst_consumption': 5,  # kg catalyst per batch
                'cleaning_chemicals': 200,  # L cleaning solution
            },
            effects_per_active_hour={
                'steam': 2.5,  # t/h process steam
                'electricity': 150,  # kWh electrical load
                'cooling_water': 50,  # m³/h cooling water
            },
            min_uptime=12,  # Minimum batch size (12 hours)
            max_uptime=24,  # Maximum batch size (24 hours)
            min_downtime=6,  # Cleaning and setup time
            startup_limit=200,  # Maximum 200 batches per period
            active_hours_max=4000,  # Maximum production time
        )
        ```

        HVAC system with thermostat control and maintenance:

        ```python
        hvac_operation = StatusParameters(
            effects_per_startup={
                'compressor_wear': 0.5,  # Hours of compressor life per start
                'inrush_current': 15,  # kW peak demand on startup
            },
            effects_per_active_hour={
                'electricity': 25,  # kW electrical consumption
                'maintenance': 0.12,  # €/hour maintenance reserve
            },
            min_uptime=1,  # Minimum 1-hour run to avoid cycling
            min_downtime=0.5,  # 30-minute minimum inactive time
            startup_limit=2000,  # Limit cycling for compressor life
            active_hours_min=2000,  # Minimum operation for humidity control
            active_hours_max=5000,  # Maximum operation for energy budget
        )
        ```

        Backup generator with testing and maintenance requirements:

        ```python
        backup_generator = StatusParameters(
            effects_per_startup={
                'fuel_priming': 50,  # L diesel for system priming
                'wear_factor': 1.0,  # Start cycles impact on maintenance
                'testing_labor': 2,  # Hours technician time per test
            },
            effects_per_active_hour={
                'fuel_consumption': 180,  # L/h diesel consumption
                'emissions_permit': 15,  # € emissions allowance cost
                'noise_penalty': 25,  # € noise compliance cost
            },
            min_uptime=0.5,  # Minimum test duration (30 min)
            max_downtime=720,  # Maximum 30 days between tests
            startup_limit=52,  # Weekly testing limit
            active_hours_min=26,  # Minimum annual testing (0.5h × 52)
            active_hours_max=200,  # Maximum runtime (emergencies + tests)
        )
        ```

        Peak shaving battery with cycling degradation:

        ```python
        battery_cycling = StatusParameters(
            effects_per_startup={
                'cycle_degradation': 0.01,  # % capacity loss per cycle
                'inverter_startup': 0.5,  # kWh losses during startup
            },
            effects_per_active_hour={
                'standby_losses': 2,  # kW standby consumption
                'cooling': 5,  # kW thermal management
                'inverter_losses': 8,  # kW conversion losses
            },
            min_uptime=1,  # Minimum discharge duration
            max_uptime=4,  # Maximum continuous discharge
            min_downtime=1,  # Minimum rest between cycles
            startup_limit=365,  # Daily cycling limit
            force_startup_tracking=True,  # Track all cycling events
        )
        ```

    Common Use Cases:
        - Power generation: Thermal plant cycling, renewable curtailment, grid services
        - Industrial processes: Batch production, maintenance scheduling, equipment rotation
        - Buildings: HVAC control, lighting systems, elevator operations
        - Transportation: Fleet management, charging infrastructure, maintenance windows
        - Storage systems: Battery cycling, pumped hydro, compressed air systems
        - Emergency equipment: Backup generators, safety systems, emergency lighting

    """

    def __init__(
        self,
        effects_per_startup: Effect_TPS | Numeric_TPS | None = None,
        effects_per_active_hour: Effect_TPS | Numeric_TPS | None = None,
        active_hours_min: Numeric_PS | None = None,
        active_hours_max: Numeric_PS | None = None,
        min_uptime: Numeric_TPS | None = None,
        max_uptime: Numeric_TPS | None = None,
        min_downtime: Numeric_TPS | None = None,
        max_downtime: Numeric_TPS | None = None,
        startup_limit: Numeric_PS | None = None,
        force_startup_tracking: bool = False,
    ):
        self.effects_per_startup = effects_per_startup if effects_per_startup is not None else {}
        self.effects_per_active_hour = effects_per_active_hour if effects_per_active_hour is not None else {}
        self.active_hours_min = active_hours_min
        self.active_hours_max = active_hours_max
        self.min_uptime = min_uptime
        self.max_uptime = max_uptime
        self.min_downtime = min_downtime
        self.max_downtime = max_downtime
        self.startup_limit = startup_limit
        self.force_startup_tracking: bool = force_startup_tracking

    def transform_data(self, name_prefix: str = '') -> None:
        self.effects_per_startup = self._fit_effect_coords(
            prefix=name_prefix,
            effect_values=self.effects_per_startup,
            suffix='per_startup',
        )
        self.effects_per_active_hour = self._fit_effect_coords(
            prefix=name_prefix,
            effect_values=self.effects_per_active_hour,
            suffix='per_active_hour',
        )
        self.min_uptime = self._fit_coords(f'{name_prefix}|min_uptime', self.min_uptime)
        self.max_uptime = self._fit_coords(f'{name_prefix}|max_uptime', self.max_uptime)
        self.min_downtime = self._fit_coords(f'{name_prefix}|min_downtime', self.min_downtime)
        self.max_downtime = self._fit_coords(f'{name_prefix}|max_downtime', self.max_downtime)
        self.active_hours_max = self._fit_coords(
            f'{name_prefix}|active_hours_max', self.active_hours_max, dims=['period', 'scenario']
        )
        self.active_hours_min = self._fit_coords(
            f'{name_prefix}|active_hours_min', self.active_hours_min, dims=['period', 'scenario']
        )
        self.startup_limit = self._fit_coords(
            f'{name_prefix}|startup_limit', self.startup_limit, dims=['period', 'scenario']
        )

    @property
    def use_uptime_tracking(self) -> bool:
        """Determines whether a Variable for uptime (consecutive active hours) is needed or not"""
        return any(param is not None for param in [self.min_uptime, self.max_uptime])

    @property
    def use_downtime_tracking(self) -> bool:
        """Determines whether a Variable for downtime (consecutive inactive hours) is needed or not"""
        return any(param is not None for param in [self.min_downtime, self.max_downtime])

    @property
    def use_startup_tracking(self) -> bool:
        """Determines whether a variable for startup is needed or not"""
        if self.force_startup_tracking:
            return True

        return any(
            self._has_value(param)
            for param in [
                self.effects_per_startup,
                self.startup_limit,
            ]
        )<|MERGE_RESOLUTION|>--- conflicted
+++ resolved
@@ -1033,12 +1033,7 @@
         - **Process Equipment**: Compressors, pumps with operational constraints
 
     Mathematical Formulation:
-<<<<<<< HEAD
-        See <https://flixopt.github.io/flixopt/latest/user-guide/mathematical-notation/features/OnOffParameters/>
-=======
-        See the complete mathematical model in the documentation:
-        [StatusParameters](../user-guide/mathematical-notation/features/StatusParameters.md)
->>>>>>> 4af7ee4e
+        See <https://flixopt.github.io/flixopt/latest/user-guide/mathematical-notation/features/StatusParameters/>
 
     Args:
         effects_per_startup: Costs or impacts incurred for each transition from
