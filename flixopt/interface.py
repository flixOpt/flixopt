--- conflicted
+++ resolved
@@ -6,32 +6,23 @@
 from __future__ import annotations
 
 import logging
-<<<<<<< HEAD
-from typing import TYPE_CHECKING, Literal, Optional
-
-=======
 import warnings
 from typing import TYPE_CHECKING, Any
 
 import numpy as np
 import pandas as pd
->>>>>>> 28f0472d
 import xarray as xr
 
 from .config import CONFIG
-from .core import NonTemporalDataUser
+from .core import PeriodicDataUser, PeriodicDataUserUser
+from .effects import PeriodicEffectsUser
 from .structure import Interface, register_class_for_io
 
 if TYPE_CHECKING:  # for type checking and preventing circular imports
     from collections.abc import Iterator
 
-<<<<<<< HEAD
-    from .core import NonTemporalData, Scalar, TemporalDataUser
-    from .effects import NonTemporalEffectsUser, TemporalEffectsUser
-=======
     from .core import PeriodicData, PeriodicDataUser, Scalar, TemporalDataUser
     from .effects import PeriodicEffectsUser, TemporalEffectsUser
->>>>>>> 28f0472d
     from .flow_system import FlowSystem
 
 
@@ -90,11 +81,7 @@
         self.has_time_dim = False
 
     def transform_data(self, flow_system: FlowSystem, name_prefix: str = '') -> None:
-<<<<<<< HEAD
-        dims = None if self.has_time_dim else ['year', 'scenario']
-=======
         dims = None if self.has_time_dim else ['period', 'scenario']
->>>>>>> 28f0472d
         self.start = flow_system.fit_to_model_coords(f'{name_prefix}|start', self.start, dims=dims)
         self.end = flow_system.fit_to_model_coords(f'{name_prefix}|end', self.end, dims=dims)
 
@@ -444,11 +431,7 @@
     def __init__(self, piecewises: dict[str, Piecewise]):
         self.piecewises = piecewises
         self._has_time_dim = True
-<<<<<<< HEAD
-        self.has_time_dim = True  # Inital propagation
-=======
         self.has_time_dim = True  # Initial propagation
->>>>>>> 28f0472d
 
     @property
     def has_time_dim(self):
@@ -668,11 +651,7 @@
         self.piecewise_origin = piecewise_origin
         self.piecewise_shares = piecewise_shares
         self._has_time_dim = False
-<<<<<<< HEAD
-        self.has_time_dim = False  # Inital propagation
-=======
         self.has_time_dim = False  # Initial propagation
->>>>>>> 28f0472d
 
     @property
     def has_time_dim(self):
@@ -897,355 +876,6 @@
 
     def __init__(
         self,
-<<<<<<< HEAD
-        fixed_size: NonTemporalDataUser | None = None,
-        minimum_size: NonTemporalDataUser | None = None,
-        maximum_size: NonTemporalDataUser | None = None,
-        optional: bool = True,  # Investition ist weglassbar
-        fix_effects: NonTemporalEffectsUser | None = None,
-        specific_effects: NonTemporalEffectsUser | None = None,  # costs per Flow-Unit/Storage-Size/...
-        piecewise_effects: PiecewiseEffects | None = None,
-        divest_effects: NonTemporalEffectsUser | None = None,
-        investment_scenarios: Literal['individual'] | list[int | str] | None = None,
-    ):
-        self.fix_effects: NonTemporalEffectsUser = fix_effects or {}
-        self.divest_effects: NonTemporalEffectsUser = divest_effects or {}
-        self.fixed_size = fixed_size
-        self.optional = optional
-        self.specific_effects: NonTemporalEffectsUser = specific_effects if specific_effects is not None else {}
-        self.piecewise_effects = piecewise_effects
-        self.minimum_size = minimum_size if minimum_size is not None else CONFIG.modeling.EPSILON
-        self.maximum_size = maximum_size if maximum_size is not None else CONFIG.modeling.BIG  # default maximum
-        self.investment_scenarios = investment_scenarios
-
-    def transform_data(self, flow_system: FlowSystem, name_prefix: str = '') -> None:
-        self._plausibility_checks(flow_system)
-        self.fix_effects = flow_system.fit_effects_to_model_coords(
-            label_prefix=name_prefix,
-            effect_values=self.fix_effects,
-            label_suffix='fix_effects',
-            dims=['year', 'scenario'],
-        )
-        self.divest_effects = flow_system.fit_effects_to_model_coords(
-            label_prefix=name_prefix,
-            effect_values=self.divest_effects,
-            label_suffix='divest_effects',
-            dims=['year', 'scenario'],
-        )
-        self.specific_effects = flow_system.fit_effects_to_model_coords(
-            label_prefix=name_prefix,
-            effect_values=self.specific_effects,
-            label_suffix='specific_effects',
-            dims=['year', 'scenario'],
-        )
-        if self.piecewise_effects is not None:
-            self.piecewise_effects.has_time_dim = False
-            self.piecewise_effects.transform_data(flow_system, f'{name_prefix}|PiecewiseEffects')
-
-        self.minimum_size = flow_system.fit_to_model_coords(
-            f'{name_prefix}|minimum_size', self.minimum_size, dims=['year', 'scenario']
-        )
-        self.maximum_size = flow_system.fit_to_model_coords(
-            f'{name_prefix}|maximum_size', self.maximum_size, dims=['year', 'scenario']
-        )
-        if self.fixed_size is not None:
-            self.fixed_size = flow_system.fit_to_model_coords(
-                f'{name_prefix}|fixed_size', self.fixed_size, dims=['year', 'scenario']
-            )
-
-    def _plausibility_checks(self, flow_system):
-        if isinstance(self.investment_scenarios, list):
-            if not set(self.investment_scenarios).issubset(flow_system.scenarios):
-                raise ValueError(
-                    f'Some scenarios in investment_scenarios are not present in the time_series_collection: '
-                    f'{set(self.investment_scenarios) - set(flow_system.scenarios)}'
-                )
-        if self.investment_scenarios is not None:
-            if not self.optional:
-                if self.minimum_size is not None or self.fixed_size is not None:
-                    logger.warning(
-                        'When using investment_scenarios, minimum_size and fixed_size should only ne used if optional is True.'
-                        'Otherwise the investment cannot be 0 incertain scenarios while being non-zero in others.'
-                    )
-
-    @property
-    def minimum_or_fixed_size(self) -> NonTemporalData:
-        return self.fixed_size if self.fixed_size is not None else self.minimum_size
-
-    @property
-    def maximum_or_fixed_size(self) -> NonTemporalData:
-        return self.fixed_size if self.fixed_size is not None else self.maximum_size
-
-
-YearOfInvestmentData = NonTemporalDataUser
-"""This datatype is used to define things related to the year of investment."""
-YearOfInvestmentDataBool = bool | YearOfInvestmentData
-"""This datatype is used to define things with boolean data related to the year of investment."""
-
-
-@register_class_for_io
-class InvestTimingParameters(Interface):
-    """
-    Investment with fixed start and end years.
-
-    This is the simplest variant - investment is completely scheduled.
-    No optimization variables needed for timing, just size optimization.
-    """
-
-    def __init__(
-        self,
-        allow_investment: YearOfInvestmentDataBool = True,
-        allow_decommissioning: YearOfInvestmentDataBool = True,
-        force_investment: YearOfInvestmentDataBool = False,  # TODO: Allow to simply pass the year
-        force_decommissioning: YearOfInvestmentDataBool = False,  # TODO: Allow to simply pass the year
-        fixed_lifetime: Scalar | None = None,
-        minimum_lifetime: Scalar | None = None,
-        maximum_lifetime: Scalar | None = None,
-        minimum_size: YearOfInvestmentData | None = None,
-        maximum_size: YearOfInvestmentData | None = None,
-        fixed_size: YearOfInvestmentData | None = None,
-        fix_effects: NonTemporalEffectsUser | None = None,
-        specific_effects: NonTemporalEffectsUser | None = None,  # costs per Flow-Unit/Storage-Size/...
-        fixed_effects_by_investment_year: xr.DataArray | None = None,
-        specific_effects_by_investment_year: xr.DataArray | None = None,
-        previous_lifetime: Scalar | None = None,
-    ):
-        """
-        These parameters are used to include the timing of investments in the model.
-        Two out of three parameters (year_of_investment, year_of_decommissioning, duration_in_years) can be fixed.
-        This has a 'year_of_investment' dimension in some parameters:
-            allow_investment: Whether investment is allowed in a certain year
-            allow_decommissioning: Whether divestment is allowed in a certain year
-            duration_between_investment_and_decommissioning: Duration between investment and decommissioning
-
-        Args:
-            allow_investment: Allow investment in a certain year. By default, allow it in all years.
-            allow_decommissioning: Allow decommissioning in a certain year. By default, allow it in all years.
-            force_investment: Force the investment to occur in a certain year.
-            force_decommissioning: Force the decommissioning to occur in a certain year.
-            fixed_lifetime: Fix the lifetime of an investment (duration between investment and decommissioning).
-            minimum_size: Minimum possible size of the investment. Can depend on the year of investment.
-            maximum_size: Maximum possible size of the investment. Can depend on the year of investment.
-            fixed_size: Fix the size of the investment. Can depend on the year of investment. Can still be 0 if not forced.
-            specific_effects: Effects dependent on the size.
-                These will occur in each year, depending on the size in that year.
-            fix_effects: Effects of the Investment, independent of the size.
-                These will occur in each year, depending on wether the size is greater zero in that year.
-
-            fixed_effects_by_investment_year: Effects dependent on the year of investment.
-                These effects will depend on the year of the investment. The actual effects can occur in other years,
-                letting you model things like annuities, which depend on when an investment was taken.
-                The passed xr.DataArray needs to match the FlowSystem dimensions (except time, but including "year_of_investment"). No internal Broadcasting!
-                "year_of_investment" has the same values as the year dimension. Access it through `flow_system.year_of_investment`.
-            specific_effects_by_investment_year: Effects dependent on the year of investment and the chosen size.
-                These effects will depend on the year of the investment. The actual effects can occur in other years,
-                letting you model things like annuities, which depend on when an investment was taken.
-                The passed xr.DataArray needs to match the FlowSystem dimensions (except time, but including "year_of_investment"). No internal Broadcasting!
-                "year_of_investment" has the same values as the year dimension. Access it through `flow_system.year_of_investment`.
-
-        """
-        self.minimum_size = minimum_size if minimum_size is not None else CONFIG.modeling.EPSILON
-        self.maximum_size = maximum_size if maximum_size is not None else CONFIG.modeling.BIG
-        self.fixed_size = fixed_size
-
-        self.allow_investment = allow_investment
-        self.allow_decommissioning = allow_decommissioning
-        self.force_investment = force_investment
-        self.force_decommissioning = force_decommissioning
-
-        self.maximum_lifetime = maximum_lifetime
-        self.minimum_lifetime = minimum_lifetime
-        self.fixed_lifetime = fixed_lifetime
-        self.previous_lifetime = previous_lifetime
-
-        self.fix_effects: NonTemporalEffectsUser = fix_effects if fix_effects is not None else {}
-        self.specific_effects: NonTemporalEffectsUser = specific_effects if specific_effects is not None else {}
-        self.fixed_effects_by_investment_year = (
-            fixed_effects_by_investment_year if fixed_effects_by_investment_year is not None else {}
-        )
-        self.specific_effects_by_investment_year = (
-            specific_effects_by_investment_year if specific_effects_by_investment_year is not None else {}
-        )
-
-    def _plausibility_checks(self, flow_system):
-        """Validate parameter consistency."""
-        if flow_system.years is None:
-            raise ValueError("InvestTimingParameters requires the flow_system to have a 'years' dimension.")
-
-        if (self.force_investment.sum('year') > 1).any():
-            raise ValueError('force_investment can only be True for a single year.')
-        if (self.force_decommissioning.sum('year') > 1).any():
-            raise ValueError('force_decommissioning can only be True for a single year.')
-
-        if (self.force_investment.sum('year') == 1).any() and (self.force_decommissioning.sum('year') == 1).any():
-            year_of_forced_investment = (
-                self.force_investment.where(self.force_investment) * self.force_investment.year
-            ).sum('year')
-            year_of_forced_decommissioning = (
-                self.force_decommissioning.where(self.force_decommissioning) * self.force_decommissioning.year
-            ).sum('year')
-            if not (year_of_forced_investment < year_of_forced_decommissioning).all():
-                raise ValueError(
-                    f'force_investment needs to be before force_decommissioning. Got:\n'
-                    f'{self.force_investment}\nand\n{self.force_decommissioning}'
-                )
-
-        if self.previous_lifetime is not None:
-            if self.fixed_size is None:
-                # TODO: Might be only a warning
-                raise ValueError('previous_lifetime can only be used if fixed_size is defined.')
-            if self.force_investment is False:
-                # TODO: Might be only a warning
-                raise ValueError('previous_lifetime can only be used if force_investment is True.')
-
-        if self.minimum_or_fixed_lifetime is not None and self.maximum_or_fixed_lifetime is not None:
-            years = flow_system.years.values
-
-            infeasible_years = []
-            for i, inv_year in enumerate(years[:-1]):  # Exclude last year
-                future_years = years[i + 1 :]  # All years after investment
-                min_decomm = self.minimum_or_fixed_lifetime + inv_year
-                max_decomm = self.maximum_or_fixed_lifetime + inv_year
-                if max_decomm >= years[-1]:
-                    continue
-
-                # Check if any future year falls in decommissioning window
-                future_years_da = xr.DataArray(future_years, dims=['year'])
-                valid_decomm = ((min_decomm <= future_years_da) & (future_years_da <= max_decomm)).any('year')
-                if not valid_decomm.all():
-                    infeasible_years.append(inv_year)
-
-            if infeasible_years:
-                logger.warning(
-                    f'Plausibility Check in {self.__class__.__name__}:\n'
-                    f'  Investment years with no feasible decommissioning: {[int(year) for year in infeasible_years]}\n'
-                    f'  Consider relaxing the lifetime constraints or including more years into your model.\n'
-                    f'  Lifetime:\n'
-                    f'      min={self.minimum_or_fixed_lifetime}\n'
-                    f'      max={self.maximum_or_fixed_lifetime}\n'
-                    f'  Model years: {list(flow_system.years)}\n'
-                )
-
-        specify_timing = (
-            (self.fixed_lifetime is not None)
-            + bool((self.force_investment.sum('year') > 1).any())
-            + bool((self.force_decommissioning.sum('year') > 1).any())
-        )
-
-        if specify_timing in (0, 3):
-            # TODO: Is there a valid use case for this? Should this be checked at all?
-            logger.warning(
-                'Either the the lifetime of an investment should be fixed, or the investment or decommissioning '
-                'needs to be forced in a certain year.'
-            )
-
-    def transform_data(self, flow_system: FlowSystem, name_prefix: str = '') -> None:
-        """Transform all parameter data to match the flow system's coordinate structure."""
-        self.fix_effects = flow_system.fit_effects_to_model_coords(
-            label_prefix=name_prefix,
-            effect_values=self.fix_effects,
-            label_suffix='fix_effects',
-            dims=['year', 'scenario'],
-        )
-        self.specific_effects = flow_system.fit_effects_to_model_coords(
-            label_prefix=name_prefix,
-            effect_values=self.specific_effects,
-            label_suffix='specific_effects',
-            dims=['year', 'scenario'],
-        )
-        self.maximum_lifetime = flow_system.fit_to_model_coords(
-            f'{name_prefix}|maximum_lifetime', self.maximum_lifetime, dims=['scenario']
-        )
-        self.minimum_lifetime = flow_system.fit_to_model_coords(
-            f'{name_prefix}|minimum_lifetime', self.minimum_lifetime, dims=['scenario']
-        )
-        self.fixed_lifetime = flow_system.fit_to_model_coords(
-            f'{name_prefix}|fixed_lifetime', self.fixed_lifetime, dims=['scenario']
-        )
-
-        self.force_investment = flow_system.fit_to_model_coords(
-            f'{name_prefix}|force_investment', self.force_investment, dims=['year', 'scenario']
-        )
-        self.force_decommissioning = flow_system.fit_to_model_coords(
-            f'{name_prefix}|force_decommissioning', self.force_decommissioning, dims=['year', 'scenario']
-        )
-
-        self.minimum_size = flow_system.fit_to_model_coords(
-            f'{name_prefix}|minimum_size', self.minimum_size, dims=['year', 'scenario']
-        )
-        self.maximum_size = flow_system.fit_to_model_coords(
-            f'{name_prefix}|maximum_size', self.maximum_size, dims=['year', 'scenario']
-        )
-        if self.fixed_size is not None:
-            self.fixed_size = flow_system.fit_to_model_coords(
-                f'{name_prefix}|fixed_size', self.fixed_size, dims=['year', 'scenario']
-            )
-
-        # TODO: self.previous_size to only scenarios
-
-        # No Broadcasting! Until a safe way is established, we need to do check for this!
-        self.fixed_effects_by_investment_year = flow_system.effects.create_effect_values_dict(
-            self.fixed_effects_by_investment_year
-        )
-        for effect, da in self.fixed_effects_by_investment_year.items():
-            dims = set(da.coords)
-            if not {'year_of_investment', 'year'}.issubset(dims):
-                raise ValueError(
-                    f'fixed_effects_by_investment_year need to have a "year_of_investment" dimension and a '
-                    f'"year" dimension. Got {dims} for effect {effect}'
-                )
-        self.specific_effects_by_investment_year = flow_system.effects.create_effect_values_dict(
-            self.specific_effects_by_investment_year
-        )
-        for effect, da in self.specific_effects_by_investment_year.items():
-            dims = set(da.coords)
-            if not {'year_of_investment', 'year'}.issubset(dims):
-                raise ValueError(
-                    f'specific_effects_by_investment_year need to have a "year_of_investment" dimension and a '
-                    f'"year" dimension. Got {dims} for effect {effect}'
-                )
-        self.fixed_effects_by_investment_year = flow_system.fit_effects_to_model_coords(
-            label_prefix=name_prefix,
-            effect_values=self.fixed_effects_by_investment_year,
-            label_suffix='fixed_effects_by_investment_year',
-            dims=['year', 'scenario'],
-            with_year_of_investment=True,
-        )
-        self.specific_effects_by_investment_year = flow_system.fit_effects_to_model_coords(
-            label_prefix=name_prefix,
-            effect_values=self.specific_effects_by_investment_year,
-            label_suffix='specific_effects_by_investment_year',
-            dims=['year', 'scenario'],
-            with_year_of_investment=True,
-        )
-
-        self._plausibility_checks(flow_system)
-
-    @property
-    def minimum_or_fixed_size(self) -> NonTemporalData:
-        """Get the effective minimum size (fixed size takes precedence)."""
-        return self.fixed_size if self.fixed_size is not None else self.minimum_size
-
-    @property
-    def maximum_or_fixed_size(self) -> NonTemporalData:
-        """Get the effective maximum size (fixed size takes precedence)."""
-        return self.fixed_size if self.fixed_size is not None else self.maximum_size
-
-    @property
-    def is_fixed_size(self) -> bool:
-        """Check if investment size is fixed."""
-        return self.fixed_size is not None
-
-    @property
-    def minimum_or_fixed_lifetime(self) -> NonTemporalData:
-        """Get the effective minimum lifetime (fixed lifetime takes precedence)."""
-        return self.fixed_lifetime if self.fixed_lifetime is not None else self.minimum_lifetime
-
-    @property
-    def maximum_or_fixed_lifetime(self) -> NonTemporalData:
-        """Get the effective maximum lifetime (fixed lifetime takes precedence)."""
-        return self.fixed_lifetime if self.fixed_lifetime is not None else self.maximum_lifetime
-=======
         fixed_size: PeriodicDataUser | None = None,
         minimum_size: PeriodicDataUser | None = None,
         maximum_size: PeriodicDataUser | None = None,
@@ -1454,7 +1084,276 @@
             ),
             coords=(pd.Index(periods, name='period'),),
         ).rename('linked_periods')
->>>>>>> 28f0472d
+
+
+YearOfInvestmentData = PeriodicDataUserUser
+"""This datatype is used to define things related to the year of investment."""
+YearOfInvestmentDataBool = bool | YearOfInvestmentData
+"""This datatype is used to define things with boolean data related to the year of investment."""
+
+
+@register_class_for_io
+class InvestTimingParameters(Interface):
+    """
+    Investment with fixed start and end years.
+
+    This is the simplest variant - investment is completely scheduled.
+    No optimization variables needed for timing, just size optimization.
+    """
+
+    def __init__(
+        self,
+        allow_investment: YearOfInvestmentDataBool = True,
+        allow_decommissioning: YearOfInvestmentDataBool = True,
+        force_investment: YearOfInvestmentDataBool = False,  # TODO: Allow to simply pass the year
+        force_decommissioning: YearOfInvestmentDataBool = False,  # TODO: Allow to simply pass the year
+        fixed_lifetime: Scalar | None = None,
+        minimum_lifetime: Scalar | None = None,
+        maximum_lifetime: Scalar | None = None,
+        minimum_size: YearOfInvestmentData | None = None,
+        maximum_size: YearOfInvestmentData | None = None,
+        fixed_size: YearOfInvestmentData | None = None,
+        fix_effects: PeriodicEffectsUser | None = None,
+        specific_effects: PeriodicEffectsUser | None = None,  # costs per Flow-Unit/Storage-Size/...
+        fixed_effects_by_investment_year: xr.DataArray | None = None,
+        specific_effects_by_investment_year: xr.DataArray | None = None,
+        previous_lifetime: Scalar | None = None,
+    ):
+        """
+        These parameters are used to include the timing of investments in the model.
+        Two out of three parameters (year_of_investment, year_of_decommissioning, duration_in_years) can be fixed.
+        This has a 'year_of_investment' dimension in some parameters:
+            allow_investment: Whether investment is allowed in a certain year
+            allow_decommissioning: Whether divestment is allowed in a certain year
+            duration_between_investment_and_decommissioning: Duration between investment and decommissioning
+
+        Args:
+            allow_investment: Allow investment in a certain year. By default, allow it in all years.
+            allow_decommissioning: Allow decommissioning in a certain year. By default, allow it in all years.
+            force_investment: Force the investment to occur in a certain year.
+            force_decommissioning: Force the decommissioning to occur in a certain year.
+            fixed_lifetime: Fix the lifetime of an investment (duration between investment and decommissioning).
+            minimum_size: Minimum possible size of the investment. Can depend on the year of investment.
+            maximum_size: Maximum possible size of the investment. Can depend on the year of investment.
+            fixed_size: Fix the size of the investment. Can depend on the year of investment. Can still be 0 if not forced.
+            specific_effects: Effects dependent on the size.
+                These will occur in each year, depending on the size in that year.
+            fix_effects: Effects of the Investment, independent of the size.
+                These will occur in each year, depending on wether the size is greater zero in that year.
+
+            fixed_effects_by_investment_year: Effects dependent on the year of investment.
+                These effects will depend on the year of the investment. The actual effects can occur in other years,
+                letting you model things like annuities, which depend on when an investment was taken.
+                The passed xr.DataArray needs to match the FlowSystem dimensions (except time, but including "year_of_investment"). No internal Broadcasting!
+                "year_of_investment" has the same values as the year dimension. Access it through `flow_system.year_of_investment`.
+            specific_effects_by_investment_year: Effects dependent on the year of investment and the chosen size.
+                These effects will depend on the year of the investment. The actual effects can occur in other years,
+                letting you model things like annuities, which depend on when an investment was taken.
+                The passed xr.DataArray needs to match the FlowSystem dimensions (except time, but including "year_of_investment"). No internal Broadcasting!
+                "year_of_investment" has the same values as the year dimension. Access it through `flow_system.year_of_investment`.
+
+        """
+        self.minimum_size = minimum_size if minimum_size is not None else CONFIG.modeling.EPSILON
+        self.maximum_size = maximum_size if maximum_size is not None else CONFIG.modeling.BIG
+        self.fixed_size = fixed_size
+
+        self.allow_investment = allow_investment
+        self.allow_decommissioning = allow_decommissioning
+        self.force_investment = force_investment
+        self.force_decommissioning = force_decommissioning
+
+        self.maximum_lifetime = maximum_lifetime
+        self.minimum_lifetime = minimum_lifetime
+        self.fixed_lifetime = fixed_lifetime
+        self.previous_lifetime = previous_lifetime
+
+        self.fix_effects: PeriodicEffectsUser = fix_effects if fix_effects is not None else {}
+        self.specific_effects: PeriodicEffectsUser = specific_effects if specific_effects is not None else {}
+        self.fixed_effects_by_investment_year = (
+            fixed_effects_by_investment_year if fixed_effects_by_investment_year is not None else {}
+        )
+        self.specific_effects_by_investment_year = (
+            specific_effects_by_investment_year if specific_effects_by_investment_year is not None else {}
+        )
+
+    def _plausibility_checks(self, flow_system):
+        """Validate parameter consistency."""
+        if flow_system.years is None:
+            raise ValueError("InvestTimingParameters requires the flow_system to have a 'years' dimension.")
+
+        if (self.force_investment.sum('year') > 1).any():
+            raise ValueError('force_investment can only be True for a single year.')
+        if (self.force_decommissioning.sum('year') > 1).any():
+            raise ValueError('force_decommissioning can only be True for a single year.')
+
+        if (self.force_investment.sum('year') == 1).any() and (self.force_decommissioning.sum('year') == 1).any():
+            year_of_forced_investment = (
+                self.force_investment.where(self.force_investment) * self.force_investment.year
+            ).sum('year')
+            year_of_forced_decommissioning = (
+                self.force_decommissioning.where(self.force_decommissioning) * self.force_decommissioning.year
+            ).sum('year')
+            if not (year_of_forced_investment < year_of_forced_decommissioning).all():
+                raise ValueError(
+                    f'force_investment needs to be before force_decommissioning. Got:\n'
+                    f'{self.force_investment}\nand\n{self.force_decommissioning}'
+                )
+
+        if self.previous_lifetime is not None:
+            if self.fixed_size is None:
+                # TODO: Might be only a warning
+                raise ValueError('previous_lifetime can only be used if fixed_size is defined.')
+            if self.force_investment is False:
+                # TODO: Might be only a warning
+                raise ValueError('previous_lifetime can only be used if force_investment is True.')
+
+        if self.minimum_or_fixed_lifetime is not None and self.maximum_or_fixed_lifetime is not None:
+            years = flow_system.years.values
+
+            infeasible_years = []
+            for i, inv_year in enumerate(years[:-1]):  # Exclude last year
+                future_years = years[i + 1 :]  # All years after investment
+                min_decomm = self.minimum_or_fixed_lifetime + inv_year
+                max_decomm = self.maximum_or_fixed_lifetime + inv_year
+                if max_decomm >= years[-1]:
+                    continue
+
+                # Check if any future year falls in decommissioning window
+                future_years_da = xr.DataArray(future_years, dims=['year'])
+                valid_decomm = ((min_decomm <= future_years_da) & (future_years_da <= max_decomm)).any('year')
+                if not valid_decomm.all():
+                    infeasible_years.append(inv_year)
+
+            if infeasible_years:
+                logger.warning(
+                    f'Plausibility Check in {self.__class__.__name__}:\n'
+                    f'  Investment years with no feasible decommissioning: {[int(year) for year in infeasible_years]}\n'
+                    f'  Consider relaxing the lifetime constraints or including more years into your model.\n'
+                    f'  Lifetime:\n'
+                    f'      min={self.minimum_or_fixed_lifetime}\n'
+                    f'      max={self.maximum_or_fixed_lifetime}\n'
+                    f'  Model years: {list(flow_system.years)}\n'
+                )
+
+        specify_timing = (
+            (self.fixed_lifetime is not None)
+            + bool((self.force_investment.sum('year') > 1).any())
+            + bool((self.force_decommissioning.sum('year') > 1).any())
+        )
+
+        if specify_timing in (0, 3):
+            # TODO: Is there a valid use case for this? Should this be checked at all?
+            logger.warning(
+                'Either the the lifetime of an investment should be fixed, or the investment or decommissioning '
+                'needs to be forced in a certain year.'
+            )
+
+    def transform_data(self, flow_system: FlowSystem, name_prefix: str = '') -> None:
+        """Transform all parameter data to match the flow system's coordinate structure."""
+        self.fix_effects = flow_system.fit_effects_to_model_coords(
+            label_prefix=name_prefix,
+            effect_values=self.fix_effects,
+            label_suffix='fix_effects',
+            dims=['year', 'scenario'],
+        )
+        self.specific_effects = flow_system.fit_effects_to_model_coords(
+            label_prefix=name_prefix,
+            effect_values=self.specific_effects,
+            label_suffix='specific_effects',
+            dims=['year', 'scenario'],
+        )
+        self.maximum_lifetime = flow_system.fit_to_model_coords(
+            f'{name_prefix}|maximum_lifetime', self.maximum_lifetime, dims=['scenario']
+        )
+        self.minimum_lifetime = flow_system.fit_to_model_coords(
+            f'{name_prefix}|minimum_lifetime', self.minimum_lifetime, dims=['scenario']
+        )
+        self.fixed_lifetime = flow_system.fit_to_model_coords(
+            f'{name_prefix}|fixed_lifetime', self.fixed_lifetime, dims=['scenario']
+        )
+
+        self.force_investment = flow_system.fit_to_model_coords(
+            f'{name_prefix}|force_investment', self.force_investment, dims=['year', 'scenario']
+        )
+        self.force_decommissioning = flow_system.fit_to_model_coords(
+            f'{name_prefix}|force_decommissioning', self.force_decommissioning, dims=['year', 'scenario']
+        )
+
+        self.minimum_size = flow_system.fit_to_model_coords(
+            f'{name_prefix}|minimum_size', self.minimum_size, dims=['year', 'scenario']
+        )
+        self.maximum_size = flow_system.fit_to_model_coords(
+            f'{name_prefix}|maximum_size', self.maximum_size, dims=['year', 'scenario']
+        )
+        if self.fixed_size is not None:
+            self.fixed_size = flow_system.fit_to_model_coords(
+                f'{name_prefix}|fixed_size', self.fixed_size, dims=['year', 'scenario']
+            )
+
+        # TODO: self.previous_size to only scenarios
+
+        # No Broadcasting! Until a safe way is established, we need to do check for this!
+        self.fixed_effects_by_investment_year = flow_system.effects.create_effect_values_dict(
+            self.fixed_effects_by_investment_year
+        )
+        for effect, da in self.fixed_effects_by_investment_year.items():
+            dims = set(da.coords)
+            if not {'year_of_investment', 'year'}.issubset(dims):
+                raise ValueError(
+                    f'fixed_effects_by_investment_year need to have a "year_of_investment" dimension and a '
+                    f'"year" dimension. Got {dims} for effect {effect}'
+                )
+        self.specific_effects_by_investment_year = flow_system.effects.create_effect_values_dict(
+            self.specific_effects_by_investment_year
+        )
+        for effect, da in self.specific_effects_by_investment_year.items():
+            dims = set(da.coords)
+            if not {'year_of_investment', 'year'}.issubset(dims):
+                raise ValueError(
+                    f'specific_effects_by_investment_year need to have a "year_of_investment" dimension and a '
+                    f'"year" dimension. Got {dims} for effect {effect}'
+                )
+        self.fixed_effects_by_investment_year = flow_system.fit_effects_to_model_coords(
+            label_prefix=name_prefix,
+            effect_values=self.fixed_effects_by_investment_year,
+            label_suffix='fixed_effects_by_investment_year',
+            dims=['year', 'scenario'],
+            with_year_of_investment=True,
+        )
+        self.specific_effects_by_investment_year = flow_system.fit_effects_to_model_coords(
+            label_prefix=name_prefix,
+            effect_values=self.specific_effects_by_investment_year,
+            label_suffix='specific_effects_by_investment_year',
+            dims=['year', 'scenario'],
+            with_year_of_investment=True,
+        )
+
+        self._plausibility_checks(flow_system)
+
+    @property
+    def minimum_or_fixed_size(self) -> PeriodicDataUser:
+        """Get the effective minimum size (fixed size takes precedence)."""
+        return self.fixed_size if self.fixed_size is not None else self.minimum_size
+
+    @property
+    def maximum_or_fixed_size(self) -> PeriodicDataUser:
+        """Get the effective maximum size (fixed size takes precedence)."""
+        return self.fixed_size if self.fixed_size is not None else self.maximum_size
+
+    @property
+    def is_fixed_size(self) -> bool:
+        """Check if investment size is fixed."""
+        return self.fixed_size is not None
+
+    @property
+    def minimum_or_fixed_lifetime(self) -> PeriodicDataUser:
+        """Get the effective minimum lifetime (fixed lifetime takes precedence)."""
+        return self.fixed_lifetime if self.fixed_lifetime is not None else self.minimum_lifetime
+
+    @property
+    def maximum_or_fixed_lifetime(self) -> PeriodicDataUser:
+        """Get the effective maximum lifetime (fixed lifetime takes precedence)."""
+        return self.fixed_lifetime if self.fixed_lifetime is not None else self.maximum_lifetime
 
 
 @register_class_for_io
@@ -1687,15 +1586,6 @@
             f'{name_prefix}|consecutive_off_hours_max', self.consecutive_off_hours_max
         )
         self.on_hours_total_max = flow_system.fit_to_model_coords(
-<<<<<<< HEAD
-            f'{name_prefix}|on_hours_total_max', self.on_hours_total_max, dims=['year', 'scenario']
-        )
-        self.on_hours_total_min = flow_system.fit_to_model_coords(
-            f'{name_prefix}|on_hours_total_min', self.on_hours_total_min, dims=['year', 'scenario']
-        )
-        self.switch_on_total_max = flow_system.fit_to_model_coords(
-            f'{name_prefix}|switch_on_total_max', self.switch_on_total_max, dims=['year', 'scenario']
-=======
             f'{name_prefix}|on_hours_total_max', self.on_hours_total_max, dims=['period', 'scenario']
         )
         self.on_hours_total_min = flow_system.fit_to_model_coords(
@@ -1703,7 +1593,6 @@
         )
         self.switch_on_total_max = flow_system.fit_to_model_coords(
             f'{name_prefix}|switch_on_total_max', self.switch_on_total_max, dims=['period', 'scenario']
->>>>>>> 28f0472d
         )
 
     @property
@@ -1723,20 +1612,12 @@
 
     @property
     def use_switch_on(self) -> bool:
-<<<<<<< HEAD
-        """Determines wether a Variable for SWITCH-ON is needed or not"""
-=======
         """Determines whether a variable for switch_on is needed or not"""
->>>>>>> 28f0472d
         if self.force_switch_on:
             return True
 
         return any(
-<<<<<<< HEAD
-            param is not None and param != {}
-=======
             self._has_value(param)
->>>>>>> 28f0472d
             for param in [
                 self.effects_per_switch_on,
                 self.switch_on_total_max,
