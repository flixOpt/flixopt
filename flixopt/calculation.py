--- conflicted
+++ resolved
@@ -15,23 +15,6 @@
 
 import logging
 import warnings
-<<<<<<< HEAD
-from collections import Counter
-from typing import TYPE_CHECKING, Annotated, Any
-
-import numpy as np
-from tqdm import tqdm
-
-from . import io as fx_io
-from .aggregation import Aggregation, AggregationModel, AggregationParameters
-from .components import Storage
-from .config import CONFIG, DEPRECATION_REMOVAL_VERSION, SUCCESS_LEVEL
-from .core import DataConverter, TimeSeriesData, drop_constant_arrays
-from .effects import PENALTY_EFFECT_LABEL
-from .features import InvestmentModel
-from .flow_system import FlowSystem
-from .results import CalculationResults, SegmentedCalculationResults
-=======
 from typing import TYPE_CHECKING
 
 from .config import DEPRECATION_REMOVAL_VERSION
@@ -44,7 +27,6 @@
 from .optimization import (
     SegmentedOptimization as _SegmentedOptimization,
 )
->>>>>>> b5918540
 
 if TYPE_CHECKING:
     import pathlib
@@ -93,131 +75,11 @@
         folder: pathlib.Path | None = None,
         normalize_weights: bool = True,
     ):
-<<<<<<< HEAD
-        self.name = name
-        if flow_system.used_in_calculation:
-            logger.warning(
-                f'This FlowSystem is already used in a calculation:\n{flow_system}\n'
-                f'Creating a copy of the FlowSystem for Calculation "{self.name}".'
-            )
-            flow_system = flow_system.copy()
-
-        if active_timesteps is not None:
-            warnings.warn(
-                "The 'active_timesteps' parameter is deprecated and will be removed in a future version. "
-                'Use flow_system.sel(time=timesteps) or flow_system.isel(time=indices) before passing '
-                f'the FlowSystem to the Calculation instead. Will be removed in v{DEPRECATION_REMOVAL_VERSION}.',
-                DeprecationWarning,
-                stacklevel=2,
-            )
-            flow_system = flow_system.sel(time=active_timesteps)
-        self._active_timesteps = active_timesteps  # deprecated
-        self.normalize_weights = normalize_weights
-
-        flow_system._used_in_calculation = True
-
-        self.flow_system = flow_system
-        self.model = None
-
-        self.durations = {'modeling': 0.0, 'solving': 0.0, 'saving': 0.0}
-        self.folder = pathlib.Path.cwd() / 'results' if folder is None else pathlib.Path(folder)
-        self.results: CalculationResults | None = None
-
-        if self.folder.exists() and not self.folder.is_dir():
-            raise NotADirectoryError(f'Path {self.folder} exists and is not a directory.')
-        self.folder.mkdir(parents=False, exist_ok=True)
-
-    @property
-    def main_results(self) -> dict[str, int | float | dict]:
-        try:
-            penalty_effect = self.flow_system.effects.penalty_effect
-            penalty_section = {
-                'temporal': penalty_effect.submodel.temporal.total.solution.values,
-                'periodic': penalty_effect.submodel.periodic.total.solution.values,
-                'total': penalty_effect.submodel.total.solution.values,
-            }
-        except KeyError:
-            penalty_section = {'temporal': 0.0, 'periodic': 0.0, 'total': 0.0}
-
-        main_results = {
-            'Objective': self.model.objective.value,
-            'Penalty': penalty_section,
-            'Effects': {
-                f'{effect.label} [{effect.unit}]': {
-                    'temporal': effect.submodel.temporal.total.solution.values,
-                    'periodic': effect.submodel.periodic.total.solution.values,
-                    'total': effect.submodel.total.solution.values,
-                }
-                for effect in sorted(self.flow_system.effects.values(), key=lambda e: e.label_full.upper())
-                if effect.label_full != PENALTY_EFFECT_LABEL
-            },
-            'Invest-Decisions': {
-                'Invested': {
-                    model.label_of_element: model.size.solution
-                    for component in self.flow_system.components.values()
-                    for model in component.submodel.all_submodels
-                    if isinstance(model, InvestmentModel) and model.size.solution.max() >= CONFIG.Modeling.epsilon
-                },
-                'Not invested': {
-                    model.label_of_element: model.size.solution
-                    for component in self.flow_system.components.values()
-                    for model in component.submodel.all_submodels
-                    if isinstance(model, InvestmentModel) and model.size.solution.max() < CONFIG.Modeling.epsilon
-                },
-            },
-            'Buses with excess': [
-                {
-                    bus.label_full: {
-                        'input': bus.submodel.excess_input.solution.sum('time'),
-                        'output': bus.submodel.excess_output.solution.sum('time'),
-                    }
-                }
-                for bus in self.flow_system.buses.values()
-                if bus.with_excess
-                and (
-                    bus.submodel.excess_input.solution.sum() > 1e-3 or bus.submodel.excess_output.solution.sum() > 1e-3
-                )
-            ],
-        }
-
-        return fx_io.round_nested_floats(main_results)
-
-    @property
-    def summary(self):
-        return {
-            'Name': self.name,
-            'Number of timesteps': len(self.flow_system.timesteps),
-            'Calculation Type': self.__class__.__name__,
-            'Constraints': self.model.constraints.ncons,
-            'Variables': self.model.variables.nvars,
-            'Main Results': self.main_results,
-            'Durations': self.durations,
-            'Config': CONFIG.to_dict(),
-        }
-
-    @property
-    def active_timesteps(self) -> pd.DatetimeIndex:
-        warnings.warn(
-            f'active_timesteps is deprecated. Use flow_system.sel(time=...) or flow_system.isel(time=...) instead. '
-            f'Will be removed in v{DEPRECATION_REMOVAL_VERSION}.',
-            DeprecationWarning,
-            stacklevel=2,
-        )
-        return self._active_timesteps
-
-    @property
-    def modeled(self) -> bool:
-        return True if self.model is not None else False
-
-
-class FullCalculation(Calculation):
-=======
         _deprecation_warning('Calculation', 'Optimization')
         super().__init__(name, flow_system, active_timesteps, folder, normalize_weights)
 
 
 class FullCalculation(_Optimization):
->>>>>>> b5918540
     """
     DEPRECATED: Use Optimization instead (the "Full" prefix has been removed).
 
