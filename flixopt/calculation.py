--- conflicted
+++ resolved
@@ -14,19 +14,11 @@
 import math
 import pathlib
 import timeit
-<<<<<<< HEAD
 import warnings
 from collections import Counter
 from typing import TYPE_CHECKING, Annotated, Any
 
 import numpy as np
-import pandas as pd
-import xarray as xr
-=======
-from typing import TYPE_CHECKING, Any
-
-import numpy as np
->>>>>>> 23d5e2e1
 import yaml
 
 from . import io as fx_io
@@ -34,29 +26,18 @@
 from .aggregation import AggregationModel, AggregationParameters
 from .components import Storage
 from .config import CONFIG
-<<<<<<< HEAD
 from .core import DataConverter, Scalar, TimeSeriesData, drop_constant_arrays
-from .elements import Component
-=======
->>>>>>> 23d5e2e1
 from .features import InvestmentModel
+from .flow_system import FlowSystem
 from .results import CalculationResults, SegmentedCalculationResults
-<<<<<<< HEAD
-from .solvers import _Solver
-
-if TYPE_CHECKING:
-    from .structure import FlowSystemModel
-=======
 
 if TYPE_CHECKING:
     import pandas as pd
-
-    from .core import Scalar
+    import xarray as xr
+
     from .elements import Component
-    from .flow_system import FlowSystem
     from .solvers import _Solver
-    from .structure import SystemModel
->>>>>>> 23d5e2e1
+    from .structure import FlowSystemModel
 
 logger = logging.getLogger('flixopt')
 
@@ -70,14 +51,10 @@
         self,
         name: str,
         flow_system: FlowSystem,
-<<<<<<< HEAD
         active_timesteps: Annotated[
             pd.DatetimeIndex | None,
             'DEPRECATED: Use flow_system.sel(time=...) or flow_system.isel(time=...) instead',
         ] = None,
-=======
-        active_timesteps: pd.DatetimeIndex | None = None,
->>>>>>> 23d5e2e1
         folder: pathlib.Path | None = None,
     ):
         """
@@ -109,12 +86,7 @@
         flow_system._used_in_calculation = True
 
         self.flow_system = flow_system
-<<<<<<< HEAD
         self.model: FlowSystemModel | None = None
-=======
-        self.model: SystemModel | None = None
-        self.active_timesteps = active_timesteps
->>>>>>> 23d5e2e1
 
         self.durations = {'modeling': 0.0, 'solving': 0.0, 'saving': 0.0}
         self.folder = pathlib.Path.cwd() / 'results' if folder is None else pathlib.Path(folder)
@@ -207,7 +179,7 @@
     in the optimization, providing the most accurate but computationally intensive solution.
     """
 
-    def do_modeling(self) -> 'FullCalculation':
+    def do_modeling(self) -> FullCalculation:
         t_start = timeit.default_timer()
         self.flow_system.connect_and_transform()
 
@@ -217,10 +189,9 @@
         self.durations['modeling'] = round(timeit.default_timer() - t_start, 2)
         return self
 
-    def fix_sizes(self, ds: xr.Dataset, decimal_rounding: int | None = 5) -> 'FullCalculation':
+    def fix_sizes(self, ds: xr.Dataset, decimal_rounding: int | None = 5) -> FullCalculation:
         """Fix the sizes of the calculations to specified values.
 
-<<<<<<< HEAD
         Args:
             ds: The dataset that contains the variable names mapped to their sizes. If None, the dataset is loaded from the results.
             decimal_rounding: The number of decimal places to round the sizes to. If no rounding is applied, numerical errors might lead to infeasibility.
@@ -247,10 +218,7 @@
 
     def solve(
         self, solver: _Solver, log_file: pathlib.Path | None = None, log_main_results: bool = True
-    ) -> 'FullCalculation':
-=======
-    def solve(self, solver: _Solver, log_file: pathlib.Path | None = None, log_main_results: bool = True):
->>>>>>> 23d5e2e1
+    ) -> FullCalculation:
         t_start = timeit.default_timer()
 
         self.model.solve(
@@ -319,42 +287,20 @@
         flow_system: FlowSystem,
         aggregation_parameters: AggregationParameters,
         components_to_clusterize: list[Component] | None = None,
-<<<<<<< HEAD
         active_timesteps: Annotated[
             pd.DatetimeIndex | None,
             'DEPRECATED: Use flow_system.sel(time=...) or flow_system.isel(time=...) instead',
         ] = None,
         folder: pathlib.Path | None = None,
     ):
-        """
-        Class for Optimizing the `FlowSystem` including:
-            1. Aggregating TimeSeriesData via typical periods using tsam.
-            2. Equalizing variables of typical periods.
-        Args:
-            name: name of calculation
-            flow_system: flow_system which should be calculated
-            aggregation_parameters: Parameters for aggregation. See documentation of AggregationParameters class.
-            components_to_clusterize: List of Components to perform aggregation on. If None, then all components are aggregated.
-                This means, teh variables in the components are equalized to each other, according to the typical periods
-                computed in the DataAggregation
-            active_timesteps: pd.DatetimeIndex or None
-                list with indices, which should be used for calculation. If None, then all timesteps are used.
-            folder: folder where results should be saved. If None, then the current working directory is used.
-        """
         if flow_system.scenarios is not None:
             raise ValueError('Aggregation is not supported for scenarios yet. Please use FullCalculation instead.')
-        super().__init__(name, flow_system, folder=folder, active_timesteps=active_timesteps)
-=======
-        active_timesteps: pd.DatetimeIndex | None = None,
-        folder: pathlib.Path | None = None,
-    ):
         super().__init__(name, flow_system, active_timesteps, folder=folder)
->>>>>>> 23d5e2e1
         self.aggregation_parameters = aggregation_parameters
         self.components_to_clusterize = components_to_clusterize
         self.aggregation = None
 
-    def do_modeling(self) -> 'AggregatedCalculation':
+    def do_modeling(self) -> AggregatedCalculation:
         t_start = timeit.default_timer()
         self.flow_system.connect_and_transform()
         self._perform_aggregation()
@@ -579,12 +525,6 @@
         self.overlap_timesteps = overlap_timesteps
         self.nr_of_previous_values = nr_of_previous_values
         self.sub_calculations: list[FullCalculation] = []
-<<<<<<< HEAD
-=======
-
-        self.all_timesteps = self.flow_system.time_series_collection.all_timesteps
-        self.all_timesteps_extra = self.flow_system.time_series_collection.all_timesteps_extra
->>>>>>> 23d5e2e1
 
         self.segment_names = [
             f'Segment_{i + 1}' for i in range(math.ceil(len(self.all_timesteps) / self.timesteps_per_segment))
@@ -607,15 +547,6 @@
             },
         }
         self._transfered_start_values: list[dict[str, Any]] = []
-<<<<<<< HEAD
-=======
-
-    def do_modeling_and_solve(
-        self, solver: _Solver, log_file: pathlib.Path | None = None, log_main_results: bool = False
-    ):
-        logger.info(f'{"":#^80}')
-        logger.info(f'{" Segmented Solving ":#^80}')
->>>>>>> 23d5e2e1
 
     def _create_sub_calculations(self):
         for i, (segment_name, timesteps_of_segment) in enumerate(
@@ -632,7 +563,7 @@
 
     def do_modeling_and_solve(
         self, solver: _Solver, log_file: pathlib.Path | None = None, log_main_results: bool = False
-    ) -> 'SegmentedCalculation':
+    ) -> SegmentedCalculation:
         logger.info(f'{"":#^80}')
         logger.info(f'{" Segmented Solving ":#^80}')
         self._create_sub_calculations()
@@ -710,13 +641,8 @@
 
         self._transfered_start_values.append(start_values_of_this_segment)
 
-<<<<<<< HEAD
     def _calculate_timesteps_per_segment(self) -> list[pd.DatetimeIndex]:
         timesteps_per_segment = []
-=======
-    def _calculate_timesteps_of_segment(self) -> list[pd.DatetimeIndex]:
-        active_timesteps_per_segment = []
->>>>>>> 23d5e2e1
         for i, _ in enumerate(self.segment_names):
             start = self.timesteps_per_segment * i
             end = min(start + self.timesteps_per_segment_with_overlap, len(self.all_timesteps))
@@ -728,11 +654,7 @@
         return self.timesteps_per_segment + self.overlap_timesteps
 
     @property
-<<<<<<< HEAD
     def start_values_of_segments(self) -> list[dict[str, Any]]:
-=======
-    def start_values_of_segments(self) -> dict[int, dict[str, Any]]:
->>>>>>> 23d5e2e1
         """Gives an overview of the start values of all Segments"""
         return [{name: value for name, value in self._original_start_values.items()}] + [
             start_values for start_values in self._transfered_start_values
