--- conflicted
+++ resolved
@@ -26,11 +26,7 @@
 from .components import Storage
 from .config import CONFIG
 from .core import DataConverter, Scalar, TimeSeriesData, drop_constant_arrays
-<<<<<<< HEAD
 from .features import InvestmentModel, InvestmentTimingModel
-=======
-from .features import InvestmentModel
->>>>>>> 28f0472d
 from .flow_system import FlowSystem
 from .results import CalculationResults, SegmentedCalculationResults
 
@@ -70,16 +66,6 @@
         folder: pathlib.Path | None = None,
         normalize_weights: bool = True,
     ):
-<<<<<<< HEAD
-        """
-        Args:
-            name: name of calculation
-            flow_system: flow_system which should be calculated
-            folder: folder where results should be saved. If None, then the current working directory is used.
-            active_timesteps: Deprecated. Use FLowSystem.sel(time=...) or FlowSystem.isel(time=...) instead.
-        """
-=======
->>>>>>> 28f0472d
         self.name = name
         if flow_system.used_in_calculation:
             logger.warning(
@@ -98,19 +84,12 @@
             )
             flow_system = flow_system.sel(time=active_timesteps)
         self._active_timesteps = active_timesteps  # deprecated
-<<<<<<< HEAD
-=======
         self.normalize_weights = normalize_weights
->>>>>>> 28f0472d
 
         flow_system._used_in_calculation = True
 
         self.flow_system = flow_system
-<<<<<<< HEAD
-        self.model: FlowSystemModel | None = None
-=======
         self.model = None
->>>>>>> 28f0472d
 
         self.durations = {'modeling': 0.0, 'solving': 0.0, 'saving': 0.0}
         self.folder = pathlib.Path.cwd() / 'results' if folder is None else pathlib.Path(folder)
@@ -131,13 +110,8 @@
             'Penalty': self.model.effects.penalty.total.solution.values,
             'Effects': {
                 f'{effect.label} [{effect.unit}]': {
-<<<<<<< HEAD
-                    'operation': effect.submodel.operation.total.solution.values,
-                    'invest': effect.submodel.invest.total.solution.values,
-=======
                     'temporal': effect.submodel.temporal.total.solution.values,
                     'periodic': effect.submodel.periodic.total.solution.values,
->>>>>>> 28f0472d
                     'total': effect.submodel.total.solution.values,
                 }
                 for effect in sorted(self.flow_system.effects.values(), key=lambda e: e.label_full.upper())
@@ -147,23 +121,15 @@
                     model.label_of_element: model.size.solution
                     for component in self.flow_system.components.values()
                     for model in component.submodel.all_submodels
-<<<<<<< HEAD
                     if isinstance(model, (InvestmentModel, InvestmentTimingModel))
-                    and model.size.solution.max() >= CONFIG.modeling.EPSILON
-=======
-                    if isinstance(model, InvestmentModel) and model.size.solution.max() >= CONFIG.Modeling.epsilon
->>>>>>> 28f0472d
+                    and model.size.solution.max() >= CONFIG.Modeling.epsilon
                 },
                 'Not invested': {
                     model.label_of_element: model.size.solution
                     for component in self.flow_system.components.values()
                     for model in component.submodel.all_submodels
-<<<<<<< HEAD
                     if isinstance(model, (InvestmentModel, InvestmentTimingModel))
-                    and model.size.solution.max() < CONFIG.modeling.EPSILON
-=======
-                    if isinstance(model, InvestmentModel) and model.size.solution.max() < CONFIG.Modeling.epsilon
->>>>>>> 28f0472d
+                    and model.size.solution.max() < CONFIG.Modeling.epsilon
                 },
             },
             'Buses with excess': [
@@ -181,11 +147,7 @@
             ],
         }
 
-<<<<<<< HEAD
-        return utils.round_nested_floats(main_results)
-=======
         return fx_io.round_nested_floats(main_results)
->>>>>>> 28f0472d
 
     @property
     def summary(self):
@@ -203,11 +165,7 @@
     @property
     def active_timesteps(self) -> pd.DatetimeIndex:
         warnings.warn(
-<<<<<<< HEAD
-            'active_timesteps is deprecated. Use active_timesteps instead.',
-=======
             'active_timesteps is deprecated. Use flow_system.sel(time=...) or flow_system.isel(time=...) instead.',
->>>>>>> 28f0472d
             DeprecationWarning,
             stacklevel=2,
         )
@@ -242,17 +200,10 @@
 
         self.durations['modeling'] = round(timeit.default_timer() - t_start, 2)
         return self
-<<<<<<< HEAD
 
     def fix_sizes(self, ds: xr.Dataset, decimal_rounding: int | None = 5) -> FullCalculation:
         """Fix the sizes of the calculations to specified values.
 
-=======
-
-    def fix_sizes(self, ds: xr.Dataset, decimal_rounding: int | None = 5) -> FullCalculation:
-        """Fix the sizes of the calculations to specified values.
-
->>>>>>> 28f0472d
         Args:
             ds: The dataset that contains the variable names mapped to their sizes. If None, the dataset is loaded from the results.
             decimal_rounding: The number of decimal places to round the sizes to. If no rounding is applied, numerical errors might lead to infeasibility.
@@ -305,11 +256,7 @@
             logger.info(
                 f'{" Main Results ":#^80}\n'
                 + yaml.dump(
-<<<<<<< HEAD
-                    utils.round_nested_floats(self.main_results),
-=======
                     self.main_results,
->>>>>>> 28f0472d
                     default_flow_style=False,
                     sort_keys=False,
                     allow_unicode=True,
@@ -377,11 +324,7 @@
         self.model = self.flow_system.create_model(self.normalize_weights)
         self.model.do_modeling()
         # Add Aggregation Submodel after modeling the rest
-<<<<<<< HEAD
-        self.aggregation = AggregationModel(
-=======
         self.aggregation_model = AggregationModel(
->>>>>>> 28f0472d
             self.model, self.aggregation_parameters, self.flow_system, self.aggregation, self.components_to_clusterize
         )
         self.aggregation_model.do_modeling()
@@ -394,30 +337,15 @@
         t_start_agg = timeit.default_timer()
 
         # Validation
-<<<<<<< HEAD
-        dt_min, dt_max = (
-            np.min(self.flow_system.hours_per_timestep),
-            np.max(self.flow_system.hours_per_timestep),
-        )
-=======
         dt_min = float(self.flow_system.hours_per_timestep.min().item())
         dt_max = float(self.flow_system.hours_per_timestep.max().item())
->>>>>>> 28f0472d
         if not dt_min == dt_max:
             raise ValueError(
                 f'Aggregation failed due to inconsistent time step sizes:'
                 f'delta_t varies from {dt_min} to {dt_max} hours.'
             )
-<<<<<<< HEAD
-        steps_per_period = self.aggregation_parameters.hours_per_period / self.flow_system.hours_per_timestep.max()
-        is_integer = (
-            self.aggregation_parameters.hours_per_period % self.flow_system.hours_per_timestep.max()
-        ).item() == 0
-        if not (steps_per_period.size == 1 and is_integer):
-=======
         ratio = self.aggregation_parameters.hours_per_period / dt_max
         if not np.isclose(ratio, round(ratio), atol=1e-9):
->>>>>>> 28f0472d
             raise ValueError(
                 f'The selected {self.aggregation_parameters.hours_per_period=} does not match the time '
                 f'step size of {dt_max} hours. It must be an integer multiple of {dt_max} hours.'
@@ -464,11 +392,7 @@
     def calculate_aggregation_weights(cls, ds: xr.Dataset) -> dict[str, float]:
         """Calculate weights for all datavars in the dataset. Weights are pulled from the attrs of the datavars."""
 
-<<<<<<< HEAD
-        groups = [da.attrs['aggregation_group'] for da in ds.values() if 'aggregation_group' in da.attrs]
-=======
         groups = [da.attrs['aggregation_group'] for da in ds.data_vars.values() if 'aggregation_group' in da.attrs]
->>>>>>> 28f0472d
         group_counts = Counter(groups)
 
         # Calculate weight for each group (1/count)
@@ -638,11 +562,7 @@
         for i, (segment_name, timesteps_of_segment) in enumerate(
             zip(self.segment_names, self._timesteps_per_segment, strict=True)
         ):
-<<<<<<< HEAD
-            calc = FullCalculation(f'{self.name}-{segment_name}', self.flow_system.sel(timesteps_of_segment))
-=======
             calc = FullCalculation(f'{self.name}-{segment_name}', self.flow_system.sel(time=timesteps_of_segment))
->>>>>>> 28f0472d
             calc.flow_system._connect_network()  # Connect to have Correct names of Flows!
 
             self.sub_calculations.append(calc)
