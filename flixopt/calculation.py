--- conflicted
+++ resolved
@@ -107,15 +107,9 @@
             'Penalty': self.model.effects.penalty.total.solution.values,
             'Effects': {
                 f'{effect.label} [{effect.unit}]': {
-<<<<<<< HEAD
-                    'temporal': float(effect.model.temporal.total.solution.values),
-                    'nontemporal': float(effect.model.nontemporal.total.solution.values),
-                    'total': float(effect.model.total.solution.values),
-=======
-                    'operation': effect.submodel.operation.total.solution.values,
-                    'invest': effect.submodel.invest.total.solution.values,
+                    'temporal': effect.submodel.temporal.total.solution.values,
+                    'nontemporal': effect.submodel.nontemporal.total.solution.values,
                     'total': effect.submodel.total.solution.values,
->>>>>>> 95f3666d
                 }
                 for effect in self.flow_system.effects
             },
