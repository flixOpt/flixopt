--- conflicted
+++ resolved
@@ -120,11 +120,7 @@
 
 def _heatmap_figure(
     data: xr.DataArray,
-<<<<<<< HEAD
-    colors: ColorType = None,
-=======
     colors: str | list[str] | None = None,
->>>>>>> e6869323
     title: str = '',
     facet_col: str | None = None,
     animation_frame: str | None = None,
@@ -135,12 +131,8 @@
 
     Args:
         data: DataArray with 2-4 dimensions. First two are heatmap axes.
-<<<<<<< HEAD
-        colors: Colorscale name.
-=======
         colors: Colorscale name (str) or list of colors. Dicts are not supported
             for heatmaps as color_continuous_scale requires a colorscale specification.
->>>>>>> e6869323
         title: Plot title.
         facet_col: Dimension for subplot columns.
         animation_frame: Dimension for animation slider.
@@ -289,11 +281,7 @@
         return go.Figure()
     x_col = 'time' if 'time' in df.columns else df.columns[0]
     variables = df['variable'].unique().tolist()
-<<<<<<< HEAD
-    color_map = process_colors(colors, variables)
-=======
     color_map = process_colors(colors, variables, default_colorscale=CONFIG.Plotting.default_qualitative_colorscale)
->>>>>>> e6869323
     fig = px.bar(
         df,
         x=x_col,
@@ -324,11 +312,7 @@
         return go.Figure()
     x_col = 'time' if 'time' in df.columns else df.columns[0]
     variables = df['variable'].unique().tolist()
-<<<<<<< HEAD
-    color_map = process_colors(colors, variables)
-=======
     color_map = process_colors(colors, variables, default_colorscale=CONFIG.Plotting.default_qualitative_colorscale)
->>>>>>> e6869323
     return px.line(
         df,
         x=x_col,
@@ -777,12 +761,6 @@
             exclude: Exclude flows containing these substrings.
             unit: 'flow_rate' (power) or 'flow_hours' (energy).
             colors: Color specification (colorscale name, color list, or label-to-color dict).
-<<<<<<< HEAD
-                If None, uses FlowSystem.colors for context-aware coloring:
-                - Bus balance: colors by component
-                - Component balance: colors by bus/carrier
-=======
->>>>>>> e6869323
             facet_col: Dimension for column facets.
             facet_row: Dimension for row facets.
             show: Whether to display the plot.
@@ -849,11 +827,7 @@
         *,
         select: SelectType | None = None,
         reshape: tuple[str, str] | None = ('D', 'h'),
-<<<<<<< HEAD
-        colors: ColorType | None = None,
-=======
         colors: str | list[str] | None = None,
->>>>>>> e6869323
         facet_col: str | None = 'period',
         animation_frame: str | None = 'scenario',
         show: bool | None = None,
@@ -870,12 +844,8 @@
             select: xarray-style selection, e.g. {'scenario': 'Base Case'}.
             reshape: Time reshape frequencies as (outer, inner), e.g. ('D', 'h') for
                     days × hours. Set to None to disable reshaping.
-<<<<<<< HEAD
-            colors: Colorscale name (e.g., 'viridis', 'plasma') for heatmap coloring.
-=======
             colors: Colorscale name (str) or list of colors for heatmap coloring.
                 Dicts are not supported for heatmaps (use str or list[str]).
->>>>>>> e6869323
             facet_col: Dimension for subplot columns (default: 'period').
                       With multiple variables, 'variable' is used instead.
             animation_frame: Dimension for animation slider (default: 'scenario').
@@ -1065,10 +1035,6 @@
             aggregate: How to aggregate if timestep is None.
             select: xarray-style selection.
             colors: Color specification for nodes (colorscale name, color list, or label-to-color dict).
-<<<<<<< HEAD
-                If None, uses FlowSystem.colors with bus carrier colors.
-=======
->>>>>>> e6869323
             show: Whether to display.
 
         Returns:
@@ -1133,15 +1099,7 @@
         node_list = list(nodes)
         node_indices = {n: i for i, n in enumerate(node_list)}
 
-<<<<<<< HEAD
-        # Use ColorAccessor for bus-based coloring if no colors specified
-        if colors is None:
-            color_map = self._fs.colors.get_color_map_for_sankey(node_list)
-        else:
-            color_map = process_colors(colors, node_list)
-=======
         color_map = process_colors(colors, node_list)
->>>>>>> e6869323
         node_colors = [color_map[node] for node in node_list]
 
         fig = go.Figure(
