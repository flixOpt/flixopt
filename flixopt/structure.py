"""
This module contains the core structure of the flixopt framework.
These classes are not directly used by the end user, but are used by other modules.
"""

import inspect
import json
import logging
import pathlib
from datetime import datetime
from io import StringIO
from typing import TYPE_CHECKING, Any, Dict, List, Literal, Optional, Tuple, Union

import linopy
import numpy as np
import pandas as pd
import xarray as xr
from rich.console import Console
from rich.pretty import Pretty

from . import io as fx_io
from .config import CONFIG
<<<<<<< HEAD
from .core import Scalar, TimeSeries, TimeSeriesCollection, TimeSeriesData, TimestepData
=======
from .core import Scalar, TemporalDataUser, TimeSeriesData, get_dataarray_stats
>>>>>>> 43a64eaf

if TYPE_CHECKING:  # for type checking and preventing circular imports
    from .effects import EffectCollectionModel
    from .flow_system import FlowSystem

logger = logging.getLogger('flixopt')


CLASS_REGISTRY = {}


def register_class_for_io(cls):
    """Register a class for serialization/deserialization."""
    name = cls.__name__
    if name in CLASS_REGISTRY:
        raise ValueError(
            f'Class {name} already registered! Use a different Name for the class! '
            f'This error should only happen in developement'
        )
    CLASS_REGISTRY[name] = cls
    return cls


class SystemModel(linopy.Model):
    """
    The SystemModel is the linopy Model that is used to create the mathematical model of the flow_system.
    It is used to create and store the variables and constraints for the flow_system.
    """

    def __init__(self, flow_system: 'FlowSystem'):
        """
        Args:
            flow_system: The flow_system that is used to create the model.
        """
        super().__init__(force_dim_names=True)
        self.flow_system = flow_system
        self.effects: Optional[EffectCollectionModel] = None
        self.scenario_weights = self._calculate_scenario_weights(flow_system.scenario_weights)

    def do_modeling(self):
        self.effects = self.flow_system.effects.create_model(self)
        self.effects.do_modeling()
        component_models = [component.create_model(self) for component in self.flow_system.components.values()]
        bus_models = [bus.create_model(self) for bus in self.flow_system.buses.values()]
        for component_model in component_models:
            component_model.do_modeling()
        for bus_model in bus_models:  # Buses after Components, because FlowModels are created in ComponentModels
            bus_model.do_modeling()

    def _calculate_scenario_weights(self, weights: Optional[TimeSeries] = None) -> xr.DataArray:
        """Calculates the weights of the scenarios. If None, all scenarios have the same weight. All weights are normalized to 1.
        If no scenarios are present, s single weight of 1 is returned.
        """
        if weights is not None and not isinstance(weights, TimeSeries):
            raise TypeError(f'Weights must be a TimeSeries or None, got {type(weights)}')
        if self.time_series_collection.scenarios is None:
            return xr.DataArray(1)
        if weights is None:
            weights = xr.DataArray(
                np.ones(len(self.time_series_collection.scenarios)),
                coords={'scenario': self.time_series_collection.scenarios}
            )
        elif isinstance(weights, TimeSeries):
            weights = weights.selected_data

        return weights / weights.sum()

    @property
    def solution(self):
        solution = super().solution
        solution.attrs = {
            'Components': {
                comp.label_full: comp.model.results_structure()
                for comp in sorted(
                    self.flow_system.components.values(), key=lambda component: component.label_full.upper()
                )
            },
            'Buses': {
                bus.label_full: bus.model.results_structure()
                for bus in sorted(self.flow_system.buses.values(), key=lambda bus: bus.label_full.upper())
            },
            'Effects': {
                effect.label_full: effect.model.results_structure()
                for effect in sorted(self.flow_system.effects, key=lambda effect: effect.label_full.upper())
            },
            'Flows': {
                flow.label_full: flow.model.results_structure()
                for flow in sorted(self.flow_system.flows.values(), key=lambda flow: flow.label_full.upper())
            },
        }
        return solution.reindex(time=self.flow_system.timesteps_extra)

    @property
    def hours_per_step(self):
        return self.flow_system.hours_per_timestep

    @property
    def hours_of_previous_timesteps(self):
        return self.flow_system.hours_of_previous_timesteps

<<<<<<< HEAD
    def get_coords(
        self, scenario_dim=True, time_dim=True, extra_timestep=False
    ) -> Optional[Union[Tuple[pd.Index], Tuple[pd.Index, pd.Index]]]:
        """
        Returns the coordinates of the model

        Args:
            scenario_dim: If True, the scenario dimension is included in the coordinates
            time_dim: If True, the time dimension is included in the coordinates
            extra_timestep: If True, the extra timesteps are used instead of the regular timesteps

        Returns:
            The coordinates of the model. Might also be None if no scenarios are present and time_dim is False
        """
        if not scenario_dim and not time_dim:
            return None
        scenarios = self.time_series_collection.scenarios
        timesteps = (
            self.time_series_collection.timesteps if not extra_timestep else self.time_series_collection.timesteps_extra
        )

        if scenario_dim and time_dim:
            if scenarios is None:
                return (timesteps,)
            return timesteps, scenarios

        if scenario_dim and not time_dim:
            if scenarios is None:
                return None
            return (scenarios,)
        if time_dim and not scenario_dim:
            return (timesteps,)

        raise ValueError(f'Cannot get coordinates with both {scenario_dim=} and {time_dim=}')
=======
    @property
    def coords(self) -> Tuple[pd.DatetimeIndex]:
        return (self.flow_system.timesteps,)

    @property
    def coords_extra(self) -> Tuple[pd.DatetimeIndex]:
        return (self.flow_system.timesteps_extra,)
>>>>>>> 43a64eaf


class Interface:
    """
    Base class for all Elements and Models in flixopt that provides serialization capabilities.

    This class enables automatic serialization/deserialization of objects containing xarray DataArrays
    and nested Interface objects to/from xarray Datasets and NetCDF files. It uses introspection
    of constructor parameters to automatically handle most serialization scenarios.

    Key Features:
        - Automatic extraction and restoration of xarray DataArrays
        - Support for nested Interface objects
        - NetCDF and JSON export/import
        - Recursive handling of complex nested structures

    Subclasses must implement:
        transform_data(flow_system): Transform data to match FlowSystem dimensions
    """

    def transform_data(self, flow_system: 'FlowSystem'):
        """Transform the data of the interface to match the FlowSystem's dimensions.

        Args:
            flow_system: The FlowSystem containing timing and dimensional information

        Raises:
            NotImplementedError: Must be implemented by subclasses
        """
        raise NotImplementedError('Every Interface subclass needs a transform_data() method')

    def _create_reference_structure(self) -> Tuple[Dict, Dict[str, xr.DataArray]]:
        """
        Convert all DataArrays to references and extract them.
        This is the core method that both to_dict() and to_dataset() build upon.

        Returns:
            Tuple of (reference_structure, extracted_arrays_dict)

        Raises:
            ValueError: If DataArrays don't have unique names or are duplicated
        """
        # Get constructor parameters using caching for performance
        if not hasattr(self, '_cached_init_params'):
            self._cached_init_params = list(inspect.signature(self.__init__).parameters.keys())

        # Process all constructor parameters
        reference_structure = {'__class__': self.__class__.__name__}
        all_extracted_arrays = {}

        for name in self._cached_init_params:
            if name == 'self' or name == 'timesteps':  # Skip self and timesteps. Timesteps are directly stored in Datasets
                continue

            value = getattr(self, name, None)
            if value is None:
                continue

            # Extract arrays and get reference structure
            processed_value, extracted_arrays = self._extract_dataarrays_recursive(value, name)

            # Check for array name conflicts
            conflicts = set(all_extracted_arrays.keys()) & set(extracted_arrays.keys())
            if conflicts:
                raise ValueError(
                    f'DataArray name conflicts detected: {conflicts}. '
                    f'Each DataArray must have a unique name for serialization.'
                )

            # Add extracted arrays to the collection
            all_extracted_arrays.update(extracted_arrays)

            # Only store in structure if it's not None/empty after processing
            if processed_value is not None and not self._is_empty_container(processed_value):
                reference_structure[name] = processed_value

        return reference_structure, all_extracted_arrays

    @staticmethod
    def _is_empty_container(obj) -> bool:
        """Check if object is an empty container (dict, list, tuple, set)."""
        return isinstance(obj, (dict, list, tuple, set)) and len(obj) == 0

    def _extract_dataarrays_recursive(self, obj, context_name: str = '') -> Tuple[Any, Dict[str, xr.DataArray]]:
        """
        Recursively extract DataArrays from nested structures.

        Args:
            obj: Object to process
            context_name: Name context for better error messages

        Returns:
            Tuple of (processed_object_with_references, extracted_arrays_dict)

        Raises:
            ValueError: If DataArrays don't have unique names
        """
        extracted_arrays = {}

        # Handle DataArrays directly - use their unique name
        if isinstance(obj, xr.DataArray):
            if not obj.name:
                raise ValueError(
                    f'DataArrays must have a unique name for serialization. '
                    f'Unnamed DataArray found in {context_name}. Please set array.name = "unique_name"'
                )

            array_name = str(obj.name)  # Ensure string type
            if array_name in extracted_arrays:
                raise ValueError(
                    f'DataArray name "{array_name}" is duplicated in {context_name}. '
                    f'Each DataArray must have a unique name for serialization.'
                )

            extracted_arrays[array_name] = obj
            return f':::{array_name}', extracted_arrays

        # Handle Interface objects - extract their DataArrays too
        elif isinstance(obj, Interface):
            try:
                interface_structure, interface_arrays = obj._create_reference_structure()
                extracted_arrays.update(interface_arrays)
                return interface_structure, extracted_arrays
            except Exception as e:
                raise ValueError(f'Failed to process nested Interface object in {context_name}: {e}') from e

        # Handle sequences (lists, tuples)
        elif isinstance(obj, (list, tuple)):
            processed_items = []
            for i, item in enumerate(obj):
                item_context = f'{context_name}[{i}]' if context_name else f'item[{i}]'
                processed_item, nested_arrays = self._extract_dataarrays_recursive(item, item_context)
                extracted_arrays.update(nested_arrays)
                processed_items.append(processed_item)
            return processed_items, extracted_arrays

        # Handle dictionaries
        elif isinstance(obj, dict):
            processed_dict = {}
            for key, value in obj.items():
                key_context = f'{context_name}.{key}' if context_name else str(key)
                processed_value, nested_arrays = self._extract_dataarrays_recursive(value, key_context)
                extracted_arrays.update(nested_arrays)
                processed_dict[key] = processed_value
            return processed_dict, extracted_arrays

        # Handle sets (convert to list for JSON compatibility)
        elif isinstance(obj, set):
            processed_items = []
            for i, item in enumerate(obj):
                item_context = f'{context_name}.set_item[{i}]' if context_name else f'set_item[{i}]'
                processed_item, nested_arrays = self._extract_dataarrays_recursive(item, item_context)
                extracted_arrays.update(nested_arrays)
                processed_items.append(processed_item)
            return processed_items, extracted_arrays

        # For all other types, serialize to basic types
        else:
            return self._serialize_to_basic_types(obj), extracted_arrays

    @classmethod
    def _resolve_reference_structure(cls, structure, arrays_dict: Dict[str, xr.DataArray]):
        """
        Convert reference structure back to actual objects using provided arrays.

        Args:
            structure: Structure containing references (:::name) or special type markers
            arrays_dict: Dictionary of available DataArrays

        Returns:
            Structure with references resolved to actual DataArrays or objects

        Raises:
            ValueError: If referenced arrays are not found or class is not registered
        """
        # Handle DataArray references
        if isinstance(structure, str) and structure.startswith(':::'):
            array_name = structure[3:]  # Remove ":::" prefix
            if array_name not in arrays_dict:
                raise ValueError(f"Referenced DataArray '{array_name}' not found in dataset")

            array = arrays_dict[array_name]

            # Handle null values with warning
            if array.isnull().any():
                logger.warning(f"DataArray '{array_name}' contains null values. Dropping them.")
                array = array.dropna(dim='time', how='all')

            # Check if this should be restored as TimeSeriesData
            if TimeSeriesData.is_timeseries_data(array):
                return TimeSeriesData.from_dataarray(array)

            return array

        elif isinstance(structure, list):
            resolved_list = []
            for item in structure:
                resolved_item = cls._resolve_reference_structure(item, arrays_dict)
                if resolved_item is not None:  # Filter out None values from missing references
                    resolved_list.append(resolved_item)
            return resolved_list

        elif isinstance(structure, dict):
            if structure.get('__class__'):
                class_name = structure['__class__']
                if class_name not in CLASS_REGISTRY:
                    raise ValueError(
                        f"Class '{class_name}' not found in CLASS_REGISTRY. "
                        f'Available classes: {list(CLASS_REGISTRY.keys())}'
                    )

                # This is a nested Interface object - restore it recursively
                nested_class = CLASS_REGISTRY[class_name]
                # Remove the __class__ key and process the rest
                nested_data = {k: v for k, v in structure.items() if k != '__class__'}
                # Resolve references in the nested data
                resolved_nested_data = cls._resolve_reference_structure(nested_data, arrays_dict)

                try:
                    return nested_class(**resolved_nested_data)
                except Exception as e:
                    raise ValueError(f'Failed to create instance of {class_name}: {e}') from e
            else:
                # Regular dictionary - resolve references in values
                resolved_dict = {}
                for key, value in structure.items():
                    resolved_value = cls._resolve_reference_structure(value, arrays_dict)
                    if resolved_value is not None or value is None:  # Keep None values if they were originally None
                        resolved_dict[key] = resolved_value
                return resolved_dict

        else:
            return structure

    def _serialize_to_basic_types(self, obj):
        """
        Convert object to basic Python types only (no DataArrays, no custom objects).

        Args:
            obj: Object to serialize

        Returns:
            Object converted to basic Python types (str, int, float, bool, list, dict)
        """
        if obj is None or isinstance(obj, (str, int, float, bool)):
            return obj
        elif isinstance(obj, np.integer):
            return int(obj)
        elif isinstance(obj, np.floating):
            return float(obj)
        elif isinstance(obj, np.bool_):
            return bool(obj)
        elif isinstance(obj, (np.ndarray, pd.Series, pd.DataFrame)):
            return obj.tolist() if hasattr(obj, 'tolist') else list(obj)
        elif isinstance(obj, dict):
            return {k: self._serialize_to_basic_types(v) for k, v in obj.items()}
        elif isinstance(obj, (list, tuple)):
            return [self._serialize_to_basic_types(item) for item in obj]
        elif isinstance(obj, set):
            return [self._serialize_to_basic_types(item) for item in obj]
        elif hasattr(obj, 'isoformat'):  # datetime objects
            return obj.isoformat()
        elif hasattr(obj, '__dict__'):  # Custom objects with attributes
            logger.warning(f'Converting custom object {type(obj)} to dict representation: {obj}')
            return {str(k): self._serialize_to_basic_types(v) for k, v in obj.__dict__.items()}
        else:
            # For any other object, try to convert to string as fallback
            logger.warning(f'Converting unknown type {type(obj)} to string: {obj}')
            return str(obj)

    def to_dataset(self) -> xr.Dataset:
        """
        Convert the object to an xarray Dataset representation.
        All DataArrays become dataset variables, everything else goes to attrs.

        Its recommended to only call this method on Interfaces with all numeric data stored as xr.DataArrays.
        Interfaces inside a FlowSystem are automatically converted this form after connecting and transforming the FlowSystem.

        Returns:
            xr.Dataset: Dataset containing all DataArrays with basic objects only in attributes

        Raises:
            ValueError: If serialization fails due to naming conflicts or invalid data
        """
        try:
            reference_structure, extracted_arrays = self._create_reference_structure()
            # Create the dataset with extracted arrays as variables and structure as attrs
            return xr.Dataset(extracted_arrays, attrs=reference_structure)
        except Exception as e:
            raise ValueError(
                f'Failed to convert {self.__class__.__name__} to dataset. Its recommended to only call this method on '
                f'a fully connected and transformed FlowSystem, or Interfaces inside such a FlowSystem.'
                f'Original Error: {e}') from e

    def to_netcdf(self, path: Union[str, pathlib.Path], compression: int = 0):
        """
        Save the object to a NetCDF file.

        Args:
            path: Path to save the NetCDF file
            compression: Compression level (0-9)

        Raises:
            ValueError: If serialization fails
            IOError: If file cannot be written
        """
        try:
            ds = self.to_dataset()
            fx_io.save_dataset_to_netcdf(ds, path, compression=compression)
        except Exception as e:
            raise IOError(f'Failed to save {self.__class__.__name__} to NetCDF file {path}: {e}') from e

    @classmethod
    def from_dataset(cls, ds: xr.Dataset) -> 'Interface':
        """
        Create an instance from an xarray Dataset.

        Args:
            ds: Dataset containing the object data

        Returns:
            Interface instance

        Raises:
            ValueError: If dataset format is invalid or class mismatch
        """
        try:
            # Get class name and verify it matches
            class_name = ds.attrs.get('__class__')
            if class_name and class_name != cls.__name__:
                logger.warning(f"Dataset class '{class_name}' doesn't match target class '{cls.__name__}'")

            # Get the reference structure from attrs
            reference_structure = dict(ds.attrs)

            # Remove the class name since it's not a constructor parameter
            reference_structure.pop('__class__', None)

            # Create arrays dictionary from dataset variables
            arrays_dict = {name: array for name, array in ds.data_vars.items()}

            # Resolve all references using the centralized method
            resolved_params = cls._resolve_reference_structure(reference_structure, arrays_dict)

            return cls(**resolved_params)
        except Exception as e:
            raise ValueError(f'Failed to create {cls.__name__} from dataset: {e}') from e

    @classmethod
    def from_netcdf(cls, path: Union[str, pathlib.Path]) -> 'Interface':
        """
        Load an instance from a NetCDF file.

        Args:
            path: Path to the NetCDF file

        Returns:
            Interface instance

        Raises:
            IOError: If file cannot be read
            ValueError: If file format is invalid
        """
        try:
            ds = fx_io.load_dataset_from_netcdf(path)
            return cls.from_dataset(ds)
        except Exception as e:
            raise IOError(f'Failed to load {cls.__name__} from NetCDF file {path}: {e}') from e

    def get_structure(self, clean: bool = False, stats: bool = False) -> Dict:
        """
        Get object structure as a dictionary.

        Args:
            clean: If True, remove None and empty dicts and lists.
            stats: If True, replace DataArray references with statistics

        Returns:
            Dictionary representation of the object structure
        """
        reference_structure, extracted_arrays = self._create_reference_structure()

        if stats:
            # Replace references with statistics
            reference_structure = self._replace_references_with_stats(reference_structure, extracted_arrays)

        if clean:
            return fx_io.remove_none_and_empty(reference_structure)
        return reference_structure

    def _replace_references_with_stats(self, structure, arrays_dict: Dict[str, xr.DataArray]):
        """Replace DataArray references with statistical summaries."""
        if isinstance(structure, str) and structure.startswith(':::'):
            array_name = structure[3:]
            if array_name in arrays_dict:
                return get_dataarray_stats(arrays_dict[array_name])
            return structure

        elif isinstance(structure, dict):
            return {k: self._replace_references_with_stats(v, arrays_dict) for k, v in structure.items()}

        elif isinstance(structure, list):
            return [self._replace_references_with_stats(item, arrays_dict) for item in structure]

        return structure

    def to_json(self, path: Union[str, pathlib.Path]):
        """
        Save the object to a JSON file.
        This is meant for documentation and comparison, not for reloading.

        Args:
            path: The path to the JSON file.

        Raises:
            IOError: If file cannot be written
        """
        try:
            # Use the stats mode for JSON export (cleaner output)
            data = self.get_structure(clean=True, stats=True)
            with open(path, 'w', encoding='utf-8') as f:
                json.dump(data, f, indent=4, ensure_ascii=False)
        except Exception as e:
            raise IOError(f'Failed to save {self.__class__.__name__} to JSON file {path}: {e}') from e

    def __repr__(self):
        """Return a detailed string representation for debugging."""
        try:
            # Get the constructor arguments and their current values
            init_signature = inspect.signature(self.__init__)
            init_args = init_signature.parameters

            # Create a dictionary with argument names and their values, with better formatting
            args_parts = []
            for name in init_args:
                if name == 'self':
                    continue
                value = getattr(self, name, None)
                # Truncate long representations
                value_repr = repr(value)
                if len(value_repr) > 50:
                    value_repr = value_repr[:47] + '...'
                args_parts.append(f'{name}={value_repr}')

            args_str = ', '.join(args_parts)
            return f'{self.__class__.__name__}({args_str})'
        except Exception:
            # Fallback if introspection fails
            return f'{self.__class__.__name__}(<repr_failed>)'

    def __str__(self):
        """Return a user-friendly string representation."""
        try:
            data = self.get_structure(clean=True, stats=True)
            with StringIO() as output_buffer:
                console = Console(file=output_buffer, width=1000)  # Adjust width as needed
                console.print(Pretty(data, expand_all=True, indent_guides=True))
                return output_buffer.getvalue()
        except Exception:
            # Fallback if structure generation fails
            return f'{self.__class__.__name__} instance'

    def copy(self) -> 'Interface':
        """
        Create a copy of the Interface object.

        Uses the existing serialization infrastructure to ensure proper copying
        of all DataArrays and nested objects.

        Returns:
            A new instance of the same class with copied data.
        """
        # Convert to dataset, copy it, and convert back
        dataset = self.to_dataset().copy(deep=True)
        return self.__class__.from_dataset(dataset)

    def __copy__(self):
        """Support for copy.copy()."""
        return self.copy()

    def __deepcopy__(self, memo):
        """Support for copy.deepcopy()."""
        return self.copy()


class Element(Interface):
    """This class is the basic Element of flixopt. Every Element has a label"""

    def __init__(self, label: str, meta_data: Dict = None):
        """
        Args:
            label: The label of the element
            meta_data: used to store more information about the Element. Is not used internally, but saved in the results. Only use python native types.
        """
        self.label = Element._valid_label(label)
        self.meta_data = meta_data if meta_data is not None else {}
        self.model: Optional[ElementModel] = None

    def _plausibility_checks(self) -> None:
        """This function is used to do some basic plausibility checks for each Element during initialization"""
        raise NotImplementedError('Every Element needs a _plausibility_checks() method')

    def create_model(self, model: SystemModel) -> 'ElementModel':
        raise NotImplementedError('Every Element needs a create_model() method')

    @property
    def label_full(self) -> str:
        return self.label

    @staticmethod
    def _valid_label(label: str) -> str:
        """
        Checks if the label is valid. If not, it is replaced by the default label

        Raises
        ------
        ValueError
            If the label is not valid
        """
        not_allowed = ['(', ')', '|', '->', '\\', '-slash-']  # \\ is needed to check for \
        if any([sign in label for sign in not_allowed]):
            raise ValueError(
                f'Label "{label}" is not valid. Labels cannot contain the following characters: {not_allowed}. '
                f'Use any other symbol instead'
            )
        if label.endswith(' '):
            logger.warning(f'Label "{label}" ends with a space. This will be removed.')
            return label.rstrip()
        return label


class Model:
    """Stores Variables and Constraints."""

    def __init__(
        self, model: SystemModel, label_of_element: str, label: str = '', label_full: Optional[str] = None
    ):
        """
        Args:
            model: The SystemModel that is used to create the model.
            label_of_element: The label of the parent (Element). Used to construct the full label of the model.
            label: The label of the model. Used to construct the full label of the model.
            label_full: The full label of the model. Can overwrite the full label constructed from the other labels.
        """
        self._model = model
        self.label_of_element = label_of_element
        self._label = label
        self._label_full = label_full

        self._variables_direct: List[str] = []
        self._constraints_direct: List[str] = []
        self.sub_models: List[Model] = []

        self._variables_short: Dict[str, str] = {}
        self._constraints_short: Dict[str, str] = {}
        self._sub_models_short: Dict[str, str] = {}
        logger.debug(f'Created {self.__class__.__name__}  "{self.label_full}"')

    def do_modeling(self):
        raise NotImplementedError('Every Model needs a do_modeling() method')

    def add(
        self, item: Union[linopy.Variable, linopy.Constraint, 'Model'], short_name: Optional[str] = None
    ) -> Union[linopy.Variable, linopy.Constraint, 'Model']:
        """
        Add a variable, constraint or sub-model to the model

        Args:
            item: The variable, constraint or sub-model to add to the model
            short_name: The short name of the variable, constraint or sub-model. If not provided, the full name is used.
        """
        # TODO: Check uniquenes of short names
        if isinstance(item, linopy.Variable):
            self._variables_direct.append(item.name)
            self._variables_short[item.name] = short_name or item.name
        elif isinstance(item, linopy.Constraint):
            self._constraints_direct.append(item.name)
            self._constraints_short[item.name] = short_name or item.name
        elif isinstance(item, Model):
            self.sub_models.append(item)
            self._sub_models_short[item.label_full] = short_name or item.label_full
        else:
            raise ValueError(
                f'Item must be a linopy.Variable, linopy.Constraint or flixopt.structure.Model, got {type(item)}'
            )
        return item

    def filter_variables(
        self,
        filter_by: Optional[Literal['binary', 'continuous', 'integer']] = None,
        length: Literal['scalar', 'time'] = None,
    ):
        if filter_by is None:
            all_variables = self.variables
        elif filter_by == 'binary':
            all_variables = self.variables.binaries
        elif filter_by == 'integer':
            all_variables = self.variables.integers
        elif filter_by == 'continuous':
            all_variables = self.variables.continuous
        else:
            raise ValueError(f'Invalid filter_by "{filter_by}", must be one of "binary", "continous", "integer"')
        if length is None:
            return all_variables
        elif length == 'scalar':
            return all_variables[[name for name in all_variables if all_variables[name].ndim == 0]]
        elif length == 'time':
            return all_variables[[name for name in all_variables if 'time' in all_variables[name].dims]]
        raise ValueError(f'Invalid length "{length}", must be one of "scalar", "time" or None')

    @property
    def label(self) -> str:
        return self._label if self._label else self.label_of_element

    @property
    def label_full(self) -> str:
        """Used to construct the names of variables and constraints"""
        if self._label_full:
            return self._label_full
        elif self._label:
            return f'{self.label_of_element}|{self.label}'
        return self.label_of_element

    @property
    def variables_direct(self) -> linopy.Variables:
        return self._model.variables[self._variables_direct]

    @property
    def constraints_direct(self) -> linopy.Constraints:
        return self._model.constraints[self._constraints_direct]

    @property
    def _variables(self) -> List[str]:
        all_variables = self._variables_direct.copy()
        for sub_model in self.sub_models:
            for variable in sub_model._variables:
                if variable in all_variables:
                    raise KeyError(
                        f"Duplicate key found: '{variable}' in both {self.label_full} and {sub_model.label_full}!"
                    )
                all_variables.append(variable)
        return all_variables

    @property
    def _constraints(self) -> List[str]:
        all_constraints = self._constraints_direct.copy()
        for sub_model in self.sub_models:
            for constraint in sub_model._constraints:
                if constraint in all_constraints:
                    raise KeyError(f"Duplicate key found: '{constraint}' in both main model and submodel!")
                all_constraints.append(constraint)
        return all_constraints

    @property
    def variables(self) -> linopy.Variables:
        return self._model.variables[self._variables]

    @property
    def constraints(self) -> linopy.Constraints:
        return self._model.constraints[self._constraints]

    @property
    def all_sub_models(self) -> List['Model']:
        return [model for sub_model in self.sub_models for model in [sub_model] + sub_model.all_sub_models]


class ElementModel(Model):
    """Stores the mathematical Variables and Constraints for Elements"""

    def __init__(self, model: SystemModel, element: Element):
        """
        Args:
            model: The SystemModel that is used to create the model.
            element: The element this model is created for.
        """
        super().__init__(model, label_of_element=element.label_full, label=element.label, label_full=element.label_full)
        self.element = element

    def results_structure(self):
        return {
            'label': self.label_full,
            'variables': list(self.variables),
            'constraints': list(self.constraints),
<<<<<<< HEAD
        }


def copy_and_convert_datatypes(data: Any, use_numpy: bool = True, use_element_label: bool = False) -> Any:
    """
    Converts values in a nested data structure into JSON-compatible types while preserving or transforming numpy arrays
    and custom `Element` objects based on the specified options.

    The function handles various data types and transforms them into a consistent, readable format:
    - Primitive types (`int`, `float`, `str`, `bool`, `None`) are returned as-is.
    - Numpy scalars are converted to their corresponding Python scalar types.
    - Collections (`list`, `tuple`, `set`, `dict`) are recursively processed to ensure all elements are compatible.
    - Numpy arrays are preserved or converted to lists, depending on `use_numpy`.
    - Custom `Element` objects can be represented either by their `label` or their initialization parameters as a dictionary.
    - Timestamps (`datetime`) are converted to ISO 8601 strings.

    Args:
        data: The input data to process, which may be deeply nested and contain a mix of types.
        use_numpy: If `True`, numeric numpy arrays (`np.ndarray`) are preserved as-is. If `False`, they are converted to lists.
            Default is `True`.
        use_element_label: If `True`, `Element` objects are represented by their `label`. If `False`, they are converted into a dictionary
            based on their initialization parameters. Default is `False`.

    Returns:
        A transformed version of the input data, containing only JSON-compatible types:
        - `int`, `float`, `str`, `bool`, `None`
        - `list`, `dict`
        - `np.ndarray` (if `use_numpy=True`. This is NOT JSON-compatible)

    Raises:
        TypeError: If the data cannot be converted to the specified types.

    Examples:
        >>> copy_and_convert_datatypes({'a': np.array([1, 2, 3]), 'b': Element(label='example')})
        {'a': array([1, 2, 3]), 'b': {'class': 'Element', 'label': 'example'}}

        >>> copy_and_convert_datatypes({'a': np.array([1, 2, 3]), 'b': Element(label='example')}, use_numpy=False)
        {'a': [1, 2, 3], 'b': {'class': 'Element', 'label': 'example'}}

    Notes:
        - The function gracefully handles unexpected types by issuing a warning and returning a deep copy of the data.
        - Empty collections (lists, dictionaries) and default parameter values in `Element` objects are omitted from the output.
        - Numpy arrays with non-numeric data types are automatically converted to lists.
    """
    if isinstance(data, np.integer):  # This must be checked before checking for regular int and float!
        return int(data)
    elif isinstance(data, np.floating):
        return float(data)

    elif isinstance(data, (int, float, str, bool, type(None))):
        return data
    elif isinstance(data, datetime):
        return data.isoformat()

    elif isinstance(data, (tuple, set)):
        return copy_and_convert_datatypes([item for item in data], use_numpy, use_element_label)
    elif isinstance(data, dict):
        return {
            copy_and_convert_datatypes(key, use_numpy, use_element_label=True): copy_and_convert_datatypes(
                value, use_numpy, use_element_label
            )
            for key, value in data.items()
        }
    elif isinstance(data, list):  # Shorten arrays/lists to be readable
        if use_numpy and all([isinstance(value, (int, float)) for value in data]):
            return np.array([item for item in data])
        else:
            return [copy_and_convert_datatypes(item, use_numpy, use_element_label) for item in data]

    elif isinstance(data, np.ndarray):
        if not use_numpy:
            return copy_and_convert_datatypes(data.tolist(), use_numpy, use_element_label)
        elif use_numpy and np.issubdtype(data.dtype, np.number):
            return data
        else:
            logger.critical(
                f'An np.array with non-numeric content was found: {data=}.It will be converted to a list instead'
            )
            return copy_and_convert_datatypes(data.tolist(), use_numpy, use_element_label)

    elif isinstance(data, TimeSeries):
        return copy_and_convert_datatypes(data.selected_data, use_numpy, use_element_label)
    elif isinstance(data, TimeSeriesData):
        return copy_and_convert_datatypes(data.data, use_numpy, use_element_label)
    elif isinstance(data, (pd.Series, pd.DataFrame)):
        #TODO: This can be improved
        return copy_and_convert_datatypes(data.values, use_numpy, use_element_label)

    elif isinstance(data, Interface):
        if use_element_label and isinstance(data, Element):
            return data.label
        return data.infos(use_numpy, use_element_label)
    elif isinstance(data, xr.DataArray):
        # TODO: This is a temporary basic work around
        return copy_and_convert_datatypes(data.values, use_numpy, use_element_label)
    else:
        raise TypeError(f'copy_and_convert_datatypes() did get unexpected data of type "{type(data)}": {data=}')


def get_compact_representation(data: Any, array_threshold: int = 50, decimals: int = 2) -> Dict:
    """
    Generate a compact json serializable representation of deeply nested data.
    Numpy arrays are statistically described if they exceed a threshold and converted to lists.

    Args:
        data (Any): The data to format and represent.
        array_threshold (int): Maximum length of NumPy arrays to display. Longer arrays are statistically described.
        decimals (int): Number of decimal places in which to describe the arrays.

    Returns:
        Dict: A dictionary representation of the data
    """

    def format_np_array_if_found(value: Any) -> Any:
        """Recursively processes the data, formatting NumPy arrays."""
        if isinstance(value, (int, float, str, bool, type(None))):
            return value
        elif isinstance(value, np.ndarray):
            return describe_numpy_arrays(value)
        elif isinstance(value, dict):
            return {format_np_array_if_found(k): format_np_array_if_found(v) for k, v in value.items()}
        elif isinstance(value, (list, tuple, set)):
            return [format_np_array_if_found(v) for v in value]
        else:
            logger.warning(
                f'Unexpected value found when trying to format numpy array numpy array: {type(value)=}; {value=}'
            )
            return value

    def describe_numpy_arrays(arr: np.ndarray) -> Union[str, List]:
        """Shortens NumPy arrays if they exceed the specified length."""

        def normalized_center_of_mass(array: Any) -> float:
            # position in array (0 bis 1 normiert)
            if array.ndim >= 2:  # No good way to calculate center of mass for 2D arrays
                return np.nan
            positions = np.linspace(0, 1, len(array))  # weights w_i
            # mass center
            if np.sum(array) == 0:
                return np.nan
            else:
                return np.sum(positions * array) / np.sum(array)

        if arr.size > array_threshold:  # Calculate basic statistics
            fmt = f'.{decimals}f'
            return (
                f'Array (min={np.min(arr):{fmt}}, max={np.max(arr):{fmt}}, mean={np.mean(arr):{fmt}}, '
                f'median={np.median(arr):{fmt}}, std={np.std(arr):{fmt}}, len={len(arr)}, '
                f'center={normalized_center_of_mass(arr):{fmt}})'
            )
        else:
            return np.around(arr, decimals=decimals).tolist()

    # Process the data to handle NumPy arrays
    formatted_data = format_np_array_if_found(copy_and_convert_datatypes(data, use_numpy=True))

    return formatted_data


def get_str_representation(data: Any, array_threshold: int = 50, decimals: int = 2) -> str:
    """
    Generate a string representation of deeply nested data using `rich.print`.
    NumPy arrays are shortened to the specified length and converted to strings.

    Args:
        data (Any): The data to format and represent.
        array_threshold (int): Maximum length of NumPy arrays to display. Longer arrays are statistically described.
        decimals (int): Number of decimal places in which to describe the arrays.

    Returns:
        str: The formatted string representation of the data.
    """

    formatted_data = get_compact_representation(data, array_threshold, decimals)

    # Use Rich to format and print the data
    with StringIO() as output_buffer:
        console = Console(file=output_buffer, width=1000)  # Adjust width as needed
        console.print(Pretty(formatted_data, expand_all=True, indent_guides=True))
        return output_buffer.getvalue()
=======
        }
>>>>>>> 43a64eaf
<|MERGE_RESOLUTION|>--- conflicted
+++ resolved
@@ -20,11 +20,7 @@
 
 from . import io as fx_io
 from .config import CONFIG
-<<<<<<< HEAD
-from .core import Scalar, TimeSeries, TimeSeriesCollection, TimeSeriesData, TimestepData
-=======
 from .core import Scalar, TemporalDataUser, TimeSeriesData, get_dataarray_stats
->>>>>>> 43a64eaf
 
 if TYPE_CHECKING:  # for type checking and preventing circular imports
     from .effects import EffectCollectionModel
@@ -125,7 +121,6 @@
     def hours_of_previous_timesteps(self):
         return self.flow_system.hours_of_previous_timesteps
 
-<<<<<<< HEAD
     def get_coords(
         self, scenario_dim=True, time_dim=True, extra_timestep=False
     ) -> Optional[Union[Tuple[pd.Index], Tuple[pd.Index, pd.Index]]]:
@@ -144,7 +139,7 @@
             return None
         scenarios = self.time_series_collection.scenarios
         timesteps = (
-            self.time_series_collection.timesteps if not extra_timestep else self.time_series_collection.timesteps_extra
+            self.flow_system.timesteps if not extra_timestep else self.flow_system.timesteps_extra
         )
 
         if scenario_dim and time_dim:
@@ -160,15 +155,6 @@
             return (timesteps,)
 
         raise ValueError(f'Cannot get coordinates with both {scenario_dim=} and {time_dim=}')
-=======
-    @property
-    def coords(self) -> Tuple[pd.DatetimeIndex]:
-        return (self.flow_system.timesteps,)
-
-    @property
-    def coords_extra(self) -> Tuple[pd.DatetimeIndex]:
-        return (self.flow_system.timesteps_extra,)
->>>>>>> 43a64eaf
 
 
 class Interface:
@@ -852,187 +838,4 @@
             'label': self.label_full,
             'variables': list(self.variables),
             'constraints': list(self.constraints),
-<<<<<<< HEAD
-        }
-
-
-def copy_and_convert_datatypes(data: Any, use_numpy: bool = True, use_element_label: bool = False) -> Any:
-    """
-    Converts values in a nested data structure into JSON-compatible types while preserving or transforming numpy arrays
-    and custom `Element` objects based on the specified options.
-
-    The function handles various data types and transforms them into a consistent, readable format:
-    - Primitive types (`int`, `float`, `str`, `bool`, `None`) are returned as-is.
-    - Numpy scalars are converted to their corresponding Python scalar types.
-    - Collections (`list`, `tuple`, `set`, `dict`) are recursively processed to ensure all elements are compatible.
-    - Numpy arrays are preserved or converted to lists, depending on `use_numpy`.
-    - Custom `Element` objects can be represented either by their `label` or their initialization parameters as a dictionary.
-    - Timestamps (`datetime`) are converted to ISO 8601 strings.
-
-    Args:
-        data: The input data to process, which may be deeply nested and contain a mix of types.
-        use_numpy: If `True`, numeric numpy arrays (`np.ndarray`) are preserved as-is. If `False`, they are converted to lists.
-            Default is `True`.
-        use_element_label: If `True`, `Element` objects are represented by their `label`. If `False`, they are converted into a dictionary
-            based on their initialization parameters. Default is `False`.
-
-    Returns:
-        A transformed version of the input data, containing only JSON-compatible types:
-        - `int`, `float`, `str`, `bool`, `None`
-        - `list`, `dict`
-        - `np.ndarray` (if `use_numpy=True`. This is NOT JSON-compatible)
-
-    Raises:
-        TypeError: If the data cannot be converted to the specified types.
-
-    Examples:
-        >>> copy_and_convert_datatypes({'a': np.array([1, 2, 3]), 'b': Element(label='example')})
-        {'a': array([1, 2, 3]), 'b': {'class': 'Element', 'label': 'example'}}
-
-        >>> copy_and_convert_datatypes({'a': np.array([1, 2, 3]), 'b': Element(label='example')}, use_numpy=False)
-        {'a': [1, 2, 3], 'b': {'class': 'Element', 'label': 'example'}}
-
-    Notes:
-        - The function gracefully handles unexpected types by issuing a warning and returning a deep copy of the data.
-        - Empty collections (lists, dictionaries) and default parameter values in `Element` objects are omitted from the output.
-        - Numpy arrays with non-numeric data types are automatically converted to lists.
-    """
-    if isinstance(data, np.integer):  # This must be checked before checking for regular int and float!
-        return int(data)
-    elif isinstance(data, np.floating):
-        return float(data)
-
-    elif isinstance(data, (int, float, str, bool, type(None))):
-        return data
-    elif isinstance(data, datetime):
-        return data.isoformat()
-
-    elif isinstance(data, (tuple, set)):
-        return copy_and_convert_datatypes([item for item in data], use_numpy, use_element_label)
-    elif isinstance(data, dict):
-        return {
-            copy_and_convert_datatypes(key, use_numpy, use_element_label=True): copy_and_convert_datatypes(
-                value, use_numpy, use_element_label
-            )
-            for key, value in data.items()
-        }
-    elif isinstance(data, list):  # Shorten arrays/lists to be readable
-        if use_numpy and all([isinstance(value, (int, float)) for value in data]):
-            return np.array([item for item in data])
-        else:
-            return [copy_and_convert_datatypes(item, use_numpy, use_element_label) for item in data]
-
-    elif isinstance(data, np.ndarray):
-        if not use_numpy:
-            return copy_and_convert_datatypes(data.tolist(), use_numpy, use_element_label)
-        elif use_numpy and np.issubdtype(data.dtype, np.number):
-            return data
-        else:
-            logger.critical(
-                f'An np.array with non-numeric content was found: {data=}.It will be converted to a list instead'
-            )
-            return copy_and_convert_datatypes(data.tolist(), use_numpy, use_element_label)
-
-    elif isinstance(data, TimeSeries):
-        return copy_and_convert_datatypes(data.selected_data, use_numpy, use_element_label)
-    elif isinstance(data, TimeSeriesData):
-        return copy_and_convert_datatypes(data.data, use_numpy, use_element_label)
-    elif isinstance(data, (pd.Series, pd.DataFrame)):
-        #TODO: This can be improved
-        return copy_and_convert_datatypes(data.values, use_numpy, use_element_label)
-
-    elif isinstance(data, Interface):
-        if use_element_label and isinstance(data, Element):
-            return data.label
-        return data.infos(use_numpy, use_element_label)
-    elif isinstance(data, xr.DataArray):
-        # TODO: This is a temporary basic work around
-        return copy_and_convert_datatypes(data.values, use_numpy, use_element_label)
-    else:
-        raise TypeError(f'copy_and_convert_datatypes() did get unexpected data of type "{type(data)}": {data=}')
-
-
-def get_compact_representation(data: Any, array_threshold: int = 50, decimals: int = 2) -> Dict:
-    """
-    Generate a compact json serializable representation of deeply nested data.
-    Numpy arrays are statistically described if they exceed a threshold and converted to lists.
-
-    Args:
-        data (Any): The data to format and represent.
-        array_threshold (int): Maximum length of NumPy arrays to display. Longer arrays are statistically described.
-        decimals (int): Number of decimal places in which to describe the arrays.
-
-    Returns:
-        Dict: A dictionary representation of the data
-    """
-
-    def format_np_array_if_found(value: Any) -> Any:
-        """Recursively processes the data, formatting NumPy arrays."""
-        if isinstance(value, (int, float, str, bool, type(None))):
-            return value
-        elif isinstance(value, np.ndarray):
-            return describe_numpy_arrays(value)
-        elif isinstance(value, dict):
-            return {format_np_array_if_found(k): format_np_array_if_found(v) for k, v in value.items()}
-        elif isinstance(value, (list, tuple, set)):
-            return [format_np_array_if_found(v) for v in value]
-        else:
-            logger.warning(
-                f'Unexpected value found when trying to format numpy array numpy array: {type(value)=}; {value=}'
-            )
-            return value
-
-    def describe_numpy_arrays(arr: np.ndarray) -> Union[str, List]:
-        """Shortens NumPy arrays if they exceed the specified length."""
-
-        def normalized_center_of_mass(array: Any) -> float:
-            # position in array (0 bis 1 normiert)
-            if array.ndim >= 2:  # No good way to calculate center of mass for 2D arrays
-                return np.nan
-            positions = np.linspace(0, 1, len(array))  # weights w_i
-            # mass center
-            if np.sum(array) == 0:
-                return np.nan
-            else:
-                return np.sum(positions * array) / np.sum(array)
-
-        if arr.size > array_threshold:  # Calculate basic statistics
-            fmt = f'.{decimals}f'
-            return (
-                f'Array (min={np.min(arr):{fmt}}, max={np.max(arr):{fmt}}, mean={np.mean(arr):{fmt}}, '
-                f'median={np.median(arr):{fmt}}, std={np.std(arr):{fmt}}, len={len(arr)}, '
-                f'center={normalized_center_of_mass(arr):{fmt}})'
-            )
-        else:
-            return np.around(arr, decimals=decimals).tolist()
-
-    # Process the data to handle NumPy arrays
-    formatted_data = format_np_array_if_found(copy_and_convert_datatypes(data, use_numpy=True))
-
-    return formatted_data
-
-
-def get_str_representation(data: Any, array_threshold: int = 50, decimals: int = 2) -> str:
-    """
-    Generate a string representation of deeply nested data using `rich.print`.
-    NumPy arrays are shortened to the specified length and converted to strings.
-
-    Args:
-        data (Any): The data to format and represent.
-        array_threshold (int): Maximum length of NumPy arrays to display. Longer arrays are statistically described.
-        decimals (int): Number of decimal places in which to describe the arrays.
-
-    Returns:
-        str: The formatted string representation of the data.
-    """
-
-    formatted_data = get_compact_representation(data, array_threshold, decimals)
-
-    # Use Rich to format and print the data
-    with StringIO() as output_buffer:
-        console = Console(file=output_buffer, width=1000)  # Adjust width as needed
-        console.print(Pretty(formatted_data, expand_all=True, indent_guides=True))
-        return output_buffer.getvalue()
-=======
-        }
->>>>>>> 43a64eaf
+        }