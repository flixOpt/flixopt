"""
This module contains the core structure of the flixopt framework.
These classes are not directly used by the end user, but are used by other modules.
"""

from __future__ import annotations

import inspect
import logging
import re
from dataclasses import dataclass
from difflib import get_close_matches
from typing import (
    TYPE_CHECKING,
    Any,
    Generic,
    Literal,
    TypeVar,
)

import linopy
import numpy as np
import pandas as pd
import xarray as xr

from . import io as fx_io
from .config import DEPRECATION_REMOVAL_VERSION
from .core import FlowSystemDimensions, TimeSeriesData, get_dataarray_stats

if TYPE_CHECKING:  # for type checking and preventing circular imports
    import pathlib
    from collections.abc import Collection, ItemsView, Iterator

    from .effects import EffectCollectionModel
    from .flow_system import FlowSystem
    from .types import Effect_TPS, Numeric_TPS, NumericOrBool

logger = logging.getLogger('flixopt')

CLASS_REGISTRY = {}


def register_class_for_io(cls):
    """Register a class for serialization/deserialization."""
    name = cls.__name__
    if name in CLASS_REGISTRY:
        raise ValueError(
            f'Class {name} already registered! Use a different Name for the class! '
            f'This error should only happen in developement'
        )
    CLASS_REGISTRY[name] = cls
    return cls


class SubmodelsMixin:
    """Mixin that provides submodel functionality for both FlowSystemModel and Submodel."""

    submodels: Submodels

    @property
    def all_submodels(self) -> list[Submodel]:
        """Get all submodels including nested ones recursively."""
        direct_submodels = list(self.submodels.values())

        # Recursively collect nested sub-models
        nested_submodels = []
        for submodel in direct_submodels:
            nested_submodels.extend(submodel.all_submodels)

        return direct_submodels + nested_submodels

    def add_submodels(self, submodel: Submodel, short_name: str = None) -> Submodel:
        """Register a sub-model with the model"""
        if short_name is None:
            short_name = submodel.__class__.__name__
        if short_name in self.submodels:
            raise ValueError(f'Short name "{short_name}" already assigned to model')
        self.submodels.add(submodel, name=short_name)

        return submodel


class FlowSystemModel(linopy.Model, SubmodelsMixin):
    """
    The FlowSystemModel is the linopy Model that is used to create the mathematical model of the flow_system.
    It is used to create and store the variables and constraints for the flow_system.

    Args:
        flow_system: The flow_system that is used to create the model.
        normalize_weights: Whether to automatically normalize the weights to sum up to 1 when solving.
    """

    def __init__(self, flow_system: FlowSystem, normalize_weights: bool):
        super().__init__(force_dim_names=True)
        self.flow_system = flow_system
        self.normalize_weights = normalize_weights
        self.effects: EffectCollectionModel | None = None
        self.submodels: Submodels = Submodels({})

    def do_modeling(self):
        # Create all element models
        self.effects = self.flow_system.effects.create_model(self)
        for component in self.flow_system.components.values():
            component.create_model(self)
        for bus in self.flow_system.buses.values():
            bus.create_model(self)

        # Add scenario equality constraints after all elements are modeled
        self._add_scenario_equality_constraints()

        # Populate _variable_names and _constraint_names on each Element
        self._populate_element_variable_names()

<<<<<<< HEAD
=======
    def _populate_element_variable_names(self):
        """Populate _variable_names and _constraint_names on each Element from its submodel."""
        for element in self.flow_system.values():
            if element.submodel is not None:
                element._variable_names = list(element.submodel.variables)
                element._constraint_names = list(element.submodel.constraints)

>>>>>>> f34bbb9c
    def _add_scenario_equality_for_parameter_type(
        self,
        parameter_type: Literal['flow_rate', 'size'],
        config: bool | list[str],
    ):
        """Add scenario equality constraints for a specific parameter type.

        Args:
            parameter_type: The type of parameter ('flow_rate' or 'size')
            config: Configuration value (True = equalize all, False = equalize none, list = equalize these)
        """
        if config is False:
            return  # All vary per scenario, no constraints needed

        suffix = f'|{parameter_type}'
        if config is True:
            # All should be scenario-independent
            vars_to_constrain = [var for var in self.variables if var.endswith(suffix)]
        else:
            # Only those in the list should be scenario-independent
            all_vars = [var for var in self.variables if var.endswith(suffix)]
            to_equalize = {f'{element}{suffix}' for element in config}
            vars_to_constrain = [var for var in all_vars if var in to_equalize]

        # Validate that all specified variables exist
        missing_vars = [v for v in vars_to_constrain if v not in self.variables]
        if missing_vars:
            param_name = 'scenario_independent_sizes' if parameter_type == 'size' else 'scenario_independent_flow_rates'
            raise ValueError(f'{param_name} contains invalid labels: {missing_vars}')

        logger.debug(f'Adding scenario equality constraints for {len(vars_to_constrain)} {parameter_type} variables')
        for var in vars_to_constrain:
            self.add_constraints(
                self.variables[var].isel(scenario=0) == self.variables[var].isel(scenario=slice(1, None)),
                name=f'{var}|scenario_independent',
            )

    def _add_scenario_equality_constraints(self):
        """Add equality constraints to equalize variables across scenarios based on FlowSystem configuration."""
        # Only proceed if we have scenarios
        if self.flow_system.scenarios is None or len(self.flow_system.scenarios) <= 1:
            return

        self._add_scenario_equality_for_parameter_type('flow_rate', self.flow_system.scenario_independent_flow_rates)
        self._add_scenario_equality_for_parameter_type('size', self.flow_system.scenario_independent_sizes)

    def _populate_element_variable_names(self):
        """Populate _variable_names and _constraint_names on each Element from its submodel."""
        for element in self.flow_system.values():
            if element.submodel is not None:
                element._variable_names = list(element.submodel.variables)
                element._constraint_names = list(element.submodel.constraints)

    @property
    def solution(self):
        solution = super().solution
        solution['objective'] = self.objective.value
        solution.attrs = {
            'Components': {
                comp.label_full: comp.submodel.results_structure()
                for comp in sorted(
                    self.flow_system.components.values(), key=lambda component: component.label_full.upper()
                )
            },
            'Buses': {
                bus.label_full: bus.submodel.results_structure()
                for bus in sorted(self.flow_system.buses.values(), key=lambda bus: bus.label_full.upper())
            },
            'Effects': {
                effect.label_full: effect.submodel.results_structure()
                for effect in sorted(self.flow_system.effects.values(), key=lambda effect: effect.label_full.upper())
            },
            'Flows': {
                flow.label_full: flow.submodel.results_structure()
                for flow in sorted(self.flow_system.flows.values(), key=lambda flow: flow.label_full.upper())
            },
        }
        return solution.reindex(time=self.flow_system.timesteps_extra)

    @property
    def hours_per_step(self):
        return self.flow_system.hours_per_timestep

    @property
    def hours_of_previous_timesteps(self):
        return self.flow_system.hours_of_previous_timesteps

    @property
    def scenario_weights(self) -> xr.DataArray:
        """
        Scenario weights of model. With optional normalization.
        """
        if self.flow_system.scenarios is None:
            return xr.DataArray(1)

        if self.flow_system.scenario_weights is None:
            scenario_weights = xr.DataArray(
                np.ones(self.flow_system.scenarios.size, dtype=float),
                coords={'scenario': self.flow_system.scenarios},
                dims=['scenario'],
                name='scenario_weights',
            )
        else:
            scenario_weights = self.flow_system.scenario_weights

        if not self.normalize_weights:
            return scenario_weights

        norm = scenario_weights.sum('scenario')
        if np.isclose(norm, 0.0).any():
            raise ValueError('FlowSystemModel.scenario_weights: weights sum to 0; cannot normalize.')
        return scenario_weights / norm

    @property
    def objective_weights(self) -> xr.DataArray:
        """
        Objective weights of model. With optional normalization of scenario weights.
        """
        period_weights = self.flow_system.effects.objective_effect.submodel.period_weights
        scenario_weights = self.scenario_weights

        return period_weights * scenario_weights

    def get_coords(
        self,
        dims: Collection[str] | None = None,
        extra_timestep: bool = False,
    ) -> xr.Coordinates | None:
        """
        Returns the coordinates of the model

        Args:
            dims: The dimensions to include in the coordinates. If None, includes all dimensions
            extra_timestep: If True, uses extra timesteps instead of regular timesteps

        Returns:
            The coordinates of the model, or None if no coordinates are available

        Raises:
            ValueError: If extra_timestep=True but 'time' is not in dims
        """
        if extra_timestep and dims is not None and 'time' not in dims:
            raise ValueError('extra_timestep=True requires "time" to be included in dims')

        if dims is None:
            coords = dict(self.flow_system.coords)
        else:
            coords = {k: v for k, v in self.flow_system.coords.items() if k in dims}

        if extra_timestep and coords:
            coords['time'] = self.flow_system.timesteps_extra

        return xr.Coordinates(coords) if coords else None

    def __repr__(self) -> str:
        """
        Return a string representation of the FlowSystemModel, borrowed from linopy.Model.
        """
        # Extract content from existing representations
        sections = {
            f'Variables: [{len(self.variables)}]': self.variables.__repr__().split('\n', 2)[2],
            f'Constraints: [{len(self.constraints)}]': self.constraints.__repr__().split('\n', 2)[2],
            f'Submodels: [{len(self.submodels)}]': self.submodels.__repr__().split('\n', 2)[2],
            'Status': self.status,
        }

        # Format sections with headers and underlines
        formatted_sections = fx_io.format_sections_with_headers(sections)

        title = f'FlowSystemModel ({self.type})'
        all_sections = '\n'.join(formatted_sections)

        return f'{title}\n{"=" * len(title)}\n\n{all_sections}'


class Interface:
    """
    Base class for all Elements and Models in flixopt that provides serialization capabilities.

    This class enables automatic serialization/deserialization of objects containing xarray DataArrays
    and nested Interface objects to/from xarray Datasets and NetCDF files. It uses introspection
    of constructor parameters to automatically handle most serialization scenarios.

    Key Features:
        - Automatic extraction and restoration of xarray DataArrays
        - Support for nested Interface objects
        - NetCDF and JSON export/import
        - Recursive handling of complex nested structures

    Subclasses must implement:
        transform_data(name_prefix=''): Transform data to match FlowSystem dimensions
    """

    def transform_data(self, name_prefix: str = '') -> None:
        """Transform the data of the interface to match the FlowSystem's dimensions.

        Args:
            name_prefix: The prefix to use for the names of the variables. Defaults to '', which results in no prefix.

        Raises:
            NotImplementedError: Must be implemented by subclasses

        Note:
            The FlowSystem reference is available via self._flow_system (for Interface objects)
            or self.flow_system property (for Element objects). Elements must be registered
            to a FlowSystem before calling this method.
        """
        raise NotImplementedError('Every Interface subclass needs a transform_data() method')

    def _set_flow_system(self, flow_system: FlowSystem) -> None:
        """Store flow_system reference and propagate to nested Interface objects.

        This method is called automatically during element registration to enable
        elements to access FlowSystem properties without passing the reference
        through every method call.

        Subclasses with nested Interface objects should override this method
        to explicitly propagate the reference to their nested interfaces.

        Args:
            flow_system: The FlowSystem that this interface belongs to
        """
        self._flow_system = flow_system

    @property
    def flow_system(self) -> FlowSystem:
        """Access the FlowSystem this interface is linked to.

        Returns:
            The FlowSystem instance this interface belongs to.

        Raises:
            RuntimeError: If interface has not been linked to a FlowSystem yet.

        Note:
            For Elements, this is set during add_elements().
            For parameter classes, this is set recursively when the parent Element is registered.
        """
        if not hasattr(self, '_flow_system') or self._flow_system is None:
            raise RuntimeError(
                f'{self.__class__.__name__} is not linked to a FlowSystem. '
                f'Ensure the parent element is registered via flow_system.add_elements() first.'
            )
        return self._flow_system

    def _fit_coords(
        self, name: str, data: NumericOrBool | None, dims: Collection[FlowSystemDimensions] | None = None
    ) -> xr.DataArray | None:
        """Convenience wrapper for FlowSystem.fit_to_model_coords().

        Args:
            name: The name for the data variable
            data: The data to transform
            dims: Optional dimension names

        Returns:
            Transformed data aligned to FlowSystem coordinates
        """
        return self.flow_system.fit_to_model_coords(name, data, dims=dims)

    def _fit_effect_coords(
        self,
        prefix: str | None,
        effect_values: Effect_TPS | Numeric_TPS | None,
        suffix: str | None = None,
        dims: Collection[FlowSystemDimensions] | None = None,
    ) -> Effect_TPS | None:
        """Convenience wrapper for FlowSystem.fit_effects_to_model_coords().

        Args:
            prefix: Label prefix for effect names
            effect_values: The effect values to transform
            suffix: Optional label suffix
            dims: Optional dimension names

        Returns:
            Transformed effect values aligned to FlowSystem coordinates
        """
        return self.flow_system.fit_effects_to_model_coords(prefix, effect_values, suffix, dims=dims)

    def _create_reference_structure(self) -> tuple[dict, dict[str, xr.DataArray]]:
        """
        Convert all DataArrays to references and extract them.
        This is the core method that both to_dict() and to_dataset() build upon.

        Returns:
            Tuple of (reference_structure, extracted_arrays_dict)

        Raises:
            ValueError: If DataArrays don't have unique names or are duplicated
        """
        # Get constructor parameters using caching for performance
        if not hasattr(self, '_cached_init_params'):
            self._cached_init_params = list(inspect.signature(self.__init__).parameters.keys())

        # Process all constructor parameters
        reference_structure = {'__class__': self.__class__.__name__}
        all_extracted_arrays = {}

        for name in self._cached_init_params:
            if name == 'self':  # Skip self and timesteps. Timesteps are directly stored in Datasets
                continue

            value = getattr(self, name, None)

            if value is None:
                continue
            if isinstance(value, pd.Index):
                logger.debug(f'Skipping {name=} because it is an Index')
                continue

            # Extract arrays and get reference structure
            processed_value, extracted_arrays = self._extract_dataarrays_recursive(value, name)

            # Check for array name conflicts
            conflicts = set(all_extracted_arrays.keys()) & set(extracted_arrays.keys())
            if conflicts:
                raise ValueError(
                    f'DataArray name conflicts detected: {conflicts}. '
                    f'Each DataArray must have a unique name for serialization.'
                )

            # Add extracted arrays to the collection
            all_extracted_arrays.update(extracted_arrays)

            # Only store in structure if it's not None/empty after processing
            if processed_value is not None and not self._is_empty_container(processed_value):
                reference_structure[name] = processed_value

        return reference_structure, all_extracted_arrays

    @staticmethod
    def _is_empty_container(obj) -> bool:
        """Check if object is an empty container (dict, list, tuple, set)."""
        return isinstance(obj, (dict, list, tuple, set)) and len(obj) == 0

    def _extract_dataarrays_recursive(self, obj, context_name: str = '') -> tuple[Any, dict[str, xr.DataArray]]:
        """
        Recursively extract DataArrays from nested structures.

        Args:
            obj: Object to process
            context_name: Name context for better error messages

        Returns:
            Tuple of (processed_object_with_references, extracted_arrays_dict)

        Raises:
            ValueError: If DataArrays don't have unique names
        """
        extracted_arrays = {}

        # Handle DataArrays directly - use their unique name
        if isinstance(obj, xr.DataArray):
            if not obj.name:
                raise ValueError(
                    f'DataArrays must have a unique name for serialization. '
                    f'Unnamed DataArray found in {context_name}. Please set array.name = "unique_name"'
                )

            array_name = str(obj.name)  # Ensure string type
            if array_name in extracted_arrays:
                raise ValueError(
                    f'DataArray name "{array_name}" is duplicated in {context_name}. '
                    f'Each DataArray must have a unique name for serialization.'
                )

            extracted_arrays[array_name] = obj
            return f':::{array_name}', extracted_arrays

        # Handle Interface objects - extract their DataArrays too
        elif isinstance(obj, Interface):
            try:
                interface_structure, interface_arrays = obj._create_reference_structure()
                extracted_arrays.update(interface_arrays)
                return interface_structure, extracted_arrays
            except Exception as e:
                raise ValueError(f'Failed to process nested Interface object in {context_name}: {e}') from e

        # Handle sequences (lists, tuples)
        elif isinstance(obj, (list, tuple)):
            processed_items = []
            for i, item in enumerate(obj):
                item_context = f'{context_name}[{i}]' if context_name else f'item[{i}]'
                processed_item, nested_arrays = self._extract_dataarrays_recursive(item, item_context)
                extracted_arrays.update(nested_arrays)
                processed_items.append(processed_item)
            return processed_items, extracted_arrays

        # Handle dictionaries
        elif isinstance(obj, dict):
            processed_dict = {}
            for key, value in obj.items():
                key_context = f'{context_name}.{key}' if context_name else str(key)
                processed_value, nested_arrays = self._extract_dataarrays_recursive(value, key_context)
                extracted_arrays.update(nested_arrays)
                processed_dict[key] = processed_value
            return processed_dict, extracted_arrays

        # Handle sets (convert to list for JSON compatibility)
        elif isinstance(obj, set):
            processed_items = []
            for i, item in enumerate(obj):
                item_context = f'{context_name}.set_item[{i}]' if context_name else f'set_item[{i}]'
                processed_item, nested_arrays = self._extract_dataarrays_recursive(item, item_context)
                extracted_arrays.update(nested_arrays)
                processed_items.append(processed_item)
            return processed_items, extracted_arrays

        # For all other types, serialize to basic types
        else:
            return self._serialize_to_basic_types(obj), extracted_arrays

    def _handle_deprecated_kwarg(
        self,
        kwargs: dict,
        old_name: str,
        new_name: str,
        current_value: Any = None,
        transform: callable = None,
        check_conflict: bool = True,
        additional_warning_message: str = '',
    ) -> Any:
        """
        Handle a deprecated keyword argument by issuing a warning and returning the appropriate value.

        This centralizes the deprecation pattern used across multiple classes (Source, Sink, InvestParameters, etc.).

        Args:
            kwargs: Dictionary of keyword arguments to check and modify
            old_name: Name of the deprecated parameter
            new_name: Name of the replacement parameter
            current_value: Current value of the new parameter (if already set)
            transform: Optional callable to transform the old value before returning (e.g., lambda x: [x] to wrap in list)
            check_conflict: Whether to check if both old and new parameters are specified (default: True).
                Note: For parameters with non-None default values (e.g., bool parameters with default=False),
                set check_conflict=False since we cannot distinguish between an explicit value and the default.
            additional_warning_message: Add a custom message which gets appended with a line break to the default warning.

        Returns:
            The value to use (either from old parameter or current_value)

        Raises:
            ValueError: If both old and new parameters are specified and check_conflict is True

        Example:
            # For parameters where None is the default (conflict checking works):
            value = self._handle_deprecated_kwarg(kwargs, 'old_param', 'new_param', current_value)

            # For parameters with non-None defaults (disable conflict checking):
            mandatory = self._handle_deprecated_kwarg(
                kwargs, 'optional', 'mandatory', mandatory,
                transform=lambda x: not x,
                check_conflict=False  # Cannot detect if mandatory was explicitly passed
            )
        """
        import warnings

        old_value = kwargs.pop(old_name, None)
        if old_value is not None:
            # Build base warning message
            base_warning = f'The use of the "{old_name}" argument is deprecated. Use the "{new_name}" argument instead. Will be removed in v{DEPRECATION_REMOVAL_VERSION}.'

            # Append additional message on a new line if provided
            if additional_warning_message:
                # Normalize whitespace: strip leading/trailing whitespace
                extra_msg = additional_warning_message.strip()
                if extra_msg:
                    base_warning += '\n' + extra_msg

            warnings.warn(
                base_warning,
                DeprecationWarning,
                stacklevel=3,  # Stack: this method -> __init__ -> caller
            )
            # Check for conflicts: only raise error if both were explicitly provided
            if check_conflict and current_value is not None:
                raise ValueError(f'Either {old_name} or {new_name} can be specified, but not both.')

            # Apply transformation if provided
            if transform is not None:
                return transform(old_value)
            return old_value

        return current_value

    def _validate_kwargs(self, kwargs: dict, class_name: str = None) -> None:
        """
        Validate that no unexpected keyword arguments are present in kwargs.

        This method uses inspect to get the actual function signature and filters out
        any parameters that are not defined in the __init__ method, while also
        handling the special case of 'kwargs' itself which can appear during deserialization.

        Args:
            kwargs: Dictionary of keyword arguments to validate
            class_name: Optional class name for error messages. If None, uses self.__class__.__name__

        Raises:
            TypeError: If unexpected keyword arguments are found
        """
        if not kwargs:
            return

        import inspect

        sig = inspect.signature(self.__init__)
        known_params = set(sig.parameters.keys()) - {'self', 'kwargs'}
        # Also filter out 'kwargs' itself which can appear during deserialization
        extra_kwargs = {k: v for k, v in kwargs.items() if k not in known_params and k != 'kwargs'}

        if extra_kwargs:
            class_name = class_name or self.__class__.__name__
            unexpected_params = ', '.join(f"'{param}'" for param in extra_kwargs.keys())
            raise TypeError(f'{class_name}.__init__() got unexpected keyword argument(s): {unexpected_params}')

    @staticmethod
    def _has_value(param: Any) -> bool:
        """Check if a parameter has a meaningful value.

        Args:
            param: The parameter to check.

        Returns:
            False for:
                - None
                - Empty collections (dict, list, tuple, set, frozenset)

            True for all other values, including:
                - Non-empty collections
                - xarray DataArrays (even if they contain NaN/empty data)
                - Scalar values (0, False, empty strings, etc.)
                - NumPy arrays (even if empty - use .size to check those explicitly)
        """
        if param is None:
            return False

        # Check for empty collections (but not strings, arrays, or DataArrays)
        if isinstance(param, (dict, list, tuple, set, frozenset)) and len(param) == 0:
            return False

        return True

    @classmethod
    def _resolve_dataarray_reference(
        cls, reference: str, arrays_dict: dict[str, xr.DataArray]
    ) -> xr.DataArray | TimeSeriesData:
        """
        Resolve a single DataArray reference (:::name) to actual DataArray or TimeSeriesData.

        Args:
            reference: Reference string starting with ":::"
            arrays_dict: Dictionary of available DataArrays

        Returns:
            Resolved DataArray or TimeSeriesData object

        Raises:
            ValueError: If referenced array is not found
        """
        array_name = reference[3:]  # Remove ":::" prefix
        if array_name not in arrays_dict:
            raise ValueError(f"Referenced DataArray '{array_name}' not found in dataset")

        array = arrays_dict[array_name]

        # Handle null values with warning
        if array.isnull().any():
            logger.error(f"DataArray '{array_name}' contains null values. Dropping all-null along present dims.")
            if 'time' in array.dims:
                array = array.dropna(dim='time', how='all')

        # Check if this should be restored as TimeSeriesData
        if TimeSeriesData.is_timeseries_data(array):
            return TimeSeriesData.from_dataarray(array)

        return array

    @classmethod
    def _resolve_reference_structure(cls, structure, arrays_dict: dict[str, xr.DataArray]):
        """
        Convert reference structure back to actual objects using provided arrays.

        Args:
            structure: Structure containing references (:::name) or special type markers
            arrays_dict: Dictionary of available DataArrays

        Returns:
            Structure with references resolved to actual DataArrays or objects

        Raises:
            ValueError: If referenced arrays are not found or class is not registered
        """
        # Handle DataArray references
        if isinstance(structure, str) and structure.startswith(':::'):
            return cls._resolve_dataarray_reference(structure, arrays_dict)

        elif isinstance(structure, list):
            resolved_list = []
            for item in structure:
                resolved_item = cls._resolve_reference_structure(item, arrays_dict)
                if resolved_item is not None:  # Filter out None values from missing references
                    resolved_list.append(resolved_item)
            return resolved_list

        elif isinstance(structure, dict):
            if structure.get('__class__'):
                class_name = structure['__class__']
                if class_name not in CLASS_REGISTRY:
                    raise ValueError(
                        f"Class '{class_name}' not found in CLASS_REGISTRY. "
                        f'Available classes: {list(CLASS_REGISTRY.keys())}'
                    )

                # This is a nested Interface object - restore it recursively
                nested_class = CLASS_REGISTRY[class_name]
                # Remove the __class__ key and process the rest
                nested_data = {k: v for k, v in structure.items() if k != '__class__'}
                # Resolve references in the nested data
                resolved_nested_data = cls._resolve_reference_structure(nested_data, arrays_dict)

                try:
                    # Get valid constructor parameters for this class
                    init_params = set(inspect.signature(nested_class.__init__).parameters.keys())

                    # Separate constructor args from extra attributes
                    constructor_args = {k: v for k, v in resolved_nested_data.items() if k in init_params}
                    extra_attrs = {k: v for k, v in resolved_nested_data.items() if k not in init_params}

                    # Create instance with constructor args
                    instance = nested_class(**constructor_args)

                    # Set extra attributes (like _variable_names, _constraint_names)
                    for attr_name, attr_value in extra_attrs.items():
                        setattr(instance, attr_name, attr_value)

                    return instance
                except Exception as e:
                    raise ValueError(f'Failed to create instance of {class_name}: {e}') from e
            else:
                # Regular dictionary - resolve references in values
                resolved_dict = {}
                for key, value in structure.items():
                    resolved_value = cls._resolve_reference_structure(value, arrays_dict)
                    if resolved_value is not None or value is None:  # Keep None values if they were originally None
                        resolved_dict[key] = resolved_value
                return resolved_dict

        else:
            return structure

    def _serialize_to_basic_types(self, obj):
        """
        Convert object to basic Python types only (no DataArrays, no custom objects).

        Args:
            obj: Object to serialize

        Returns:
            Object converted to basic Python types (str, int, float, bool, list, dict)
        """
        if obj is None or isinstance(obj, (str, int, float, bool)):
            return obj
        elif isinstance(obj, np.integer):
            return int(obj)
        elif isinstance(obj, np.floating):
            return float(obj)
        elif isinstance(obj, np.bool_):
            return bool(obj)
        elif isinstance(obj, (np.ndarray, pd.Series, pd.DataFrame)):
            return obj.tolist() if hasattr(obj, 'tolist') else list(obj)
        elif isinstance(obj, dict):
            return {k: self._serialize_to_basic_types(v) for k, v in obj.items()}
        elif isinstance(obj, (list, tuple)):
            return [self._serialize_to_basic_types(item) for item in obj]
        elif isinstance(obj, set):
            return [self._serialize_to_basic_types(item) for item in obj]
        elif hasattr(obj, 'isoformat'):  # datetime objects
            return obj.isoformat()
        elif hasattr(obj, '__dict__'):  # Custom objects with attributes
            logger.warning(f'Converting custom object {type(obj)} to dict representation: {obj}')
            return {str(k): self._serialize_to_basic_types(v) for k, v in obj.__dict__.items()}
        else:
            # For any other object, try to convert to string as fallback
            logger.error(f'Converting unknown type {type(obj)} to string: {obj}')
            return str(obj)

    def to_dataset(self) -> xr.Dataset:
        """
        Convert the object to an xarray Dataset representation.
        All DataArrays become dataset variables, everything else goes to attrs.

        Its recommended to only call this method on Interfaces with all numeric data stored as xr.DataArrays.
        Interfaces inside a FlowSystem are automatically converted this form after connecting and transforming the FlowSystem.

        Returns:
            xr.Dataset: Dataset containing all DataArrays with basic objects only in attributes

        Raises:
            ValueError: If serialization fails due to naming conflicts or invalid data
        """
        try:
            reference_structure, extracted_arrays = self._create_reference_structure()
            # Create the dataset with extracted arrays as variables and structure as attrs
            return xr.Dataset(extracted_arrays, attrs=reference_structure)
        except Exception as e:
            raise ValueError(
                f'Failed to convert {self.__class__.__name__} to dataset. Its recommended to only call this method on '
                f'a fully connected and transformed FlowSystem, or Interfaces inside such a FlowSystem.'
                f'Original Error: {e}'
            ) from e

    def to_netcdf(self, path: str | pathlib.Path, compression: int = 0):
        """
        Save the object to a NetCDF file.

        Args:
            path: Path to save the NetCDF file
            compression: Compression level (0-9)

        Raises:
            ValueError: If serialization fails
            IOError: If file cannot be written
        """
        try:
            ds = self.to_dataset()
            fx_io.save_dataset_to_netcdf(ds, path, compression=compression)
        except Exception as e:
            raise OSError(f'Failed to save {self.__class__.__name__} to NetCDF file {path}: {e}') from e

    @classmethod
    def from_dataset(cls, ds: xr.Dataset) -> Interface:
        """
        Create an instance from an xarray Dataset.

        Args:
            ds: Dataset containing the object data

        Returns:
            Interface instance

        Raises:
            ValueError: If dataset format is invalid or class mismatch
        """
        try:
            # Get class name and verify it matches
            class_name = ds.attrs.get('__class__')
            if class_name and class_name != cls.__name__:
                logger.warning(f"Dataset class '{class_name}' doesn't match target class '{cls.__name__}'")

            # Get the reference structure from attrs
            reference_structure = dict(ds.attrs)

            # Remove the class name since it's not a constructor parameter
            reference_structure.pop('__class__', None)

            # Create arrays dictionary from dataset variables
            arrays_dict = {name: array for name, array in ds.data_vars.items()}

            # Resolve all references using the centralized method
            resolved_params = cls._resolve_reference_structure(reference_structure, arrays_dict)

            return cls(**resolved_params)
        except Exception as e:
            raise ValueError(f'Failed to create {cls.__name__} from dataset: {e}') from e

    @classmethod
    def from_netcdf(cls, path: str | pathlib.Path) -> Interface:
        """
        Load an instance from a NetCDF file.

        Args:
            path: Path to the NetCDF file

        Returns:
            Interface instance

        Raises:
            IOError: If file cannot be read
            ValueError: If file format is invalid
        """
        try:
            ds = fx_io.load_dataset_from_netcdf(path)
            return cls.from_dataset(ds)
        except Exception as e:
            raise OSError(f'Failed to load {cls.__name__} from NetCDF file {path}: {e}') from e

    def get_structure(self, clean: bool = False, stats: bool = False) -> dict:
        """
        Get object structure as a dictionary.

        Args:
            clean: If True, remove None and empty dicts and lists.
            stats: If True, replace DataArray references with statistics

        Returns:
            Dictionary representation of the object structure
        """
        reference_structure, extracted_arrays = self._create_reference_structure()

        if stats:
            # Replace references with statistics
            reference_structure = self._replace_references_with_stats(reference_structure, extracted_arrays)

        if clean:
            return fx_io.remove_none_and_empty(reference_structure)
        return reference_structure

    def _replace_references_with_stats(self, structure, arrays_dict: dict[str, xr.DataArray]):
        """Replace DataArray references with statistical summaries."""
        if isinstance(structure, str) and structure.startswith(':::'):
            array_name = structure[3:]
            if array_name in arrays_dict:
                return get_dataarray_stats(arrays_dict[array_name])
            return structure

        elif isinstance(structure, dict):
            return {k: self._replace_references_with_stats(v, arrays_dict) for k, v in structure.items()}

        elif isinstance(structure, list):
            return [self._replace_references_with_stats(item, arrays_dict) for item in structure]

        return structure

    def to_json(self, path: str | pathlib.Path):
        """
        Save the object to a JSON file.
        This is meant for documentation and comparison, not for reloading.

        Args:
            path: The path to the JSON file.

        Raises:
            IOError: If file cannot be written
        """
        try:
            # Use the stats mode for JSON export (cleaner output)
            data = self.get_structure(clean=True, stats=True)
            fx_io.save_json(data, path)
        except Exception as e:
            raise OSError(f'Failed to save {self.__class__.__name__} to JSON file {path}: {e}') from e

    def __repr__(self):
        """Return a detailed string representation for debugging."""
        return fx_io.build_repr_from_init(self, excluded_params={'self', 'label', 'kwargs'})

    def copy(self) -> Interface:
        """
        Create a copy of the Interface object.

        Uses the existing serialization infrastructure to ensure proper copying
        of all DataArrays and nested objects.

        Returns:
            A new instance of the same class with copied data.
        """
        # Convert to dataset, copy it, and convert back
        dataset = self.to_dataset().copy(deep=True)
        return self.__class__.from_dataset(dataset)

    def __copy__(self):
        """Support for copy.copy()."""
        return self.copy()

    def __deepcopy__(self, memo):
        """Support for copy.deepcopy()."""
        return self.copy()


class Element(Interface):
    """This class is the basic Element of flixopt. Every Element has a label"""

    submodel: ElementModel | None

    def __init__(
        self,
        label: str,
        meta_data: dict | None = None,
        _variable_names: list[str] | None = None,
        _constraint_names: list[str] | None = None,
    ):
        """
        Args:
            label: The label of the element
            meta_data: used to store more information about the Element. Is not used internally, but saved in the results. Only use python native types.
            _variable_names: Internal. Variable names for this element (populated after modeling).
            _constraint_names: Internal. Constraint names for this element (populated after modeling).
        """
        self.label = Element._valid_label(label)
        self.meta_data = meta_data if meta_data is not None else {}
        self.submodel = None
        self._flow_system: FlowSystem | None = None
        # Variable/constraint names - populated after modeling, serialized for results
        self._variable_names: list[str] = _variable_names if _variable_names is not None else []
        self._constraint_names: list[str] = _constraint_names if _constraint_names is not None else []

    def _plausibility_checks(self) -> None:
        """This function is used to do some basic plausibility checks for each Element during initialization.
        This is run after all data is transformed to the correct format/type"""
        raise NotImplementedError('Every Element needs a _plausibility_checks() method')

    def create_model(self, model: FlowSystemModel) -> ElementModel:
        raise NotImplementedError('Every Element needs a create_model() method')

    @property
    def label_full(self) -> str:
        return self.label

    @property
    def solution(self) -> xr.Dataset:
        """Solution data for this element's variables.

        Returns a view into FlowSystem.solution containing only this element's variables.

        Raises:
            ValueError: If no solution is available (optimization not run or not solved).
        """
        if self._flow_system is None:
            raise ValueError(f'Element "{self.label}" is not linked to a FlowSystem.')
        if self._flow_system.solution is None:
            raise ValueError(f'No solution available for "{self.label}". Run optimization first or load results.')
        if not self._variable_names:
            raise ValueError(f'No variable names available for "{self.label}". Element may not have been modeled yet.')
        return self._flow_system.solution[self._variable_names]

    def _create_reference_structure(self) -> tuple[dict, dict[str, xr.DataArray]]:
        """
        Override to include _variable_names and _constraint_names in serialization.

        These attributes are defined in Element but may not be in subclass constructors,
        so we need to add them explicitly.
        """
        reference_structure, all_extracted_arrays = super()._create_reference_structure()

        # Always include variable/constraint names for solution access after loading
        if self._variable_names:
            reference_structure['_variable_names'] = self._variable_names
        if self._constraint_names:
            reference_structure['_constraint_names'] = self._constraint_names

        return reference_structure, all_extracted_arrays

    def __repr__(self) -> str:
        """Return string representation."""
        return fx_io.build_repr_from_init(self, excluded_params={'self', 'label', 'kwargs'}, skip_default_size=True)

    @staticmethod
    def _valid_label(label: str) -> str:
        """Checks if the label is valid. If not, it is replaced by the default label.

        Raises:
            ValueError: If the label is not valid.
        """
        not_allowed = ['(', ')', '|', '->', '\\', '-slash-']  # \\ is needed to check for \
        if any([sign in label for sign in not_allowed]):
            raise ValueError(
                f'Label "{label}" is not valid. Labels cannot contain the following characters: {not_allowed}. '
                f'Use any other symbol instead'
            )
        if label.endswith(' '):
            logger.error(f'Label "{label}" ends with a space. This will be removed.')
            return label.rstrip()
        return label


# Precompiled regex pattern for natural sorting
_NATURAL_SPLIT = re.compile(r'(\d+)')


def _natural_sort_key(text):
    """Sort key for natural ordering (e.g., bus1, bus2, bus10 instead of bus1, bus10, bus2)."""
    return [int(c) if c.isdigit() else c.lower() for c in _NATURAL_SPLIT.split(text)]


# Type variable for containers
T = TypeVar('T')


class ContainerMixin(dict[str, T]):
    """
    Mixin providing shared container functionality with nice repr and error messages.

    Subclasses must implement _get_label() to extract the label from elements.
    """

    def __init__(
        self,
        elements: list[T] | dict[str, T] | None = None,
        element_type_name: str = 'elements',
        truncate_repr: int | None = None,
    ):
        """
        Args:
            elements: Initial elements to add (list or dict)
            element_type_name: Name for display (e.g., 'components', 'buses')
            truncate_repr: Maximum number of items to show in repr. If None, show all items. Default: None
        """
        super().__init__()
        self._element_type_name = element_type_name
        self._truncate_repr = truncate_repr

        if elements is not None:
            if isinstance(elements, dict):
                for element in elements.values():
                    self.add(element)
            else:
                for element in elements:
                    self.add(element)

    def _get_label(self, element: T) -> str:
        """
        Extract label from element. Must be implemented by subclasses.

        Args:
            element: Element to get label from

        Returns:
            Label string
        """
        raise NotImplementedError('Subclasses must implement _get_label()')

    def add(self, element: T) -> None:
        """Add an element to the container."""
        label = self._get_label(element)
        if label in self:
            raise ValueError(
                f'Element with label "{label}" already exists in {self._element_type_name}. '
                f'Each element must have a unique label.'
            )
        self[label] = element

    def __setitem__(self, label: str, element: T) -> None:
        """Set element with validation."""
        element_label = self._get_label(element)
        if label != element_label:
            raise ValueError(
                f'Key "{label}" does not match element label "{element_label}". '
                f'Use the correct label as key or use .add() method.'
            )
        super().__setitem__(label, element)

    def __getitem__(self, label: str) -> T:
        """
        Get element by label with helpful error messages.

        Args:
            label: Label of the element to retrieve

        Returns:
            The element with the given label

        Raises:
            KeyError: If element is not found, with suggestions for similar labels
        """
        try:
            return super().__getitem__(label)
        except KeyError:
            # Provide helpful error with close matches suggestions
            suggestions = get_close_matches(label, self.keys(), n=3, cutoff=0.6)
            error_msg = f'Element "{label}" not found in {self._element_type_name}.'
            if suggestions:
                error_msg += f' Did you mean: {", ".join(suggestions)}?'
            else:
                available = list(self.keys())
                if len(available) <= 5:
                    error_msg += f' Available: {", ".join(available)}'
                else:
                    error_msg += f' Available: {", ".join(available[:5])} ... (+{len(available) - 5} more)'
            raise KeyError(error_msg) from None

    def _get_repr(self, max_items: int | None = None) -> str:
        """
        Get string representation with optional truncation.

        Args:
            max_items: Maximum number of items to show. If None, uses instance default (self._truncate_repr).
                      If still None, shows all items.

        Returns:
            Formatted string representation
        """
        # Use provided max_items, or fall back to instance default
        limit = max_items if max_items is not None else self._truncate_repr

        count = len(self)
        title = f'{self._element_type_name.capitalize()} ({count} item{"s" if count != 1 else ""})'

        if not self:
            r = fx_io.format_title_with_underline(title)
            r += '<empty>\n'
        else:
            r = fx_io.format_title_with_underline(title)
            sorted_names = sorted(self.keys(), key=_natural_sort_key)

            if limit is not None and limit > 0 and len(sorted_names) > limit:
                # Show truncated list
                for name in sorted_names[:limit]:
                    r += f' * {name}\n'
                r += f' ... (+{len(sorted_names) - limit} more)\n'
            else:
                # Show all items
                for name in sorted_names:
                    r += f' * {name}\n'

        return r

    def __repr__(self) -> str:
        """Return a string representation using the instance's truncate_repr setting."""
        return self._get_repr()


class ElementContainer(ContainerMixin[T]):
    """
    Container for Element objects (Component, Bus, Flow, Effect).

    Uses element.label_full for keying.
    """

    def _get_label(self, element: T) -> str:
        """Extract label_full from Element."""
        return element.label_full


class ResultsContainer(ContainerMixin[T]):
    """
    Container for Results objects (ComponentResults, BusResults, etc).

    Uses element.label for keying.
    """

    def _get_label(self, element: T) -> str:
        """Extract label from Results object."""
        return element.label


T_element = TypeVar('T_element')


class CompositeContainerMixin(Generic[T_element]):
    """
    Mixin providing unified dict-like access across multiple typed containers.

    This mixin enables classes that manage multiple containers (e.g., components,
    buses, effects, flows) to provide a unified interface for accessing elements
    across all containers, as if they were a single collection.

    Type Parameter:
        T_element: The type of elements stored in the containers. Can be a union type
            for containers holding multiple types (e.g., 'ComponentResults | BusResults').

    Key Features:
        - Dict-like access: `obj['element_name']` searches all containers
        - Iteration: `for label in obj:` iterates over all elements
        - Membership: `'element' in obj` checks across all containers
        - Standard dict methods: keys(), values(), items()
        - Grouped display: Formatted repr showing elements by type
        - Type hints: Full IDE and type checker support

    Subclasses must implement:
        _get_container_groups() -> dict[str, dict]:
            Returns a dictionary mapping group names (e.g., 'Components', 'Buses')
            to container dictionaries. Containers are displayed in the order returned.

    Example:
        ```python
        class MySystem(CompositeContainerMixin[Component | Bus]):
            def __init__(self):
                self.components = {'Boiler': Component(...), 'CHP': Component(...)}
                self.buses = {'Heat': Bus(...), 'Power': Bus(...)}

            def _get_container_groups(self):
                return {
                    'Components': self.components,
                    'Buses': self.buses,
                }


        system = MySystem()
        comp = system['Boiler']  # Type: Component | Bus (with proper IDE support)
        'Heat' in system  # True
        labels = system.keys()  # Type: list[str]
        elements = system.values()  # Type: list[Component | Bus]
        ```

    Integration with ContainerMixin:
        This mixin is designed to work alongside ContainerMixin-based containers
        (ElementContainer, ResultsContainer) by aggregating them into a unified
        interface while preserving their individual functionality.
    """

    def _get_container_groups(self) -> dict[str, ContainerMixin[Any]]:
        """
        Return ordered dict of container groups to aggregate.

        Returns:
            Dictionary mapping group names to container objects (e.g., ElementContainer, ResultsContainer).
            Group names should be capitalized (e.g., 'Components', 'Buses').
            Order determines display order in __repr__.

        Example:
            ```python
            return {
                'Components': self.components,
                'Buses': self.buses,
                'Effects': self.effects,
            }
            ```
        """
        raise NotImplementedError('Subclasses must implement _get_container_groups()')

    def __getitem__(self, key: str) -> T_element:
        """
        Get element by label, searching all containers.

        Args:
            key: Element label to find

        Returns:
            The element with the given label

        Raises:
            KeyError: If element not found, with helpful suggestions
        """
        # Search all containers in order
        for container in self._get_container_groups().values():
            if key in container:
                return container[key]

        # Element not found - provide helpful error
        all_elements = {}
        for container in self._get_container_groups().values():
            all_elements.update(container)

        suggestions = get_close_matches(key, all_elements.keys(), n=3, cutoff=0.6)
        error_msg = f'Element "{key}" not found.'

        if suggestions:
            error_msg += f' Did you mean: {", ".join(suggestions)}?'
        else:
            available = list(all_elements.keys())
            if len(available) <= 5:
                error_msg += f' Available: {", ".join(available)}'
            else:
                error_msg += f' Available: {", ".join(available[:5])} ... (+{len(available) - 5} more)'

        raise KeyError(error_msg)

    def __iter__(self):
        """Iterate over all element labels across all containers."""
        for container in self._get_container_groups().values():
            yield from container.keys()

    def __len__(self) -> int:
        """Return total count of elements across all containers."""
        return sum(len(container) for container in self._get_container_groups().values())

    def __contains__(self, key: str) -> bool:
        """Check if element exists in any container."""
        return any(key in container for container in self._get_container_groups().values())

    def keys(self) -> list[str]:
        """Return all element labels across all containers."""
        return list(self)

    def values(self) -> list[T_element]:
        """Return all element objects across all containers."""
        vals = []
        for container in self._get_container_groups().values():
            vals.extend(container.values())
        return vals

    def items(self) -> list[tuple[str, T_element]]:
        """Return (label, element) pairs for all elements."""
        items = []
        for container in self._get_container_groups().values():
            items.extend(container.items())
        return items

    def _format_grouped_containers(self, title: str | None = None) -> str:
        """
        Format containers as grouped string representation using each container's repr.

        Args:
            title: Optional title for the representation. If None, no title is shown.

        Returns:
            Formatted string with groups and their elements.
            Empty groups are automatically hidden.

        Example output:
            ```
            Components (1 item)
            -------------------
             * Boiler

            Buses (2 items)
            ---------------
             * Heat
             * Power
            ```
        """
        parts = []

        if title:
            parts.append(fx_io.format_title_with_underline(title))

        container_groups = self._get_container_groups()
        for container in container_groups.values():
            if container:  # Only show non-empty groups
                if parts:  # Add spacing between sections
                    parts.append('')
                # Use container's __repr__ which respects its truncate_repr setting
                parts.append(repr(container).rstrip('\n'))

        return '\n'.join(parts)


class Submodel(SubmodelsMixin):
    """Stores Variables and Constraints. Its a subset of a FlowSystemModel.
    Variables and constraints are stored in the main FlowSystemModel, and are referenced here.
    Can have other Submodels assigned, and can be a Submodel of another Submodel.
    """

    def __init__(self, model: FlowSystemModel, label_of_element: str, label_of_model: str | None = None):
        """
        Args:
            model: The FlowSystemModel that is used to create the model.
            label_of_element: The label of the parent (Element). Used to construct the full label of the model.
            label_of_model: The label of the model. Used as a prefix in all variables and constraints.
        """
        self._model = model
        self.label_of_element = label_of_element
        self.label_of_model = label_of_model if label_of_model is not None else self.label_of_element

        self._variables: dict[str, linopy.Variable] = {}  # Mapping from short name to variable
        self._constraints: dict[str, linopy.Constraint] = {}  # Mapping from short name to constraint
        self.submodels: Submodels = Submodels({})

        logger.debug(f'Creating {self.__class__.__name__}  "{self.label_full}"')
        self._do_modeling()

    def add_variables(self, short_name: str = None, **kwargs) -> linopy.Variable:
        """Create and register a variable in one step"""
        if kwargs.get('name') is None:
            if short_name is None:
                raise ValueError('Short name must be provided when no name is given')
            kwargs['name'] = f'{self.label_of_model}|{short_name}'

        variable = self._model.add_variables(**kwargs)
        self.register_variable(variable, short_name)
        return variable

    def add_constraints(self, expression, short_name: str = None, **kwargs) -> linopy.Constraint:
        """Create and register a constraint in one step"""
        if kwargs.get('name') is None:
            if short_name is None:
                raise ValueError('Short name must be provided when no name is given')
            kwargs['name'] = f'{self.label_of_model}|{short_name}'

        constraint = self._model.add_constraints(expression, **kwargs)
        self.register_constraint(constraint, short_name)
        return constraint

    def register_variable(self, variable: linopy.Variable, short_name: str = None) -> linopy.Variable:
        """Register a variable with the model"""
        if short_name is None:
            short_name = variable.name
        elif short_name in self._variables:
            raise ValueError(f'Short name "{short_name}" already assigned to model variables')

        self._variables[short_name] = variable
        return variable

    def register_constraint(self, constraint: linopy.Constraint, short_name: str = None) -> linopy.Constraint:
        """Register a constraint with the model"""
        if short_name is None:
            short_name = constraint.name
        elif short_name in self._constraints:
            raise ValueError(f'Short name "{short_name}" already assigned to model constraint')

        self._constraints[short_name] = constraint
        return constraint

    def __getitem__(self, key: str) -> linopy.Variable:
        """Get a variable by its short name"""
        if key in self._variables:
            return self._variables[key]
        raise KeyError(f'Variable "{key}" not found in model "{self.label_full}"')

    def __contains__(self, name: str) -> bool:
        """Check if a variable exists in the model"""
        return name in self._variables or name in self.variables

    def get(self, name: str, default=None):
        """Get variable by short name, returning default if not found"""
        try:
            return self[name]
        except KeyError:
            return default

    def get_coords(
        self,
        dims: Collection[str] | None = None,
        extra_timestep: bool = False,
    ) -> xr.Coordinates | None:
        return self._model.get_coords(dims=dims, extra_timestep=extra_timestep)

    def filter_variables(
        self,
        filter_by: Literal['binary', 'continuous', 'integer'] | None = None,
        length: Literal['scalar', 'time'] | None = None,
    ):
        if filter_by is None:
            all_variables = self.variables
        elif filter_by == 'binary':
            all_variables = self.variables.binaries
        elif filter_by == 'integer':
            all_variables = self.variables.integers
        elif filter_by == 'continuous':
            all_variables = self.variables.continuous
        else:
            raise ValueError(f'Invalid filter_by "{filter_by}", must be one of "binary", "continous", "integer"')
        if length is None:
            return all_variables
        elif length == 'scalar':
            return all_variables[[name for name in all_variables if all_variables[name].ndim == 0]]
        elif length == 'time':
            return all_variables[[name for name in all_variables if 'time' in all_variables[name].dims]]
        raise ValueError(f'Invalid length "{length}", must be one of "scalar", "time" or None')

    @property
    def label_full(self) -> str:
        return self.label_of_model

    @property
    def variables_direct(self) -> linopy.Variables:
        """Variables of the model, excluding those of sub-models"""
        return self._model.variables[[var.name for var in self._variables.values()]]

    @property
    def constraints_direct(self) -> linopy.Constraints:
        """Constraints of the model, excluding those of sub-models"""
        return self._model.constraints[[con.name for con in self._constraints.values()]]

    @property
    def constraints(self) -> linopy.Constraints:
        """All constraints of the model, including those of all sub-models"""
        names = list(self.constraints_direct) + [
            constraint_name for submodel in self.submodels.values() for constraint_name in submodel.constraints
        ]

        return self._model.constraints[names]

    @property
    def variables(self) -> linopy.Variables:
        """All variables of the model, including those of all sub-models"""
        names = list(self.variables_direct) + [
            variable_name for submodel in self.submodels.values() for variable_name in submodel.variables
        ]

        return self._model.variables[names]

    def __repr__(self) -> str:
        """
        Return a string representation of the linopy model.
        """
        # Extract content from existing representations
        sections = {
            f'Variables: [{len(self.variables)}/{len(self._model.variables)}]': self.variables.__repr__().split(
                '\n', 2
            )[2],
            f'Constraints: [{len(self.constraints)}/{len(self._model.constraints)}]': self.constraints.__repr__().split(
                '\n', 2
            )[2],
            f'Submodels: [{len(self.submodels)}]': self.submodels.__repr__().split('\n', 2)[2],
        }

        # Format sections with headers and underlines
        formatted_sections = fx_io.format_sections_with_headers(sections)

        model_string = f'Submodel "{self.label_of_model}":'
        all_sections = '\n'.join(formatted_sections)

        return f'{model_string}\n{"=" * len(model_string)}\n\n{all_sections}'

    @property
    def hours_per_step(self):
        return self._model.hours_per_step

    def _do_modeling(self):
        """
        Override in subclasses to create variables, constraints, and submodels.

        This method is called during __init__. Create all nested submodels first
        (so their variables exist), then create constraints that reference those variables.
        """
        pass


@dataclass(repr=False)
class Submodels:
    """A simple collection for storing submodels with easy access and representation."""

    data: dict[str, Submodel]

    def __getitem__(self, name: str) -> Submodel:
        """Get a submodel by its name."""
        return self.data[name]

    def __getattr__(self, name: str) -> Submodel:
        """Get a submodel by attribute access."""
        if name in self.data:
            return self.data[name]
        raise AttributeError(f"Submodels has no attribute '{name}'")

    def __len__(self) -> int:
        return len(self.data)

    def __iter__(self) -> Iterator[str]:
        return iter(self.data)

    def __contains__(self, name: str) -> bool:
        return name in self.data

    def __repr__(self) -> str:
        """Simple representation of the submodels collection."""
        if not self.data:
            return fx_io.format_title_with_underline('flixopt.structure.Submodels') + ' <empty>\n'

        total_vars = sum(len(submodel.variables) for submodel in self.data.values())
        total_cons = sum(len(submodel.constraints) for submodel in self.data.values())

        title = (
            f'flixopt.structure.Submodels ({total_vars} vars, {total_cons} constraints, {len(self.data)} submodels):'
        )

        result = fx_io.format_title_with_underline(title)
        for name, submodel in self.data.items():
            type_name = submodel.__class__.__name__
            var_count = len(submodel.variables)
            con_count = len(submodel.constraints)
            result += f' * {name} [{type_name}] ({var_count}v/{con_count}c)\n'

        return result

    def items(self) -> ItemsView[str, Submodel]:
        return self.data.items()

    def keys(self):
        return self.data.keys()

    def values(self):
        return self.data.values()

    def add(self, submodel: Submodel, name: str) -> None:
        """Add a submodel to the collection."""
        self.data[name] = submodel

    def get(self, name: str, default=None):
        """Get submodel by name, returning default if not found."""
        return self.data.get(name, default)


class ElementModel(Submodel):
    """
    Stores the mathematical Variables and Constraints for Elements.
    ElementModels are directly registered in the main FlowSystemModel
    """

    def __init__(self, model: FlowSystemModel, element: Element):
        """
        Args:
            model: The FlowSystemModel that is used to create the model.
            element: The element this model is created for.
        """
        self.element = element
        super().__init__(model, label_of_element=element.label_full, label_of_model=element.label_full)
        self._model.add_submodels(self, short_name=self.label_of_model)

    def results_structure(self):
        return {
            'label': self.label_full,
            'variables': list(self.variables),
            'constraints': list(self.constraints),
        }<|MERGE_RESOLUTION|>--- conflicted
+++ resolved
@@ -111,8 +111,6 @@
         # Populate _variable_names and _constraint_names on each Element
         self._populate_element_variable_names()
 
-<<<<<<< HEAD
-=======
     def _populate_element_variable_names(self):
         """Populate _variable_names and _constraint_names on each Element from its submodel."""
         for element in self.flow_system.values():
@@ -120,7 +118,6 @@
                 element._variable_names = list(element.submodel.variables)
                 element._constraint_names = list(element.submodel.constraints)
 
->>>>>>> f34bbb9c
     def _add_scenario_equality_for_parameter_type(
         self,
         parameter_type: Literal['flow_rate', 'size'],
@@ -166,13 +163,6 @@
 
         self._add_scenario_equality_for_parameter_type('flow_rate', self.flow_system.scenario_independent_flow_rates)
         self._add_scenario_equality_for_parameter_type('size', self.flow_system.scenario_independent_sizes)
-
-    def _populate_element_variable_names(self):
-        """Populate _variable_names and _constraint_names on each Element from its submodel."""
-        for element in self.flow_system.values():
-            if element.submodel is not None:
-                element._variable_names = list(element.submodel.variables)
-                element._constraint_names = list(element.submodel.constraints)
 
     @property
     def solution(self):
