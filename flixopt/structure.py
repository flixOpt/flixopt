"""
This module contains the core structure of the flixopt framework.
These classes are not directly used by the end user, but are used by other modules.
"""

import inspect
import json
import logging
import pathlib
from dataclasses import dataclass
from io import StringIO
from typing import (
    TYPE_CHECKING,
    Any,
    Collection,
    Dict,
    ItemsView,
    Iterator,
    List,
    Literal,
    Optional,
    Protocol,
    Tuple,
    Union,
    runtime_checkable,
)

import linopy
import numpy as np
import pandas as pd
import xarray as xr
from rich.console import Console
from rich.pretty import Pretty

from . import io as fx_io
from .config import CONFIG
from .core import FlowSystemDimensions, NonTemporalData, Scalar, TemporalDataUser, TimeSeriesData, get_dataarray_stats

if TYPE_CHECKING:  # for type checking and preventing circular imports
    from .effects import EffectCollectionModel
    from .flow_system import FlowSystem

logger = logging.getLogger('flixopt')


CLASS_REGISTRY = {}


def register_class_for_io(cls):
    """Register a class for serialization/deserialization."""
    name = cls.__name__
    if name in CLASS_REGISTRY:
        raise ValueError(
            f'Class {name} already registered! Use a different Name for the class! '
            f'This error should only happen in developement'
        )
    CLASS_REGISTRY[name] = cls
    return cls


class SubmodelsMixin:
    """Mixin that provides submodel functionality for both FlowSystemModel and Submodel."""

    submodels: 'Submodels'

    @property
    def all_submodels(self) -> List['Submodel']:
        """Get all submodels including nested ones recursively."""
        direct_submodels = list(self.submodels.values())

        # Recursively collect nested sub-models
        nested_submodels = []
        for submodel in direct_submodels:
            nested_submodels.extend(submodel.all_submodels)

        return direct_submodels + nested_submodels

    def add_submodels(self, submodel: 'Submodel', short_name: str = None) -> 'Submodel':
        """Register a sub-model with the model"""
        if short_name is None:
            short_name = submodel.__class__.__name__
        if short_name in self.submodels:
            raise ValueError(f'Short name "{short_name}" already assigned to model')
        self.submodels.add(submodel, name=short_name)

        return submodel


class FlowSystemModel(linopy.Model, SubmodelsMixin):
    """
    The FlowSystemModel is the linopy Model that is used to create the mathematical model of the flow_system.
    It is used to create and store the variables and constraints for the flow_system.
    """

    def __init__(self, flow_system: 'FlowSystem'):
        """
        Args:
            flow_system: The flow_system that is used to create the model.
        """
        super().__init__(force_dim_names=True)
        self.flow_system = flow_system
        self.effects: Optional[EffectCollectionModel] = None
        self.submodels: Submodels = Submodels({})

    def do_modeling(self):
        self.effects = self.flow_system.effects.create_model(self)
        for component in self.flow_system.components.values():
            component.create_model(self)
        for bus in self.flow_system.buses.values():
            bus.create_model(self)

    @property
    def solution(self):
        solution = super().solution
        solution['objective'] = self.objective.value
        solution.attrs = {
            'Components': {
                comp.label_full: comp.submodel.results_structure()
                for comp in sorted(
                    self.flow_system.components.values(), key=lambda component: component.label_full.upper()
                )
            },
            'Buses': {
                bus.label_full: bus.submodel.results_structure()
                for bus in sorted(self.flow_system.buses.values(), key=lambda bus: bus.label_full.upper())
            },
            'Effects': {
                effect.label_full: effect.submodel.results_structure()
                for effect in sorted(self.flow_system.effects, key=lambda effect: effect.label_full.upper())
            },
            'Flows': {
                flow.label_full: flow.submodel.results_structure()
                for flow in sorted(self.flow_system.flows.values(), key=lambda flow: flow.label_full.upper())
            },
        }
        return solution.reindex(time=self.flow_system.timesteps_extra)

    @property
    def hours_per_step(self):
        return self.flow_system.hours_per_timestep

    @property
    def hours_of_previous_timesteps(self):
        return self.flow_system.hours_of_previous_timesteps

    def get_coords(
        self,
        dims: Optional[Collection[str]] = None,
        extra_timestep: bool = False,
    ) -> Optional[xr.Coordinates]:
        """
        Returns the coordinates of the model

        Args:
            dims: The dimensions to include in the coordinates. If None, includes all dimensions
            extra_timestep: If True, uses extra timesteps instead of regular timesteps

        Returns:
            The coordinates of the model, or None if no coordinates are available

        Raises:
            ValueError: If extra_timestep=True but 'time' is not in dims
        """
        if extra_timestep and dims is not None and 'time' not in dims:
            raise ValueError('extra_timestep=True requires "time" to be included in dims')

        if dims is None:
            coords = dict(self.flow_system.coords)
        else:
            coords = {k: v for k, v in self.flow_system.coords.items() if k in dims}

        if extra_timestep and coords:
            coords['time'] = self.flow_system.timesteps_extra

        return xr.Coordinates(coords) if coords else None

    @property
    def weights(self) -> Union[int, xr.DataArray]:
        """Returns the scenario weights of the FlowSystem. If None, return weights that are normalized to 1 (one)"""
        if self.flow_system.weights is None:
<<<<<<< HEAD
            weights = self.flow_system.fit_to_model_coords(
                'weights', self.flow_system.years_per_year, dims=['year', 'scenario']
            )
=======
            weights = self.flow_system.fit_to_model_coords('weights', 1, dims=['year', 'scenario'])
>>>>>>> 1474af6e

            return weights / weights.sum()

        return self.flow_system.weights

    def __repr__(self) -> str:
        """
        Return a string representation of the FlowSystemModel, borrowed from linopy.Model.
        """
        # Extract content from existing representations
        sections = {
            f'Variables: [{len(self.variables)}]': self.variables.__repr__().split('\n', 2)[2],
            f'Constraints: [{len(self.constraints)}]': self.constraints.__repr__().split('\n', 2)[2],
            f'Submodels: [{len(self.submodels)}]': self.submodels.__repr__().split('\n', 2)[2],
            'Status': self.status,
        }

        # Format sections with headers and underlines
        formatted_sections = []
        for section_header, section_content in sections.items():
            formatted_sections.append((f'{section_header}\n{"-" * len(section_header)}\n{section_content}'))

        title = f'FlowSystemModel ({self.type})'
        all_sections = '\n'.join(formatted_sections)

        return f'{title}\n{"=" * len(title)}\n\n{all_sections}'


class Interface:
    """
    Base class for all Elements and Models in flixopt that provides serialization capabilities.

    This class enables automatic serialization/deserialization of objects containing xarray DataArrays
    and nested Interface objects to/from xarray Datasets and NetCDF files. It uses introspection
    of constructor parameters to automatically handle most serialization scenarios.

    Key Features:
        - Automatic extraction and restoration of xarray DataArrays
        - Support for nested Interface objects
        - NetCDF and JSON export/import
        - Recursive handling of complex nested structures

    Subclasses must implement:
        transform_data(flow_system): Transform data to match FlowSystem dimensions
    """

    def transform_data(self, flow_system: 'FlowSystem', name_prefix: str = '') -> None:
        """Transform the data of the interface to match the FlowSystem's dimensions.

        Args:
            flow_system: The FlowSystem containing timing and dimensional information
            name_prefix: The prefix to use for the names of the variables. Defaults to '', which results in no prefix.

        Raises:
            NotImplementedError: Must be implemented by subclasses
        """
        raise NotImplementedError('Every Interface subclass needs a transform_data() method')

    def _create_reference_structure(self) -> Tuple[Dict, Dict[str, xr.DataArray]]:
        """
        Convert all DataArrays to references and extract them.
        This is the core method that both to_dict() and to_dataset() build upon.

        Returns:
            Tuple of (reference_structure, extracted_arrays_dict)

        Raises:
            ValueError: If DataArrays don't have unique names or are duplicated
        """
        # Get constructor parameters using caching for performance
        if not hasattr(self, '_cached_init_params'):
            self._cached_init_params = list(inspect.signature(self.__init__).parameters.keys())

        # Process all constructor parameters
        reference_structure = {'__class__': self.__class__.__name__}
        all_extracted_arrays = {}

        for name in self._cached_init_params:
            if name == 'self':  # Skip self and timesteps. Timesteps are directly stored in Datasets
                continue

            value = getattr(self, name, None)

            if value is None:
                continue
            if isinstance(value, pd.Index):
                logger.debug(f'Skipping {name=} because it is an Index')
                continue

            # Extract arrays and get reference structure
            processed_value, extracted_arrays = self._extract_dataarrays_recursive(value, name)

            # Check for array name conflicts
            conflicts = set(all_extracted_arrays.keys()) & set(extracted_arrays.keys())
            if conflicts:
                raise ValueError(
                    f'DataArray name conflicts detected: {conflicts}. '
                    f'Each DataArray must have a unique name for serialization.'
                )

            # Add extracted arrays to the collection
            all_extracted_arrays.update(extracted_arrays)

            # Only store in structure if it's not None/empty after processing
            if processed_value is not None and not self._is_empty_container(processed_value):
                reference_structure[name] = processed_value

        return reference_structure, all_extracted_arrays

    @staticmethod
    def _is_empty_container(obj) -> bool:
        """Check if object is an empty container (dict, list, tuple, set)."""
        return isinstance(obj, (dict, list, tuple, set)) and len(obj) == 0

    def _extract_dataarrays_recursive(self, obj, context_name: str = '') -> Tuple[Any, Dict[str, xr.DataArray]]:
        """
        Recursively extract DataArrays from nested structures.

        Args:
            obj: Object to process
            context_name: Name context for better error messages

        Returns:
            Tuple of (processed_object_with_references, extracted_arrays_dict)

        Raises:
            ValueError: If DataArrays don't have unique names
        """
        extracted_arrays = {}

        # Handle DataArrays directly - use their unique name
        if isinstance(obj, xr.DataArray):
            if not obj.name:
                raise ValueError(
                    f'DataArrays must have a unique name for serialization. '
                    f'Unnamed DataArray found in {context_name}. Please set array.name = "unique_name"'
                )

            array_name = str(obj.name)  # Ensure string type
            if array_name in extracted_arrays:
                raise ValueError(
                    f'DataArray name "{array_name}" is duplicated in {context_name}. '
                    f'Each DataArray must have a unique name for serialization.'
                )

            extracted_arrays[array_name] = obj
            return f':::{array_name}', extracted_arrays

        # Handle Interface objects - extract their DataArrays too
        elif isinstance(obj, Interface):
            try:
                interface_structure, interface_arrays = obj._create_reference_structure()
                extracted_arrays.update(interface_arrays)
                return interface_structure, extracted_arrays
            except Exception as e:
                raise ValueError(f'Failed to process nested Interface object in {context_name}: {e}') from e

        # Handle sequences (lists, tuples)
        elif isinstance(obj, (list, tuple)):
            processed_items = []
            for i, item in enumerate(obj):
                item_context = f'{context_name}[{i}]' if context_name else f'item[{i}]'
                processed_item, nested_arrays = self._extract_dataarrays_recursive(item, item_context)
                extracted_arrays.update(nested_arrays)
                processed_items.append(processed_item)
            return processed_items, extracted_arrays

        # Handle dictionaries
        elif isinstance(obj, dict):
            processed_dict = {}
            for key, value in obj.items():
                key_context = f'{context_name}.{key}' if context_name else str(key)
                processed_value, nested_arrays = self._extract_dataarrays_recursive(value, key_context)
                extracted_arrays.update(nested_arrays)
                processed_dict[key] = processed_value
            return processed_dict, extracted_arrays

        # Handle sets (convert to list for JSON compatibility)
        elif isinstance(obj, set):
            processed_items = []
            for i, item in enumerate(obj):
                item_context = f'{context_name}.set_item[{i}]' if context_name else f'set_item[{i}]'
                processed_item, nested_arrays = self._extract_dataarrays_recursive(item, item_context)
                extracted_arrays.update(nested_arrays)
                processed_items.append(processed_item)
            return processed_items, extracted_arrays

        # For all other types, serialize to basic types
        else:
            return self._serialize_to_basic_types(obj), extracted_arrays

    @classmethod
    def _resolve_dataarray_reference(
        cls, reference: str, arrays_dict: Dict[str, xr.DataArray]
    ) -> Union[xr.DataArray, TimeSeriesData]:
        """
        Resolve a single DataArray reference (:::name) to actual DataArray or TimeSeriesData.

        Args:
            reference: Reference string starting with ":::"
            arrays_dict: Dictionary of available DataArrays

        Returns:
            Resolved DataArray or TimeSeriesData object

        Raises:
            ValueError: If referenced array is not found
        """
        array_name = reference[3:]  # Remove ":::" prefix
        if array_name not in arrays_dict:
            raise ValueError(f"Referenced DataArray '{array_name}' not found in dataset")

        array = arrays_dict[array_name]

        # Handle null values with warning
        if array.isnull().any():
            logger.warning(f"DataArray '{array_name}' contains null values. Dropping them.")
            array = array.dropna(dim='time', how='all')

        # Check if this should be restored as TimeSeriesData
        if TimeSeriesData.is_timeseries_data(array):
            return TimeSeriesData.from_dataarray(array)

        return array

    @classmethod
    def _resolve_reference_structure(cls, structure, arrays_dict: Dict[str, xr.DataArray]):
        """
        Convert reference structure back to actual objects using provided arrays.

        Args:
            structure: Structure containing references (:::name) or special type markers
            arrays_dict: Dictionary of available DataArrays

        Returns:
            Structure with references resolved to actual DataArrays or objects

        Raises:
            ValueError: If referenced arrays are not found or class is not registered
        """
        # Handle DataArray references
        if isinstance(structure, str) and structure.startswith(':::'):
            return cls._resolve_dataarray_reference(structure, arrays_dict)

        elif isinstance(structure, list):
            resolved_list = []
            for item in structure:
                resolved_item = cls._resolve_reference_structure(item, arrays_dict)
                if resolved_item is not None:  # Filter out None values from missing references
                    resolved_list.append(resolved_item)
            return resolved_list

        elif isinstance(structure, dict):
            if structure.get('__class__'):
                class_name = structure['__class__']
                if class_name not in CLASS_REGISTRY:
                    raise ValueError(
                        f"Class '{class_name}' not found in CLASS_REGISTRY. "
                        f'Available classes: {list(CLASS_REGISTRY.keys())}'
                    )

                # This is a nested Interface object - restore it recursively
                nested_class = CLASS_REGISTRY[class_name]
                # Remove the __class__ key and process the rest
                nested_data = {k: v for k, v in structure.items() if k != '__class__'}
                # Resolve references in the nested data
                resolved_nested_data = cls._resolve_reference_structure(nested_data, arrays_dict)

                try:
                    return nested_class(**resolved_nested_data)
                except Exception as e:
                    raise ValueError(f'Failed to create instance of {class_name}: {e}') from e
            else:
                # Regular dictionary - resolve references in values
                resolved_dict = {}
                for key, value in structure.items():
                    resolved_value = cls._resolve_reference_structure(value, arrays_dict)
                    if resolved_value is not None or value is None:  # Keep None values if they were originally None
                        resolved_dict[key] = resolved_value
                return resolved_dict

        else:
            return structure

    def _serialize_to_basic_types(self, obj):
        """
        Convert object to basic Python types only (no DataArrays, no custom objects).

        Args:
            obj: Object to serialize

        Returns:
            Object converted to basic Python types (str, int, float, bool, list, dict)
        """
        if obj is None or isinstance(obj, (str, int, float, bool)):
            return obj
        elif isinstance(obj, np.integer):
            return int(obj)
        elif isinstance(obj, np.floating):
            return float(obj)
        elif isinstance(obj, np.bool_):
            return bool(obj)
        elif isinstance(obj, (np.ndarray, pd.Series, pd.DataFrame)):
            return obj.tolist() if hasattr(obj, 'tolist') else list(obj)
        elif isinstance(obj, dict):
            return {k: self._serialize_to_basic_types(v) for k, v in obj.items()}
        elif isinstance(obj, (list, tuple)):
            return [self._serialize_to_basic_types(item) for item in obj]
        elif isinstance(obj, set):
            return [self._serialize_to_basic_types(item) for item in obj]
        elif hasattr(obj, 'isoformat'):  # datetime objects
            return obj.isoformat()
        elif hasattr(obj, '__dict__'):  # Custom objects with attributes
            logger.warning(f'Converting custom object {type(obj)} to dict representation: {obj}')
            return {str(k): self._serialize_to_basic_types(v) for k, v in obj.__dict__.items()}
        else:
            # For any other object, try to convert to string as fallback
            logger.warning(f'Converting unknown type {type(obj)} to string: {obj}')
            return str(obj)

    def to_dataset(self) -> xr.Dataset:
        """
        Convert the object to an xarray Dataset representation.
        All DataArrays become dataset variables, everything else goes to attrs.

        Its recommended to only call this method on Interfaces with all numeric data stored as xr.DataArrays.
        Interfaces inside a FlowSystem are automatically converted this form after connecting and transforming the FlowSystem.

        Returns:
            xr.Dataset: Dataset containing all DataArrays with basic objects only in attributes

        Raises:
            ValueError: If serialization fails due to naming conflicts or invalid data
        """
        try:
            reference_structure, extracted_arrays = self._create_reference_structure()
            # Create the dataset with extracted arrays as variables and structure as attrs
            return xr.Dataset(extracted_arrays, attrs=reference_structure)
        except Exception as e:
            raise ValueError(
                f'Failed to convert {self.__class__.__name__} to dataset. Its recommended to only call this method on '
                f'a fully connected and transformed FlowSystem, or Interfaces inside such a FlowSystem.'
                f'Original Error: {e}'
            ) from e

    def to_netcdf(self, path: Union[str, pathlib.Path], compression: int = 0):
        """
        Save the object to a NetCDF file.

        Args:
            path: Path to save the NetCDF file
            compression: Compression level (0-9)

        Raises:
            ValueError: If serialization fails
            IOError: If file cannot be written
        """
        try:
            ds = self.to_dataset()
            fx_io.save_dataset_to_netcdf(ds, path, compression=compression)
        except Exception as e:
            raise IOError(f'Failed to save {self.__class__.__name__} to NetCDF file {path}: {e}') from e

    @classmethod
    def from_dataset(cls, ds: xr.Dataset) -> 'Interface':
        """
        Create an instance from an xarray Dataset.

        Args:
            ds: Dataset containing the object data

        Returns:
            Interface instance

        Raises:
            ValueError: If dataset format is invalid or class mismatch
        """
        try:
            # Get class name and verify it matches
            class_name = ds.attrs.get('__class__')
            if class_name and class_name != cls.__name__:
                logger.warning(f"Dataset class '{class_name}' doesn't match target class '{cls.__name__}'")

            # Get the reference structure from attrs
            reference_structure = dict(ds.attrs)

            # Remove the class name since it's not a constructor parameter
            reference_structure.pop('__class__', None)

            # Create arrays dictionary from dataset variables
            arrays_dict = {name: array for name, array in ds.data_vars.items()}

            # Resolve all references using the centralized method
            resolved_params = cls._resolve_reference_structure(reference_structure, arrays_dict)

            return cls(**resolved_params)
        except Exception as e:
            raise ValueError(f'Failed to create {cls.__name__} from dataset: {e}') from e

    @classmethod
    def from_netcdf(cls, path: Union[str, pathlib.Path]) -> 'Interface':
        """
        Load an instance from a NetCDF file.

        Args:
            path: Path to the NetCDF file

        Returns:
            Interface instance

        Raises:
            IOError: If file cannot be read
            ValueError: If file format is invalid
        """
        try:
            ds = fx_io.load_dataset_from_netcdf(path)
            return cls.from_dataset(ds)
        except Exception as e:
            raise IOError(f'Failed to load {cls.__name__} from NetCDF file {path}: {e}') from e

    def get_structure(self, clean: bool = False, stats: bool = False) -> Dict:
        """
        Get object structure as a dictionary.

        Args:
            clean: If True, remove None and empty dicts and lists.
            stats: If True, replace DataArray references with statistics

        Returns:
            Dictionary representation of the object structure
        """
        reference_structure, extracted_arrays = self._create_reference_structure()

        if stats:
            # Replace references with statistics
            reference_structure = self._replace_references_with_stats(reference_structure, extracted_arrays)

        if clean:
            return fx_io.remove_none_and_empty(reference_structure)
        return reference_structure

    def _replace_references_with_stats(self, structure, arrays_dict: Dict[str, xr.DataArray]):
        """Replace DataArray references with statistical summaries."""
        if isinstance(structure, str) and structure.startswith(':::'):
            array_name = structure[3:]
            if array_name in arrays_dict:
                return get_dataarray_stats(arrays_dict[array_name])
            return structure

        elif isinstance(structure, dict):
            return {k: self._replace_references_with_stats(v, arrays_dict) for k, v in structure.items()}

        elif isinstance(structure, list):
            return [self._replace_references_with_stats(item, arrays_dict) for item in structure]

        return structure

    def to_json(self, path: Union[str, pathlib.Path]):
        """
        Save the object to a JSON file.
        This is meant for documentation and comparison, not for reloading.

        Args:
            path: The path to the JSON file.

        Raises:
            IOError: If file cannot be written
        """
        try:
            # Use the stats mode for JSON export (cleaner output)
            data = self.get_structure(clean=True, stats=True)
            with open(path, 'w', encoding='utf-8') as f:
                json.dump(data, f, indent=4, ensure_ascii=False)
        except Exception as e:
            raise IOError(f'Failed to save {self.__class__.__name__} to JSON file {path}: {e}') from e

    def __repr__(self):
        """Return a detailed string representation for debugging."""
        try:
            # Get the constructor arguments and their current values
            init_signature = inspect.signature(self.__init__)
            init_args = init_signature.parameters

            # Create a dictionary with argument names and their values, with better formatting
            args_parts = []
            for name in init_args:
                if name == 'self':
                    continue
                value = getattr(self, name, None)
                # Truncate long representations
                value_repr = repr(value)
                if len(value_repr) > 50:
                    value_repr = value_repr[:47] + '...'
                args_parts.append(f'{name}={value_repr}')

            args_str = ', '.join(args_parts)
            return f'{self.__class__.__name__}({args_str})'
        except Exception:
            # Fallback if introspection fails
            return f'{self.__class__.__name__}(<repr_failed>)'

    def __str__(self):
        """Return a user-friendly string representation."""
        try:
            data = self.get_structure(clean=True, stats=True)
            with StringIO() as output_buffer:
                console = Console(file=output_buffer, width=1000)  # Adjust width as needed
                console.print(Pretty(data, expand_all=True, indent_guides=True))
                return output_buffer.getvalue()
        except Exception:
            # Fallback if structure generation fails
            return f'{self.__class__.__name__} instance'

    def copy(self) -> 'Interface':
        """
        Create a copy of the Interface object.

        Uses the existing serialization infrastructure to ensure proper copying
        of all DataArrays and nested objects.

        Returns:
            A new instance of the same class with copied data.
        """
        # Convert to dataset, copy it, and convert back
        dataset = self.to_dataset().copy(deep=True)
        return self.__class__.from_dataset(dataset)

    def __copy__(self):
        """Support for copy.copy()."""
        return self.copy()

    def __deepcopy__(self, memo):
        """Support for copy.deepcopy()."""
        return self.copy()


class Element(Interface):
    """This class is the basic Element of flixopt. Every Element has a label"""

    def __init__(self, label: str, meta_data: Dict = None):
        """
        Args:
            label: The label of the element
            meta_data: used to store more information about the Element. Is not used internally, but saved in the results. Only use python native types.
        """
        self.label = Element._valid_label(label)
        self.meta_data = meta_data if meta_data is not None else {}
        self.submodel: Optional[ElementModel] = None

    def _plausibility_checks(self) -> None:
        """This function is used to do some basic plausibility checks for each Element during initialization"""
        raise NotImplementedError('Every Element needs a _plausibility_checks() method')

    def create_model(self, model: FlowSystemModel) -> 'ElementModel':
        raise NotImplementedError('Every Element needs a create_model() method')

    @property
    def label_full(self) -> str:
        return self.label

    @staticmethod
    def _valid_label(label: str) -> str:
        """
        Checks if the label is valid. If not, it is replaced by the default label

        Raises
        ------
        ValueError
            If the label is not valid
        """
        not_allowed = ['(', ')', '|', '->', '\\', '-slash-']  # \\ is needed to check for \
        if any([sign in label for sign in not_allowed]):
            raise ValueError(
                f'Label "{label}" is not valid. Labels cannot contain the following characters: {not_allowed}. '
                f'Use any other symbol instead'
            )
        if label.endswith(' '):
            logger.warning(f'Label "{label}" ends with a space. This will be removed.')
            return label.rstrip()
        return label


class Submodel(SubmodelsMixin):
    """Stores Variables and Constraints. Its a subset of a FlowSystemModel.
    Variables and constraints are stored in the main FLowSystemModel, and are referenced here.
    Can have other Submodels assigned, and can be a Submodel of another Submodel.
    """

    def __init__(self, model: FlowSystemModel, label_of_element: str, label_of_model=None):
        """
        Args:
            model: The FlowSystemModel that is used to create the model.
            label_of_element: The label of the parent (Element). Used to construct the full label of the model.
            label_of_model: The label of the model. Used as a prefix in all variables and constraints.
        """
        self._model = model
        self.label_of_element = label_of_element
        self.label_of_model = label_of_model if label_of_model is not None else self.label_of_element

        self._variables: Dict[str, linopy.Variable] = {}  # Mapping from short name to variable
        self._constraints: Dict[str, linopy.Constraint] = {}  # Mapping from short name to constraint
        self.submodels: Submodels = Submodels({})

        logger.debug(f'Creating {self.__class__.__name__}  "{self.label_full}"')
        self._do_modeling()

    def add_variables(self, short_name: str = None, **kwargs) -> linopy.Variable:
        """Create and register a variable in one step"""
        if kwargs.get('name') is None:
            if short_name is None:
                raise ValueError('Short name must be provided when no name is given')
            kwargs['name'] = f'{self.label_of_model}|{short_name}'

        variable = self._model.add_variables(**kwargs)
        self.register_variable(variable, short_name)
        return variable

    def add_constraints(self, expression, short_name: str = None, **kwargs) -> linopy.Constraint:
        """Create and register a constraint in one step"""
        if kwargs.get('name') is None:
            if short_name is None:
                raise ValueError('Short name must be provided when no name is given')
            kwargs['name'] = f'{self.label_of_model}|{short_name}'

        constraint = self._model.add_constraints(expression, **kwargs)
        self.register_constraint(constraint, short_name)
        return constraint

    def register_variable(self, variable: linopy.Variable, short_name: str = None) -> linopy.Variable:
        """Register a variable with the model"""
        if short_name is None:
            short_name = variable.name
        elif short_name in self._variables:
            raise ValueError(f'Short name "{short_name}" already assigned to model variables')

        self._variables[short_name] = variable
        return variable

    def register_constraint(self, constraint: linopy.Constraint, short_name: str = None) -> linopy.Constraint:
        """Register a constraint with the model"""
        if short_name is None:
            short_name = constraint.name
        elif short_name in self._constraints:
            raise ValueError(f'Short name "{short_name}" already assigned to model constraint')

        self._constraints[short_name] = constraint
        return constraint

    def __getitem__(self, key: str) -> linopy.Variable:
        """Get a variable by its short name"""
        if key in self._variables:
            return self._variables[key]
        raise KeyError(f'Variable "{key}" not found in model "{self.label_full}"')

    def __contains__(self, name: str) -> bool:
        """Check if a variable exists in the model"""
        return name in self._variables or name in self.variables

    def get(self, name: str, default=None):
        """Get variable by short name, returning default if not found"""
        try:
            return self[name]
        except KeyError:
            return default

    def get_coords(
        self,
        dims: Optional[Collection[str]] = None,
        extra_timestep: bool = False,
    ) -> Optional[xr.Coordinates]:
        return self._model.get_coords(dims=dims, extra_timestep=extra_timestep)

    def filter_variables(
        self,
        filter_by: Optional[Literal['binary', 'continuous', 'integer']] = None,
        length: Literal['scalar', 'time'] = None,
    ):
        if filter_by is None:
            all_variables = self.variables
        elif filter_by == 'binary':
            all_variables = self.variables.binaries
        elif filter_by == 'integer':
            all_variables = self.variables.integers
        elif filter_by == 'continuous':
            all_variables = self.variables.continuous
        else:
            raise ValueError(f'Invalid filter_by "{filter_by}", must be one of "binary", "continous", "integer"')
        if length is None:
            return all_variables
        elif length == 'scalar':
            return all_variables[[name for name in all_variables if all_variables[name].ndim == 0]]
        elif length == 'time':
            return all_variables[[name for name in all_variables if 'time' in all_variables[name].dims]]
        raise ValueError(f'Invalid length "{length}", must be one of "scalar", "time" or None')

    @property
    def label_full(self) -> str:
        return self.label_of_model

    @property
    def variables_direct(self) -> linopy.Variables:
        """Variables of the model, excluding those of sub-models"""
        return self._model.variables[[var.name for var in self._variables.values()]]

    @property
    def constraints_direct(self) -> linopy.Constraints:
        """Constraints of the model, excluding those of sub-models"""
        return self._model.constraints[[con.name for con in self._constraints.values()]]

    @property
    def constraints(self) -> linopy.Constraints:
        """All constraints of the model, including those of all sub-models"""
        names = list(self.constraints_direct) + [
            constraint_name for submodel in self.submodels.values() for constraint_name in submodel.constraints
        ]

        return self._model.constraints[names]

    @property
    def variables(self) -> linopy.Variables:
        """All variables of the model, including those of all sub-models"""
        names = list(self.variables_direct) + [
            variable_name for submodel in self.submodels.values() for variable_name in submodel.variables
        ]

        return self._model.variables[names]

    def __repr__(self) -> str:
        """
        Return a string representation of the linopy model.
        """
        # Extract content from existing representations
        sections = {
            f'Variables: [{len(self.variables)}/{len(self._model.variables)}]': self.variables.__repr__().split(
                '\n', 2
            )[2],
            f'Constraints: [{len(self.constraints)}/{len(self._model.constraints)}]': self.constraints.__repr__().split(
                '\n', 2
            )[2],
            f'Submodels: [{len(self.submodels)}]': self.submodels.__repr__().split('\n', 2)[2],
        }

        # Format sections with headers and underlines
        formatted_sections = []
        for section_header, section_content in sections.items():
            formatted_sections.append((f'{section_header}\n{"-" * len(section_header)}\n{section_content}'))

        model_string = f'Submodel "{self.label_of_model}":'
        all_sections = '\n'.join(formatted_sections)

        return f'{model_string}\n{"=" * len(model_string)}\n\n{all_sections}'

    @property
    def hours_per_step(self):
        return self._model.hours_per_step

    def _do_modeling(self):
        """Called at the end of initialization. Override in subclasses to create variables and constraints."""
        pass


@dataclass(repr=False)
class Submodels:
    """A simple collection for storing submodels with easy access and representation."""

    data: Dict[str, 'Submodel']

    def __getitem__(self, name: str) -> 'Submodel':
        """Get a submodel by its name."""
        return self.data[name]

    def __getattr__(self, name: str) -> 'Submodel':
        """Get a submodel by attribute access."""
        if name in self.data:
            return self.data[name]
        raise AttributeError(f"Submodels has no attribute '{name}'")

    def __len__(self) -> int:
        return len(self.data)

    def __iter__(self) -> Iterator[str]:
        return iter(self.data)

    def __contains__(self, name: str) -> bool:
        return name in self.data

    def __repr__(self) -> str:
        """Simple representation of the submodels collection."""
        if not self.data:
            return 'flixopt.structure.Submodels:\n----------------------------\n <empty>\n'

        total_vars = sum(len(submodel.variables) for submodel in self.data.values())
        total_cons = sum(len(submodel.constraints) for submodel in self.data.values())

        title = (
            f'flixopt.structure.Submodels ({total_vars} vars, {total_cons} constraints, {len(self.data)} submodels):'
        )
        underline = '-' * len(title)

        if not self.data:
            return f'{title}\n{underline}\n <empty>\n'
        sub_models_string = ''
        for name, submodel in self.data.items():
            type_name = submodel.__class__.__name__
            var_count = len(submodel.variables)
            con_count = len(submodel.constraints)
            sub_models_string += f'\n * {name} [{type_name}] ({var_count}v/{con_count}c)'

        return f'{title}\n{underline}{sub_models_string}\n'

    def items(self) -> ItemsView[str, 'Submodel']:
        return self.data.items()

    def keys(self):
        return self.data.keys()

    def values(self):
        return self.data.values()

    def add(self, submodel: 'Submodel', name: str) -> None:
        """Add a submodel to the collection."""
        self.data[name] = submodel

    def get(self, name: str, default=None):
        """Get submodel by name, returning default if not found."""
        return self.data.get(name, default)


class ElementModel(Submodel):
    """
    Stores the mathematical Variables and Constraints for Elements.
    ElementModels are directly registered in the main FLowSystemModel
    """

    def __init__(self, model: FlowSystemModel, element: Element):
        """
        Args:
            model: The FlowSystemModel that is used to create the model.
            element: The element this model is created for.
        """
        self.element = element
        super().__init__(model, label_of_element=element.label_full, label_of_model=element.label_full)
        self._model.add_submodels(self, short_name=self.label_of_model)

    def results_structure(self):
        return {
            'label': self.label_full,
            'variables': list(self.variables),
            'constraints': list(self.constraints),
        }<|MERGE_RESOLUTION|>--- conflicted
+++ resolved
@@ -178,13 +178,11 @@
     def weights(self) -> Union[int, xr.DataArray]:
         """Returns the scenario weights of the FlowSystem. If None, return weights that are normalized to 1 (one)"""
         if self.flow_system.weights is None:
-<<<<<<< HEAD
             weights = self.flow_system.fit_to_model_coords(
-                'weights', self.flow_system.years_per_year, dims=['year', 'scenario']
+                'weights',
+                1 if self.flow_system.years is None else self.flow_system.years_per_year,
+                dims=['year', 'scenario']
             )
-=======
-            weights = self.flow_system.fit_to_model_coords('weights', 1, dims=['year', 'scenario'])
->>>>>>> 1474af6e
 
             return weights / weights.sum()
 
