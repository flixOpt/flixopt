"""
This module contains the core structure of the flixopt framework.
These classes are not directly used by the end user, but are used by other modules.
"""

import inspect
import json
import logging
import pathlib
from dataclasses import dataclass
from io import StringIO
from typing import (
    TYPE_CHECKING,
    Any,
    Collection,
    Dict,
    ItemsView,
    Iterator,
    List,
    Literal,
    Optional,
    Protocol,
    Tuple,
    Union,
    runtime_checkable,
)

import linopy
import numpy as np
import pandas as pd
import xarray as xr
from rich.console import Console
from rich.pretty import Pretty

from . import io as fx_io
from .config import CONFIG
from .core import FlowSystemDimensions, NonTemporalData, Scalar, TemporalDataUser, TimeSeriesData, get_dataarray_stats

if TYPE_CHECKING:  # for type checking and preventing circular imports
    from .effects import EffectCollectionModel
    from .flow_system import FlowSystem

logger = logging.getLogger('flixopt')


CLASS_REGISTRY = {}


def register_class_for_io(cls):
    """Register a class for serialization/deserialization."""
    name = cls.__name__
    if name in CLASS_REGISTRY:
        raise ValueError(
            f'Class {name} already registered! Use a different Name for the class! '
            f'This error should only happen in developement'
        )
    CLASS_REGISTRY[name] = cls
    return cls


class SubmodelsMixin:
    """Mixin that provides submodel functionality for both FlowSystemModel and Submodel."""

    submodels: 'Submodels'

    @property
    def all_submodels(self) -> List['Submodel']:
        """Get all submodels including nested ones recursively."""
        direct_submodels = list(self.submodels.values())

        # Recursively collect nested sub-models
        nested_submodels = []
        for submodel in direct_submodels:
            nested_submodels.extend(submodel.all_submodels)

        return direct_submodels + nested_submodels

    def add_submodels(self, submodel: 'Submodel', short_name: str = None) -> 'Submodel':
        """Register a sub-model with the model"""
        if short_name is None:
            short_name = submodel.__class__.__name__
        if short_name in self.submodels:
            raise ValueError(f'Short name "{short_name}" already assigned to model')
        self.submodels.add(submodel, name=short_name)

        return submodel


class FlowSystemModel(linopy.Model, SubmodelsMixin):
    """
    The FlowSystemModel is the linopy Model that is used to create the mathematical model of the flow_system.
    It is used to create and store the variables and constraints for the flow_system.
    """

    def __init__(self, flow_system: 'FlowSystem'):
        """
        Args:
            flow_system: The flow_system that is used to create the model.
        """
        super().__init__(force_dim_names=True)
        self.flow_system = flow_system
        self.effects: Optional[EffectCollectionModel] = None
        self.submodels: Submodels = Submodels({})

    def do_modeling(self):
        self.effects = self.flow_system.effects.create_model(self)
        for component in self.flow_system.components.values():
            component.create_model(self)
        for bus in self.flow_system.buses.values():
            bus.create_model(self)

    @property
    def solution(self):
        solution = super().solution
        solution['objective'] = self.objective.value
        solution.attrs = {
            'Components': {
                comp.label_full: comp.submodel.results_structure()
                for comp in sorted(
                    self.flow_system.components.values(), key=lambda component: component.label_full.upper()
                )
            },
            'Buses': {
                bus.label_full: bus.submodel.results_structure()
                for bus in sorted(self.flow_system.buses.values(), key=lambda bus: bus.label_full.upper())
            },
            'Effects': {
                effect.label_full: effect.submodel.results_structure()
                for effect in sorted(self.flow_system.effects, key=lambda effect: effect.label_full.upper())
            },
            'Flows': {
                flow.label_full: flow.submodel.results_structure()
                for flow in sorted(self.flow_system.flows.values(), key=lambda flow: flow.label_full.upper())
            },
        }
        return solution.reindex(time=self.flow_system.timesteps_extra)

    @property
    def hours_per_step(self):
        return self.flow_system.hours_per_timestep

    @property
    def hours_of_previous_timesteps(self):
        return self.flow_system.hours_of_previous_timesteps

    def get_coords(
        self,
        dims: Optional[Collection[str]] = None,
        extra_timestep: bool = False,
    ) -> Optional[xr.Coordinates]:
        """
        Returns the coordinates of the model

        Args:
            dims: The dimensions to include in the coordinates. If None, includes all dimensions
            extra_timestep: If True, uses extra timesteps instead of regular timesteps

        Returns:
            The coordinates of the model, or None if no coordinates are available

        Raises:
            ValueError: If extra_timestep=True but 'time' is not in dims
        """
        if extra_timestep and dims is not None and 'time' not in dims:
            raise ValueError('extra_timestep=True requires "time" to be included in dims')

        if dims is None:
            coords = dict(self.flow_system.coords)
        else:
            coords = {k: v for k, v in self.flow_system.coords.items() if k in dims}

        if extra_timestep and coords:
            coords['time'] = self.flow_system.timesteps_extra

        return xr.Coordinates(coords) if coords else None

    @property
    def weights(self) -> Union[int, xr.DataArray]:
        """Returns the scenario weights of the FlowSystem. If None, return weights that are normalized to 1 (one)"""
        if self.flow_system.weights is None:
<<<<<<< HEAD
            weights = self.flow_system.fit_to_model_coords('weights', 1, dims=['year', 'scenario'])
=======
            weights = self.flow_system.fit_to_model_coords(
                'weights',
                1 if self.flow_system.years is None else self.flow_system.years_per_year,
                dims=['year', 'scenario'],
            )
>>>>>>> 3f03d229

            return weights / weights.sum()

        return self.flow_system.weights

    def __repr__(self) -> str:
        """
        Return a string representation of the FlowSystemModel, borrowed from linopy.Model.
        """
        # Extract content from existing representations
        sections = {
            f'Variables: [{len(self.variables)}]': self.variables.__repr__().split('\n', 2)[2],
            f'Constraints: [{len(self.constraints)}]': self.constraints.__repr__().split('\n', 2)[2],
            f'Submodels: [{len(self.submodels)}]': self.submodels.__repr__().split('\n', 2)[2],
            'Status': self.status,
        }

        # Format sections with headers and underlines
        formatted_sections = []
        for section_header, section_content in sections.items():
            formatted_sections.append((f'{section_header}\n{"-" * len(section_header)}\n{section_content}'))

        title = f'FlowSystemModel ({self.type})'
        all_sections = '\n'.join(formatted_sections)

        return f'{title}\n{"=" * len(title)}\n\n{all_sections}'


class Interface:
    """
    Base class for all Elements and Models in flixopt that provides serialization capabilities.

    This class enables automatic serialization/deserialization of objects containing xarray DataArrays
    and nested Interface objects to/from xarray Datasets and NetCDF files. It uses introspection
    of constructor parameters to automatically handle most serialization scenarios.

    Key Features:
        - Automatic extraction and restoration of xarray DataArrays
        - Support for nested Interface objects
        - NetCDF and JSON export/import
        - Recursive handling of complex nested structures

    Subclasses must implement:
        transform_data(flow_system): Transform data to match FlowSystem dimensions
    """

<<<<<<< HEAD
    def transform_data(self, flow_system: 'FlowSystem'):
        """Transform the data of the interface to match the FlowSystem's dimensions.

        Args:
            flow_system: The FlowSystem containing timing and dimensional information

=======
    def transform_data(self, flow_system: 'FlowSystem', name_prefix: str = '') -> None:
        """Transform the data of the interface to match the FlowSystem's dimensions.

        Args:
            flow_system: The FlowSystem containing timing and dimensional information
            name_prefix: The prefix to use for the names of the variables. Defaults to '', which results in no prefix.

>>>>>>> 3f03d229
        Raises:
            NotImplementedError: Must be implemented by subclasses
        """
        raise NotImplementedError('Every Interface subclass needs a transform_data() method')

    def _create_reference_structure(self) -> Tuple[Dict, Dict[str, xr.DataArray]]:
        """
        Convert all DataArrays to references and extract them.
        This is the core method that both to_dict() and to_dataset() build upon.

        Returns:
            Tuple of (reference_structure, extracted_arrays_dict)

        Raises:
            ValueError: If DataArrays don't have unique names or are duplicated
        """
        # Get constructor parameters using caching for performance
        if not hasattr(self, '_cached_init_params'):
            self._cached_init_params = list(inspect.signature(self.__init__).parameters.keys())

        # Process all constructor parameters
        reference_structure = {'__class__': self.__class__.__name__}
        all_extracted_arrays = {}

        for name in self._cached_init_params:
            if name == 'self':  # Skip self and timesteps. Timesteps are directly stored in Datasets
                continue

            value = getattr(self, name, None)

            if value is None:
                continue
            if isinstance(value, pd.Index):
                logger.debug(f'Skipping {name=} because it is an Index')
                continue

            # Extract arrays and get reference structure
            processed_value, extracted_arrays = self._extract_dataarrays_recursive(value, name)

            # Check for array name conflicts
            conflicts = set(all_extracted_arrays.keys()) & set(extracted_arrays.keys())
            if conflicts:
                raise ValueError(
                    f'DataArray name conflicts detected: {conflicts}. '
                    f'Each DataArray must have a unique name for serialization.'
                )

            # Add extracted arrays to the collection
            all_extracted_arrays.update(extracted_arrays)

            # Only store in structure if it's not None/empty after processing
            if processed_value is not None and not self._is_empty_container(processed_value):
                reference_structure[name] = processed_value

        return reference_structure, all_extracted_arrays

    @staticmethod
    def _is_empty_container(obj) -> bool:
        """Check if object is an empty container (dict, list, tuple, set)."""
        return isinstance(obj, (dict, list, tuple, set)) and len(obj) == 0

    def _extract_dataarrays_recursive(self, obj, context_name: str = '') -> Tuple[Any, Dict[str, xr.DataArray]]:
        """
        Recursively extract DataArrays from nested structures.

        Args:
            obj: Object to process
            context_name: Name context for better error messages

        Returns:
            Tuple of (processed_object_with_references, extracted_arrays_dict)

        Raises:
            ValueError: If DataArrays don't have unique names
        """
        extracted_arrays = {}

        # Handle DataArrays directly - use their unique name
        if isinstance(obj, xr.DataArray):
            if not obj.name:
                raise ValueError(
                    f'DataArrays must have a unique name for serialization. '
                    f'Unnamed DataArray found in {context_name}. Please set array.name = "unique_name"'
                )

            array_name = str(obj.name)  # Ensure string type
            if array_name in extracted_arrays:
                raise ValueError(
                    f'DataArray name "{array_name}" is duplicated in {context_name}. '
                    f'Each DataArray must have a unique name for serialization.'
                )

            extracted_arrays[array_name] = obj
            return f':::{array_name}', extracted_arrays

        # Handle Interface objects - extract their DataArrays too
        elif isinstance(obj, Interface):
            try:
                interface_structure, interface_arrays = obj._create_reference_structure()
                extracted_arrays.update(interface_arrays)
                return interface_structure, extracted_arrays
            except Exception as e:
                raise ValueError(f'Failed to process nested Interface object in {context_name}: {e}') from e

        # Handle sequences (lists, tuples)
        elif isinstance(obj, (list, tuple)):
            processed_items = []
            for i, item in enumerate(obj):
                item_context = f'{context_name}[{i}]' if context_name else f'item[{i}]'
                processed_item, nested_arrays = self._extract_dataarrays_recursive(item, item_context)
                extracted_arrays.update(nested_arrays)
                processed_items.append(processed_item)
            return processed_items, extracted_arrays

        # Handle dictionaries
        elif isinstance(obj, dict):
            processed_dict = {}
            for key, value in obj.items():
                key_context = f'{context_name}.{key}' if context_name else str(key)
                processed_value, nested_arrays = self._extract_dataarrays_recursive(value, key_context)
                extracted_arrays.update(nested_arrays)
                processed_dict[key] = processed_value
            return processed_dict, extracted_arrays

        # Handle sets (convert to list for JSON compatibility)
        elif isinstance(obj, set):
            processed_items = []
            for i, item in enumerate(obj):
                item_context = f'{context_name}.set_item[{i}]' if context_name else f'set_item[{i}]'
                processed_item, nested_arrays = self._extract_dataarrays_recursive(item, item_context)
                extracted_arrays.update(nested_arrays)
                processed_items.append(processed_item)
            return processed_items, extracted_arrays

        # For all other types, serialize to basic types
        else:
            return self._serialize_to_basic_types(obj), extracted_arrays

    @classmethod
    def _resolve_dataarray_reference(
        cls, reference: str, arrays_dict: Dict[str, xr.DataArray]
    ) -> Union[xr.DataArray, TimeSeriesData]:
        """
        Resolve a single DataArray reference (:::name) to actual DataArray or TimeSeriesData.

        Args:
            reference: Reference string starting with ":::"
            arrays_dict: Dictionary of available DataArrays
<<<<<<< HEAD

        Returns:
            Resolved DataArray or TimeSeriesData object

        Raises:
            ValueError: If referenced array is not found
        """
        array_name = reference[3:]  # Remove ":::" prefix
        if array_name not in arrays_dict:
            raise ValueError(f"Referenced DataArray '{array_name}' not found in dataset")

        array = arrays_dict[array_name]

        # Handle null values with warning
        if array.isnull().any():
            logger.warning(f"DataArray '{array_name}' contains null values. Dropping them.")
            array = array.dropna(dim='time', how='all')

        # Check if this should be restored as TimeSeriesData
        if TimeSeriesData.is_timeseries_data(array):
            return TimeSeriesData.from_dataarray(array)

=======

        Returns:
            Resolved DataArray or TimeSeriesData object

        Raises:
            ValueError: If referenced array is not found
        """
        array_name = reference[3:]  # Remove ":::" prefix
        if array_name not in arrays_dict:
            raise ValueError(f"Referenced DataArray '{array_name}' not found in dataset")

        array = arrays_dict[array_name]

        # Handle null values with warning
        if array.isnull().any():
            logger.warning(f"DataArray '{array_name}' contains null values. Dropping them.")
            array = array.dropna(dim='time', how='all')

        # Check if this should be restored as TimeSeriesData
        if TimeSeriesData.is_timeseries_data(array):
            return TimeSeriesData.from_dataarray(array)

>>>>>>> 3f03d229
        return array

    @classmethod
    def _resolve_reference_structure(cls, structure, arrays_dict: Dict[str, xr.DataArray]):
        """
        Convert reference structure back to actual objects using provided arrays.

        Args:
            structure: Structure containing references (:::name) or special type markers
            arrays_dict: Dictionary of available DataArrays

        Returns:
            Structure with references resolved to actual DataArrays or objects

        Raises:
            ValueError: If referenced arrays are not found or class is not registered
        """
        # Handle DataArray references
        if isinstance(structure, str) and structure.startswith(':::'):
            return cls._resolve_dataarray_reference(structure, arrays_dict)

        elif isinstance(structure, list):
            resolved_list = []
            for item in structure:
                resolved_item = cls._resolve_reference_structure(item, arrays_dict)
                if resolved_item is not None:  # Filter out None values from missing references
                    resolved_list.append(resolved_item)
            return resolved_list

        elif isinstance(structure, dict):
            if structure.get('__class__'):
                class_name = structure['__class__']
                if class_name not in CLASS_REGISTRY:
                    raise ValueError(
                        f"Class '{class_name}' not found in CLASS_REGISTRY. "
                        f'Available classes: {list(CLASS_REGISTRY.keys())}'
                    )

                # This is a nested Interface object - restore it recursively
                nested_class = CLASS_REGISTRY[class_name]
                # Remove the __class__ key and process the rest
                nested_data = {k: v for k, v in structure.items() if k != '__class__'}
                # Resolve references in the nested data
                resolved_nested_data = cls._resolve_reference_structure(nested_data, arrays_dict)

                try:
                    return nested_class(**resolved_nested_data)
                except Exception as e:
                    raise ValueError(f'Failed to create instance of {class_name}: {e}') from e
            else:
                # Regular dictionary - resolve references in values
                resolved_dict = {}
                for key, value in structure.items():
                    resolved_value = cls._resolve_reference_structure(value, arrays_dict)
                    if resolved_value is not None or value is None:  # Keep None values if they were originally None
                        resolved_dict[key] = resolved_value
                return resolved_dict

        else:
            return structure

    def _serialize_to_basic_types(self, obj):
        """
        Convert object to basic Python types only (no DataArrays, no custom objects).

        Args:
            obj: Object to serialize

        Returns:
            Object converted to basic Python types (str, int, float, bool, list, dict)
        """
        if obj is None or isinstance(obj, (str, int, float, bool)):
            return obj
        elif isinstance(obj, np.integer):
            return int(obj)
        elif isinstance(obj, np.floating):
            return float(obj)
        elif isinstance(obj, np.bool_):
            return bool(obj)
        elif isinstance(obj, (np.ndarray, pd.Series, pd.DataFrame)):
            return obj.tolist() if hasattr(obj, 'tolist') else list(obj)
        elif isinstance(obj, dict):
            return {k: self._serialize_to_basic_types(v) for k, v in obj.items()}
        elif isinstance(obj, (list, tuple)):
            return [self._serialize_to_basic_types(item) for item in obj]
        elif isinstance(obj, set):
            return [self._serialize_to_basic_types(item) for item in obj]
        elif hasattr(obj, 'isoformat'):  # datetime objects
            return obj.isoformat()
        elif hasattr(obj, '__dict__'):  # Custom objects with attributes
            logger.warning(f'Converting custom object {type(obj)} to dict representation: {obj}')
            return {str(k): self._serialize_to_basic_types(v) for k, v in obj.__dict__.items()}
        else:
            # For any other object, try to convert to string as fallback
            logger.warning(f'Converting unknown type {type(obj)} to string: {obj}')
            return str(obj)

    def to_dataset(self) -> xr.Dataset:
        """
        Convert the object to an xarray Dataset representation.
        All DataArrays become dataset variables, everything else goes to attrs.

        Its recommended to only call this method on Interfaces with all numeric data stored as xr.DataArrays.
        Interfaces inside a FlowSystem are automatically converted this form after connecting and transforming the FlowSystem.

        Returns:
            xr.Dataset: Dataset containing all DataArrays with basic objects only in attributes

        Raises:
            ValueError: If serialization fails due to naming conflicts or invalid data
        """
        try:
            reference_structure, extracted_arrays = self._create_reference_structure()
            # Create the dataset with extracted arrays as variables and structure as attrs
            return xr.Dataset(extracted_arrays, attrs=reference_structure)
        except Exception as e:
            raise ValueError(
                f'Failed to convert {self.__class__.__name__} to dataset. Its recommended to only call this method on '
                f'a fully connected and transformed FlowSystem, or Interfaces inside such a FlowSystem.'
                f'Original Error: {e}'
            ) from e

    def to_netcdf(self, path: Union[str, pathlib.Path], compression: int = 0):
        """
        Save the object to a NetCDF file.

        Args:
            path: Path to save the NetCDF file
            compression: Compression level (0-9)

        Raises:
            ValueError: If serialization fails
            IOError: If file cannot be written
        """
        try:
            ds = self.to_dataset()
            fx_io.save_dataset_to_netcdf(ds, path, compression=compression)
        except Exception as e:
            raise IOError(f'Failed to save {self.__class__.__name__} to NetCDF file {path}: {e}') from e

    @classmethod
    def from_dataset(cls, ds: xr.Dataset) -> 'Interface':
        """
        Create an instance from an xarray Dataset.

        Args:
            ds: Dataset containing the object data

        Returns:
            Interface instance

        Raises:
            ValueError: If dataset format is invalid or class mismatch
        """
        try:
            # Get class name and verify it matches
            class_name = ds.attrs.get('__class__')
            if class_name and class_name != cls.__name__:
                logger.warning(f"Dataset class '{class_name}' doesn't match target class '{cls.__name__}'")

            # Get the reference structure from attrs
            reference_structure = dict(ds.attrs)

            # Remove the class name since it's not a constructor parameter
            reference_structure.pop('__class__', None)

            # Create arrays dictionary from dataset variables
            arrays_dict = {name: array for name, array in ds.data_vars.items()}

            # Resolve all references using the centralized method
            resolved_params = cls._resolve_reference_structure(reference_structure, arrays_dict)

            return cls(**resolved_params)
        except Exception as e:
            raise ValueError(f'Failed to create {cls.__name__} from dataset: {e}') from e

    @classmethod
    def from_netcdf(cls, path: Union[str, pathlib.Path]) -> 'Interface':
        """
        Load an instance from a NetCDF file.

        Args:
            path: Path to the NetCDF file

        Returns:
            Interface instance

        Raises:
            IOError: If file cannot be read
            ValueError: If file format is invalid
        """
        try:
            ds = fx_io.load_dataset_from_netcdf(path)
            return cls.from_dataset(ds)
        except Exception as e:
            raise IOError(f'Failed to load {cls.__name__} from NetCDF file {path}: {e}') from e

    def get_structure(self, clean: bool = False, stats: bool = False) -> Dict:
        """
        Get object structure as a dictionary.

        Args:
            clean: If True, remove None and empty dicts and lists.
            stats: If True, replace DataArray references with statistics

        Returns:
            Dictionary representation of the object structure
        """
        reference_structure, extracted_arrays = self._create_reference_structure()

        if stats:
            # Replace references with statistics
            reference_structure = self._replace_references_with_stats(reference_structure, extracted_arrays)

        if clean:
            return fx_io.remove_none_and_empty(reference_structure)
        return reference_structure

    def _replace_references_with_stats(self, structure, arrays_dict: Dict[str, xr.DataArray]):
        """Replace DataArray references with statistical summaries."""
        if isinstance(structure, str) and structure.startswith(':::'):
            array_name = structure[3:]
            if array_name in arrays_dict:
                return get_dataarray_stats(arrays_dict[array_name])
            return structure
<<<<<<< HEAD

        elif isinstance(structure, dict):
            return {k: self._replace_references_with_stats(v, arrays_dict) for k, v in structure.items()}

=======

        elif isinstance(structure, dict):
            return {k: self._replace_references_with_stats(v, arrays_dict) for k, v in structure.items()}

>>>>>>> 3f03d229
        elif isinstance(structure, list):
            return [self._replace_references_with_stats(item, arrays_dict) for item in structure]

        return structure

    def to_json(self, path: Union[str, pathlib.Path]):
        """
        Save the object to a JSON file.
        This is meant for documentation and comparison, not for reloading.

        Args:
            path: The path to the JSON file.

        Raises:
            IOError: If file cannot be written
        """
        try:
            # Use the stats mode for JSON export (cleaner output)
            data = self.get_structure(clean=True, stats=True)
            with open(path, 'w', encoding='utf-8') as f:
                json.dump(data, f, indent=4, ensure_ascii=False)
        except Exception as e:
            raise IOError(f'Failed to save {self.__class__.__name__} to JSON file {path}: {e}') from e

    def __repr__(self):
        """Return a detailed string representation for debugging."""
        try:
            # Get the constructor arguments and their current values
            init_signature = inspect.signature(self.__init__)
            init_args = init_signature.parameters

            # Create a dictionary with argument names and their values, with better formatting
            args_parts = []
            for name in init_args:
                if name == 'self':
                    continue
                value = getattr(self, name, None)
                # Truncate long representations
                value_repr = repr(value)
                if len(value_repr) > 50:
                    value_repr = value_repr[:47] + '...'
                args_parts.append(f'{name}={value_repr}')

            args_str = ', '.join(args_parts)
            return f'{self.__class__.__name__}({args_str})'
        except Exception:
            # Fallback if introspection fails
            return f'{self.__class__.__name__}(<repr_failed>)'

    def __str__(self):
        """Return a user-friendly string representation."""
        try:
            data = self.get_structure(clean=True, stats=True)
            with StringIO() as output_buffer:
                console = Console(file=output_buffer, width=1000)  # Adjust width as needed
                console.print(Pretty(data, expand_all=True, indent_guides=True))
                return output_buffer.getvalue()
        except Exception:
            # Fallback if structure generation fails
            return f'{self.__class__.__name__} instance'

    def copy(self) -> 'Interface':
        """
        Create a copy of the Interface object.

        Uses the existing serialization infrastructure to ensure proper copying
        of all DataArrays and nested objects.

        Returns:
            A new instance of the same class with copied data.
        """
        # Convert to dataset, copy it, and convert back
        dataset = self.to_dataset().copy(deep=True)
        return self.__class__.from_dataset(dataset)

    def __copy__(self):
        """Support for copy.copy()."""
        return self.copy()

    def __deepcopy__(self, memo):
        """Support for copy.deepcopy()."""
        return self.copy()


class Element(Interface):
    """This class is the basic Element of flixopt. Every Element has a label"""

    def __init__(self, label: str, meta_data: Dict = None):
        """
        Args:
            label: The label of the element
            meta_data: used to store more information about the Element. Is not used internally, but saved in the results. Only use python native types.
        """
        self.label = Element._valid_label(label)
        self.meta_data = meta_data if meta_data is not None else {}
        self.submodel: Optional[ElementModel] = None

    def _plausibility_checks(self) -> None:
        """This function is used to do some basic plausibility checks for each Element during initialization"""
        raise NotImplementedError('Every Element needs a _plausibility_checks() method')

    def create_model(self, model: FlowSystemModel) -> 'ElementModel':
        raise NotImplementedError('Every Element needs a create_model() method')

    @property
    def label_full(self) -> str:
        return self.label

    @staticmethod
    def _valid_label(label: str) -> str:
        """
        Checks if the label is valid. If not, it is replaced by the default label

        Raises
        ------
        ValueError
            If the label is not valid
        """
        not_allowed = ['(', ')', '|', '->', '\\', '-slash-']  # \\ is needed to check for \
        if any([sign in label for sign in not_allowed]):
            raise ValueError(
                f'Label "{label}" is not valid. Labels cannot contain the following characters: {not_allowed}. '
                f'Use any other symbol instead'
            )
        if label.endswith(' '):
            logger.warning(f'Label "{label}" ends with a space. This will be removed.')
            return label.rstrip()
        return label


class Submodel(SubmodelsMixin):
    """Stores Variables and Constraints. Its a subset of a FlowSystemModel.
    Variables and constraints are stored in the main FLowSystemModel, and are referenced here.
    Can have other Submodels assigned, and can be a Submodel of another Submodel.
    """

    def __init__(self, model: FlowSystemModel, label_of_element: str, label_of_model=None):
        """
        Args:
            model: The FlowSystemModel that is used to create the model.
            label_of_element: The label of the parent (Element). Used to construct the full label of the model.
            label_of_model: The label of the model. Used as a prefix in all variables and constraints.
        """
        self._model = model
        self.label_of_element = label_of_element
        self.label_of_model = label_of_model if label_of_model is not None else self.label_of_element

        self._variables: Dict[str, linopy.Variable] = {}  # Mapping from short name to variable
        self._constraints: Dict[str, linopy.Constraint] = {}  # Mapping from short name to constraint
        self.submodels: Submodels = Submodels({})

        logger.debug(f'Creating {self.__class__.__name__}  "{self.label_full}"')
        self._do_modeling()

    def add_variables(self, short_name: str = None, **kwargs) -> linopy.Variable:
        """Create and register a variable in one step"""
        if kwargs.get('name') is None:
            if short_name is None:
                raise ValueError('Short name must be provided when no name is given')
            kwargs['name'] = f'{self.label_of_model}|{short_name}'

        variable = self._model.add_variables(**kwargs)
        self.register_variable(variable, short_name)
        return variable

    def add_constraints(self, expression, short_name: str = None, **kwargs) -> linopy.Constraint:
        """Create and register a constraint in one step"""
        if kwargs.get('name') is None:
            if short_name is None:
                raise ValueError('Short name must be provided when no name is given')
            kwargs['name'] = f'{self.label_of_model}|{short_name}'

        constraint = self._model.add_constraints(expression, **kwargs)
        self.register_constraint(constraint, short_name)
        return constraint

    def register_variable(self, variable: linopy.Variable, short_name: str = None) -> linopy.Variable:
        """Register a variable with the model"""
        if short_name is None:
            short_name = variable.name
        elif short_name in self._variables:
            raise ValueError(f'Short name "{short_name}" already assigned to model variables')

        self._variables[short_name] = variable
        return variable

    def register_constraint(self, constraint: linopy.Constraint, short_name: str = None) -> linopy.Constraint:
        """Register a constraint with the model"""
        if short_name is None:
            short_name = constraint.name
        elif short_name in self._constraints:
            raise ValueError(f'Short name "{short_name}" already assigned to model constraint')

        self._constraints[short_name] = constraint
        return constraint

    def __getitem__(self, key: str) -> linopy.Variable:
        """Get a variable by its short name"""
        if key in self._variables:
            return self._variables[key]
        raise KeyError(f'Variable "{key}" not found in model "{self.label_full}"')

    def __contains__(self, name: str) -> bool:
        """Check if a variable exists in the model"""
        return name in self._variables or name in self.variables

    def get(self, name: str, default=None):
        """Get variable by short name, returning default if not found"""
        try:
            return self[name]
        except KeyError:
            return default

    def get_coords(
        self,
        dims: Optional[Collection[str]] = None,
        extra_timestep: bool = False,
    ) -> Optional[xr.Coordinates]:
        return self._model.get_coords(dims=dims, extra_timestep=extra_timestep)

    def filter_variables(
        self,
        filter_by: Optional[Literal['binary', 'continuous', 'integer']] = None,
        length: Literal['scalar', 'time'] = None,
    ):
        if filter_by is None:
            all_variables = self.variables
        elif filter_by == 'binary':
            all_variables = self.variables.binaries
        elif filter_by == 'integer':
            all_variables = self.variables.integers
        elif filter_by == 'continuous':
            all_variables = self.variables.continuous
        else:
            raise ValueError(f'Invalid filter_by "{filter_by}", must be one of "binary", "continous", "integer"')
        if length is None:
            return all_variables
        elif length == 'scalar':
            return all_variables[[name for name in all_variables if all_variables[name].ndim == 0]]
        elif length == 'time':
            return all_variables[[name for name in all_variables if 'time' in all_variables[name].dims]]
        raise ValueError(f'Invalid length "{length}", must be one of "scalar", "time" or None')

    @property
    def label_full(self) -> str:
        return self.label_of_model

    @property
    def variables_direct(self) -> linopy.Variables:
        """Variables of the model, excluding those of sub-models"""
        return self._model.variables[[var.name for var in self._variables.values()]]

    @property
    def constraints_direct(self) -> linopy.Constraints:
        """Constraints of the model, excluding those of sub-models"""
        return self._model.constraints[[con.name for con in self._constraints.values()]]

    @property
    def constraints(self) -> linopy.Constraints:
        """All constraints of the model, including those of all sub-models"""
        names = list(self.constraints_direct) + [
            constraint_name for submodel in self.submodels.values() for constraint_name in submodel.constraints
        ]

        return self._model.constraints[names]

    @property
    def variables(self) -> linopy.Variables:
        """All variables of the model, including those of all sub-models"""
        names = list(self.variables_direct) + [
            variable_name for submodel in self.submodels.values() for variable_name in submodel.variables
        ]

        return self._model.variables[names]

    def __repr__(self) -> str:
        """
        Return a string representation of the linopy model.
        """
        # Extract content from existing representations
        sections = {
            f'Variables: [{len(self.variables)}/{len(self._model.variables)}]': self.variables.__repr__().split(
                '\n', 2
            )[2],
            f'Constraints: [{len(self.constraints)}/{len(self._model.constraints)}]': self.constraints.__repr__().split(
                '\n', 2
            )[2],
            f'Submodels: [{len(self.submodels)}]': self.submodels.__repr__().split('\n', 2)[2],
        }

        # Format sections with headers and underlines
        formatted_sections = []
        for section_header, section_content in sections.items():
            formatted_sections.append((f'{section_header}\n{"-" * len(section_header)}\n{section_content}'))

        model_string = f'Submodel "{self.label_of_model}":'
        all_sections = '\n'.join(formatted_sections)

        return f'{model_string}\n{"=" * len(model_string)}\n\n{all_sections}'

    @property
    def hours_per_step(self):
        return self._model.hours_per_step

    def _do_modeling(self):
        """Called at the end of initialization. Override in subclasses to create variables and constraints."""
        pass


@dataclass(repr=False)
class Submodels:
    """A simple collection for storing submodels with easy access and representation."""

    data: Dict[str, 'Submodel']

    def __getitem__(self, name: str) -> 'Submodel':
        """Get a submodel by its name."""
        return self.data[name]

    def __getattr__(self, name: str) -> 'Submodel':
        """Get a submodel by attribute access."""
        if name in self.data:
            return self.data[name]
        raise AttributeError(f"Submodels has no attribute '{name}'")

    def __len__(self) -> int:
        return len(self.data)

    def __iter__(self) -> Iterator[str]:
        return iter(self.data)

    def __contains__(self, name: str) -> bool:
        return name in self.data

    def __repr__(self) -> str:
        """Simple representation of the submodels collection."""
        if not self.data:
            return 'flixopt.structure.Submodels:\n----------------------------\n <empty>\n'

        total_vars = sum(len(submodel.variables) for submodel in self.data.values())
        total_cons = sum(len(submodel.constraints) for submodel in self.data.values())

        title = (
            f'flixopt.structure.Submodels ({total_vars} vars, {total_cons} constraints, {len(self.data)} submodels):'
        )
        underline = '-' * len(title)

        if not self.data:
            return f'{title}\n{underline}\n <empty>\n'
        sub_models_string = ''
        for name, submodel in self.data.items():
            type_name = submodel.__class__.__name__
            var_count = len(submodel.variables)
            con_count = len(submodel.constraints)
            sub_models_string += f'\n * {name} [{type_name}] ({var_count}v/{con_count}c)'

        return f'{title}\n{underline}{sub_models_string}\n'

    def items(self) -> ItemsView[str, 'Submodel']:
        return self.data.items()

    def keys(self):
        return self.data.keys()

    def values(self):
        return self.data.values()

    def add(self, submodel: 'Submodel', name: str) -> None:
        """Add a submodel to the collection."""
        self.data[name] = submodel

    def get(self, name: str, default=None):
        """Get submodel by name, returning default if not found."""
        return self.data.get(name, default)


class ElementModel(Submodel):
    """
    Stores the mathematical Variables and Constraints for Elements.
    ElementModels are directly registered in the main FLowSystemModel
    """

    def __init__(self, model: FlowSystemModel, element: Element):
        """
        Args:
            model: The FlowSystemModel that is used to create the model.
            element: The element this model is created for.
        """
        self.element = element
        super().__init__(model, label_of_element=element.label_full, label_of_model=element.label_full)
        self._model.add_submodels(self, short_name=self.label_of_model)

    def results_structure(self):
        return {
            'label': self.label_full,
            'variables': list(self.variables),
            'constraints': list(self.constraints),
        }<|MERGE_RESOLUTION|>--- conflicted
+++ resolved
@@ -178,15 +178,11 @@
     def weights(self) -> Union[int, xr.DataArray]:
         """Returns the scenario weights of the FlowSystem. If None, return weights that are normalized to 1 (one)"""
         if self.flow_system.weights is None:
-<<<<<<< HEAD
-            weights = self.flow_system.fit_to_model_coords('weights', 1, dims=['year', 'scenario'])
-=======
             weights = self.flow_system.fit_to_model_coords(
                 'weights',
                 1 if self.flow_system.years is None else self.flow_system.years_per_year,
                 dims=['year', 'scenario'],
             )
->>>>>>> 3f03d229
 
             return weights / weights.sum()
 
@@ -233,14 +229,6 @@
         transform_data(flow_system): Transform data to match FlowSystem dimensions
     """
 
-<<<<<<< HEAD
-    def transform_data(self, flow_system: 'FlowSystem'):
-        """Transform the data of the interface to match the FlowSystem's dimensions.
-
-        Args:
-            flow_system: The FlowSystem containing timing and dimensional information
-
-=======
     def transform_data(self, flow_system: 'FlowSystem', name_prefix: str = '') -> None:
         """Transform the data of the interface to match the FlowSystem's dimensions.
 
@@ -248,7 +236,6 @@
             flow_system: The FlowSystem containing timing and dimensional information
             name_prefix: The prefix to use for the names of the variables. Defaults to '', which results in no prefix.
 
->>>>>>> 3f03d229
         Raises:
             NotImplementedError: Must be implemented by subclasses
         """
@@ -397,7 +384,6 @@
         Args:
             reference: Reference string starting with ":::"
             arrays_dict: Dictionary of available DataArrays
-<<<<<<< HEAD
 
         Returns:
             Resolved DataArray or TimeSeriesData object
@@ -420,30 +406,6 @@
         if TimeSeriesData.is_timeseries_data(array):
             return TimeSeriesData.from_dataarray(array)
 
-=======
-
-        Returns:
-            Resolved DataArray or TimeSeriesData object
-
-        Raises:
-            ValueError: If referenced array is not found
-        """
-        array_name = reference[3:]  # Remove ":::" prefix
-        if array_name not in arrays_dict:
-            raise ValueError(f"Referenced DataArray '{array_name}' not found in dataset")
-
-        array = arrays_dict[array_name]
-
-        # Handle null values with warning
-        if array.isnull().any():
-            logger.warning(f"DataArray '{array_name}' contains null values. Dropping them.")
-            array = array.dropna(dim='time', how='all')
-
-        # Check if this should be restored as TimeSeriesData
-        if TimeSeriesData.is_timeseries_data(array):
-            return TimeSeriesData.from_dataarray(array)
-
->>>>>>> 3f03d229
         return array
 
     @classmethod
@@ -669,17 +631,10 @@
             if array_name in arrays_dict:
                 return get_dataarray_stats(arrays_dict[array_name])
             return structure
-<<<<<<< HEAD
 
         elif isinstance(structure, dict):
             return {k: self._replace_references_with_stats(v, arrays_dict) for k, v in structure.items()}
 
-=======
-
-        elif isinstance(structure, dict):
-            return {k: self._replace_references_with_stats(v, arrays_dict) for k, v in structure.items()}
-
->>>>>>> 3f03d229
         elif isinstance(structure, list):
             return [self._replace_references_with_stats(item, arrays_dict) for item in structure]
 
