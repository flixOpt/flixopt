"""
Topology accessor for FlowSystem.

This module provides the TopologyAccessor class that enables the
`flow_system.topology` pattern for network structure inspection and visualization.
"""

from __future__ import annotations

import logging
import pathlib
import warnings
from itertools import chain
from typing import TYPE_CHECKING, Literal

if TYPE_CHECKING:
    import pyvis

    from .flow_system import FlowSystem

logger = logging.getLogger('flixopt')


def _plot_network(
    node_infos: dict,
    edge_infos: dict,
    path: str | pathlib.Path | None = None,
    controls: bool
    | list[
        Literal['nodes', 'edges', 'layout', 'interaction', 'manipulation', 'physics', 'selection', 'renderer']
    ] = True,
    show: bool = False,
) -> pyvis.network.Network | None:
    """Visualize network structure using PyVis.

    Args:
        node_infos: Dictionary of node information.
        edge_infos: Dictionary of edge information.
        path: Path to save HTML visualization.
        controls: UI controls to add. True for all, or list of specific controls.
        show: Whether to open in browser.

    Returns:
        Network instance, or None if pyvis not installed.
    """
    try:
        from pyvis.network import Network
    except ImportError:
        logger.critical("Plotting the flow system network was not possible. Please install pyvis: 'pip install pyvis'")
        return None

    net = Network(directed=True, height='100%' if controls is False else '800px', font_color='white')

    for node_id, node in node_infos.items():
        net.add_node(
            node_id,
            label=node['label'],
            shape={'Bus': 'circle', 'Component': 'box'}[node['class']],
            color={'Bus': '#393E46', 'Component': '#00ADB5'}[node['class']],
            title=node['infos'].replace(')', '\n)'),
            font={'size': 14},
        )

    for edge in edge_infos.values():
        net.add_edge(
            edge['start'],
            edge['end'],
            label=edge['label'],
            title=edge['infos'].replace(')', '\n)'),
            font={'color': '#4D4D4D', 'size': 14},
            color='#222831',
        )

    net.barnes_hut(central_gravity=0.8, spring_length=50, spring_strength=0.05, gravity=-10000)

    if controls:
        net.show_buttons(filter_=controls)
    if not show and not path:
        return net
    elif path:
        path = pathlib.Path(path) if isinstance(path, str) else path
        net.write_html(path.as_posix())
    elif show:
        path = pathlib.Path('network.html')
        net.write_html(path.as_posix())

    if show:
        try:
            import webbrowser

            worked = webbrowser.open(f'file://{path.resolve()}', 2)
            if not worked:
                logger.error(f'Showing the network in the Browser went wrong. Open it manually. Its saved under {path}')
        except Exception as e:
            logger.error(
                f'Showing the network in the Browser went wrong. Open it manually. Its saved under {path}: {e}'
            )

    return net


class TopologyAccessor:
    """
    Accessor for network topology inspection and visualization on FlowSystem.

    This class provides the topology API for FlowSystem, accessible via
    `flow_system.topology`. It offers methods to inspect the network structure
    and visualize it.

    Examples:
        Visualize the network:

        >>> flow_system.topology.plot()
        >>> flow_system.topology.plot(path='my_network.html', show=True)

        Interactive visualization:

        >>> flow_system.topology.start_app()
        >>> # ... interact with the visualization ...
        >>> flow_system.topology.stop_app()

        Get network structure info:

        >>> nodes, edges = flow_system.topology.infos()
    """

    def __init__(self, flow_system: FlowSystem) -> None:
        """
        Initialize the accessor with a reference to the FlowSystem.

        Args:
            flow_system: The FlowSystem to inspect.
        """
        self._fs = flow_system

    def infos(self) -> tuple[dict[str, dict[str, str]], dict[str, dict[str, str]]]:
        """
        Get network topology information as dictionaries.

        Returns node and edge information suitable for visualization or analysis.

        Returns:
            Tuple of (nodes_dict, edges_dict) where:
                - nodes_dict maps node labels to their properties (label, class, infos)
                - edges_dict maps edge labels to their properties (label, start, end, infos)

        Examples:
            >>> nodes, edges = flow_system.topology.infos()
            >>> print(nodes.keys())  # All component and bus labels
            >>> print(edges.keys())  # All flow labels
        """
        from .elements import Bus

        if not self._fs.connected_and_transformed:
            self._fs.connect_and_transform()

        nodes = {
            node.label_full: {
                'label': node.label,
                'class': 'Bus' if isinstance(node, Bus) else 'Component',
                'infos': node.__str__(),
            }
            for node in chain(self._fs.components.values(), self._fs.buses.values())
        }

        edges = {
            flow.label_full: {
                'label': flow.label,
                'start': flow.bus if flow.is_input_in_component else flow.component,
                'end': flow.component if flow.is_input_in_component else flow.bus,
                'infos': flow.__str__(),
            }
            for flow in self._fs.flows.values()
        }

        return nodes, edges

    def plot(
        self,
        path: bool | str | pathlib.Path = 'flow_system.html',
        controls: bool
        | list[
            Literal['nodes', 'edges', 'layout', 'interaction', 'manipulation', 'physics', 'selection', 'renderer']
        ] = True,
        show: bool | None = None,
    ) -> pyvis.network.Network | None:
        """
        Visualize the network structure using PyVis, saving it as an interactive HTML file.

        Args:
            path: Path to save the HTML visualization.
                - `False`: Visualization is created but not saved.
                - `str` or `Path`: Specifies file path (default: 'flow_system.html').
            controls: UI controls to add to the visualization.
                - `True`: Enables all available controls.
                - `List`: Specify controls, e.g., ['nodes', 'layout'].
                - Options: 'nodes', 'edges', 'layout', 'interaction', 'manipulation',
                  'physics', 'selection', 'renderer'.
            show: Whether to open the visualization in the web browser.

        Returns:
            The `pyvis.network.Network` instance representing the visualization,
            or `None` if `pyvis` is not installed.

        Examples:
            >>> flow_system.topology.plot()
            >>> flow_system.topology.plot(show=False)
            >>> flow_system.topology.plot(path='output/network.html', controls=['nodes', 'layout'])

        Notes:
            This function requires `pyvis`. If not installed, the function prints
            a warning and returns `None`.
            Nodes are styled based on type (circles for buses, boxes for components)
            and annotated with node information.
        """
        from .config import CONFIG

        node_infos, edge_infos = self.infos()
<<<<<<< HEAD
        return _plot_network(
            node_infos, edge_infos, path, controls, show if show is not None else CONFIG.Plotting.default_show
=======
        # Normalize path=False to None for _plot_network compatibility
        normalized_path = None if path is False else path
        return _plot_network(
            node_infos,
            edge_infos,
            normalized_path,
            controls,
            show if show is not None else CONFIG.Plotting.default_show,
>>>>>>> e6869323
        )

    def start_app(self) -> None:
        """
        Start an interactive network visualization using Dash and Cytoscape.

        Launches a web-based interactive visualization server that allows
        exploring the network structure dynamically.

        Raises:
            ImportError: If required dependencies are not installed.

        Examples:
            >>> flow_system.topology.start_app()
            >>> # ... interact with the visualization in browser ...
            >>> flow_system.topology.stop_app()

        Notes:
            Requires optional dependencies: dash, dash-cytoscape, dash-daq,
            networkx, flask, werkzeug.
            Install with: `pip install flixopt[network_viz]` or `pip install flixopt[full]`
        """
        from .network_app import DASH_CYTOSCAPE_AVAILABLE, VISUALIZATION_ERROR, flow_graph, shownetwork

        warnings.warn(
            'The network visualization is still experimental and might change in the future.',
            stacklevel=2,
            category=UserWarning,
        )

        if not DASH_CYTOSCAPE_AVAILABLE:
            raise ImportError(
                f'Network visualization requires optional dependencies. '
                f'Install with: `pip install flixopt[network_viz]`, `pip install flixopt[full]` '
                f'or: `pip install dash dash-cytoscape dash-daq networkx werkzeug`. '
                f'Original error: {VISUALIZATION_ERROR}'
            )

        if not self._fs._connected_and_transformed:
            self._fs._connect_network()

        if self._fs._network_app is not None:
            logger.warning('The network app is already running. Restarting it.')
            self.stop_app()

        self._fs._network_app = shownetwork(flow_graph(self._fs))

    def stop_app(self) -> None:
        """
        Stop the interactive network visualization server.

        Examples:
            >>> flow_system.topology.stop_app()
        """
        from .network_app import DASH_CYTOSCAPE_AVAILABLE, VISUALIZATION_ERROR

        if not DASH_CYTOSCAPE_AVAILABLE:
            raise ImportError(
                f'Network visualization requires optional dependencies. '
                f'Install with: `pip install flixopt[network_viz]`, `pip install flixopt[full]` '
                f'or: `pip install dash dash-cytoscape dash-daq networkx werkzeug`. '
                f'Original error: {VISUALIZATION_ERROR}'
            )

        if self._fs._network_app is None:
            logger.warning("No network app is currently running. Can't stop it")
            return

        try:
            logger.info('Stopping network visualization server...')
            self._fs._network_app.server_instance.shutdown()
            logger.info('Network visualization stopped.')
        except Exception as e:
            logger.error(f'Failed to stop the network visualization app: {e}')
        finally:
            self._fs._network_app = None<|MERGE_RESOLUTION|>--- conflicted
+++ resolved
@@ -216,10 +216,6 @@
         from .config import CONFIG
 
         node_infos, edge_infos = self.infos()
-<<<<<<< HEAD
-        return _plot_network(
-            node_infos, edge_infos, path, controls, show if show is not None else CONFIG.Plotting.default_show
-=======
         # Normalize path=False to None for _plot_network compatibility
         normalized_path = None if path is False else path
         return _plot_network(
@@ -228,7 +224,6 @@
             normalized_path,
             controls,
             show if show is not None else CONFIG.Plotting.default_show,
->>>>>>> e6869323
         )
 
     def start_app(self) -> None:
