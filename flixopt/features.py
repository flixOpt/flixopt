"""
This module contains the features of the flixopt framework.
Features extend the functionality of Elements.
"""

from __future__ import annotations

import logging
from typing import TYPE_CHECKING

import linopy
import numpy as np

from .modeling import BoundingPatterns, ModelingPrimitives, ModelingUtilities
from .structure import FlowSystemModel, Submodel

if TYPE_CHECKING:
    from .core import FlowSystemDimensions, Scalar, TemporalData
    from .interface import InvestParameters, OnOffParameters, Piecewise

logger = logging.getLogger('flixopt')


class InvestmentModel(Submodel):
    """
    This feature model is used to model the investment of a variable.
    It applies the corresponding bounds to the variable and the on/off state of the variable.

    Args:
        model: The optimization model instance
        label_of_element: The label of the parent (Element). Used to construct the full label of the model.
        parameters: The parameters of the feature model.
        label_of_model: The label of the model. This is needed to construct the full label of the model.

    """

    parameters: InvestParameters

    def __init__(
        self,
        model: FlowSystemModel,
        label_of_element: str,
        parameters: InvestParameters,
        label_of_model: str | None = None,
    ):
        self.piecewise_effects: PiecewiseEffectsModel | None = None
        self.parameters = parameters
        super().__init__(model, label_of_element=label_of_element, label_of_model=label_of_model)

    def _do_modeling(self):
        super()._do_modeling()
        self._create_variables_and_constraints()
        self._add_effects()

    def _create_variables_and_constraints(self):
        size_min, size_max = (self.parameters.minimum_or_fixed_size, self.parameters.maximum_or_fixed_size)
        self.add_variables(
            short_name='size',
            lower=0 if self.parameters.optional else size_min,
            upper=size_max,
            coords=self._model.get_coords(['year', 'scenario']),
        )

        if self.parameters.optional:
            self.add_variables(
                binary=True,
                coords=self._model.get_coords(['year', 'scenario']),
                short_name='is_invested',
            )

            BoundingPatterns.bounds_with_state(
                self,
                variable=self.size,
                variable_state=self.is_invested,
                bounds=(self.parameters.minimum_or_fixed_size, self.parameters.maximum_or_fixed_size),
            )

        if self.parameters.piecewise_effects:
            self.piecewise_effects = self.add_submodels(
                PiecewiseEffectsModel(
                    model=self._model,
                    label_of_element=self.label_of_element,
                    label_of_model=f'{self.label_of_element}|PiecewiseEffects',
                    piecewise_origin=(self.size.name, self.parameters.piecewise_effects.piecewise_origin),
                    piecewise_shares=self.parameters.piecewise_effects.piecewise_shares,
                    zero_point=self.is_invested,
                ),
                short_name='segments',
            )

    def _add_effects(self):
        """Add investment effects"""
        if self.parameters.fix_effects:
            self._model.effects.add_share_to_effects(
                name=self.label_of_element,
                expressions={
                    effect: self.is_invested * factor if self.is_invested is not None else factor
                    for effect, factor in self.parameters.fix_effects.items()
                },
                target='nontemporal',
            )

        if self.parameters.divest_effects and self.parameters.optional:
            self._model.effects.add_share_to_effects(
                name=self.label_of_element,
                expressions={
                    effect: -self.is_invested * factor + factor
                    for effect, factor in self.parameters.divest_effects.items()
                },
                target='nontemporal',
            )

        if self.parameters.specific_effects:
            self._model.effects.add_share_to_effects(
                name=self.label_of_element,
                expressions={effect: self.size * factor for effect, factor in self.parameters.specific_effects.items()},
                target='nontemporal',
            )

    @property
    def size(self) -> linopy.Variable:
        """Investment size variable"""
        return self._variables['size']

    @property
    def is_invested(self) -> linopy.Variable | None:
        """Binary investment decision variable"""
        if 'is_invested' not in self._variables:
            return None
        return self._variables['is_invested']


class OnOffModel(Submodel):
    """OnOff model using factory patterns"""

    def __init__(
        self,
        model: FlowSystemModel,
        label_of_element: str,
        parameters: OnOffParameters,
        on_variable: linopy.Variable,
        previous_states: TemporalData | None,
        label_of_model: str | None = None,
    ):
        """
        This feature model is used to model the on/off state of flow_rate(s). It does not matter of the flow_rates are
        bounded by a size variable or by a hard bound. THe used bound here is the absolute highest/lowest bound!

        Args:
            model: The optimization model instance
            label_of_element: The label of the parent (Element). Used to construct the full label of the model.
            parameters: The parameters of the feature model.
            on_variable: The variable that determines the on state
            previous_states: The previous flow_rates
            label_of_model: The label of the model. This is needed to construct the full label of the model.
        """
        self.on = on_variable
        self._previous_states = previous_states
        self.parameters = parameters
        super().__init__(model, label_of_element, label_of_model=label_of_model)

    def _do_modeling(self):
        super()._do_modeling()

        if self.parameters.use_off:
            off = self.add_variables(binary=True, short_name='off', coords=self._model.get_coords())
            self.add_constraints(self.on + off == 1, short_name='complementary')

        # 3. Total duration tracking using existing pattern
        ModelingPrimitives.expression_tracking_variable(
            self,
            tracked_expression=(self.on * self._model.hours_per_step).sum('time'),
            bounds=(
                self.parameters.on_hours_total_min if self.parameters.on_hours_total_min is not None else 0,
                self.parameters.on_hours_total_max if self.parameters.on_hours_total_max is not None else np.inf,
            ),  # TODO: self._model.hours_per_step.sum('time').item() + self._get_previous_on_duration())
            short_name='on_hours_total',
            coords=['year', 'scenario'],
        )

        # 4. Switch tracking using existing pattern
        if self.parameters.use_switch_on:
            self.add_variables(binary=True, short_name='switch|on', coords=self.get_coords())
            self.add_variables(binary=True, short_name='switch|off', coords=self.get_coords())

            BoundingPatterns.state_transition_bounds(
                self,
                state_variable=self.on,
                switch_on=self.switch_on,
                switch_off=self.switch_off,
                name=f'{self.label_of_model}|switch',
                previous_state=self._previous_states.isel(time=-1) if self._previous_states is not None else 0,
                coord='time',
            )

            if self.parameters.switch_on_total_max is not None:
                count = self.add_variables(
                    lower=0,
                    upper=self.parameters.switch_on_total_max,
                    coords=self._model.get_coords(('year', 'scenario')),
                    short_name='switch|count',
                )
                self.add_constraints(count == self.switch_on.sum('time'), short_name='switch|count')

        # 5. Consecutive on duration using existing pattern
        if self.parameters.use_consecutive_on_hours:
            ModelingPrimitives.consecutive_duration_tracking(
                self,
                state_variable=self.on,
                short_name='consecutive_on_hours',
                minimum_duration=self.parameters.consecutive_on_hours_min,
                maximum_duration=self.parameters.consecutive_on_hours_max,
                duration_per_step=self.hours_per_step,
                duration_dim='time',
                previous_duration=self._get_previous_on_duration(),
            )

        # 6. Consecutive off duration using existing pattern
        if self.parameters.use_consecutive_off_hours:
            ModelingPrimitives.consecutive_duration_tracking(
                self,
                state_variable=self.off,
                short_name='consecutive_off_hours',
                minimum_duration=self.parameters.consecutive_off_hours_min,
                maximum_duration=self.parameters.consecutive_off_hours_max,
                duration_per_step=self.hours_per_step,
                duration_dim='time',
                previous_duration=self._get_previous_off_duration(),
            )
            # TODO:

        self._add_effects()

    def _add_effects(self):
        """Add operational effects"""
        if self.parameters.effects_per_running_hour:
            self._model.effects.add_share_to_effects(
                name=self.label_of_element,
                expressions={
                    effect: self.on * factor * self._model.hours_per_step
                    for effect, factor in self.parameters.effects_per_running_hour.items()
                },
                target='temporal',
            )

        if self.parameters.effects_per_switch_on:
            self._model.effects.add_share_to_effects(
                name=self.label_of_element,
                expressions={
                    effect: self.switch_on * factor for effect, factor in self.parameters.effects_per_switch_on.items()
                },
                target='temporal',
            )

    # Properties access variables from Submodel's tracking system

    @property
    def on_hours_total(self) -> linopy.Variable:
        """Total on hours variable"""
        return self['on_hours_total']

    @property
    def off(self) -> linopy.Variable | None:
        """Binary off state variable"""
        return self.get('off')

    @property
    def switch_on(self) -> linopy.Variable | None:
        """Switch on variable"""
        return self.get('switch|on')

    @property
    def switch_off(self) -> linopy.Variable | None:
        """Switch off variable"""
        return self.get('switch|off')

    @property
    def switch_on_nr(self) -> linopy.Variable | None:
        """Number of switch-ons variable"""
        return self.get('switch|count')

    @property
    def consecutive_on_hours(self) -> linopy.Variable | None:
        """Consecutive on hours variable"""
        return self.get('consecutive_on_hours')

    @property
    def consecutive_off_hours(self) -> linopy.Variable | None:
        """Consecutive off hours variable"""
        return self.get('consecutive_off_hours')

    def _get_previous_on_duration(self):
        """Get previous on duration. Previously OFF by default, for one timestep"""
        hours_per_step = self._model.hours_per_step.isel(time=0).min().item()
        if self._previous_states is None:
            return 0
        else:
            return ModelingUtilities.compute_consecutive_hours_in_state(self._previous_states, hours_per_step)

    def _get_previous_off_duration(self):
        """Get previous off duration. Previously OFF by default, for one timestep"""
        hours_per_step = self._model.hours_per_step.isel(time=0).min().item()
        if self._previous_states is None:
            return hours_per_step
        else:
            return ModelingUtilities.compute_consecutive_hours_in_state(self._previous_states * -1 + 1, hours_per_step)


class PieceModel(Submodel):
    """Class for modeling a linear piece of one or more variables in parallel"""

    def __init__(
        self,
        model: FlowSystemModel,
        label_of_element: str,
        label_of_model: str,
        as_time_series: bool = True,
    ):
        self.inside_piece: linopy.Variable | None = None
        self.lambda0: linopy.Variable | None = None
        self.lambda1: linopy.Variable | None = None
        self._as_time_series = as_time_series

        super().__init__(model, label_of_element, label_of_model)

    def _do_modeling(self):
        super()._do_modeling()
        dims = ('time', 'year', 'scenario') if self._as_time_series else ('year', 'scenario')
        self.inside_piece = self.add_variables(
            binary=True,
            short_name='inside_piece',
            coords=self._model.get_coords(dims=dims),
        )
        self.lambda0 = self.add_variables(
            lower=0,
            upper=1,
            short_name='lambda0',
            coords=self._model.get_coords(dims=dims),
        )

        self.lambda1 = self.add_variables(
            lower=0,
            upper=1,
            short_name='lambda1',
            coords=self._model.get_coords(dims=dims),
        )

        # eq:  lambda0(t) + lambda1(t) = inside_piece(t)
        self.add_constraints(self.inside_piece == self.lambda0 + self.lambda1, short_name='inside_piece')


class PiecewiseModel(Submodel):
    def __init__(
        self,
        model: FlowSystemModel,
        label_of_element: str,
        label_of_model: str,
        piecewise_variables: dict[str, Piecewise],
        zero_point: bool | linopy.Variable | None,
        as_time_series: bool,
    ):
        """
        Modeling a Piecewise relation between miultiple variables.
        The relation is defined by a list of Pieces, which are assigned to the variables.
        Each Piece is a tuple of (start, end).

        Args:
            model: The FlowSystemModel that is used to create the model.
            label_of_element: The label of the parent (Element). Used to construct the full label of the model.
            label: The label of the model. Used to construct the full label of the model.
            piecewise_variables: The variables to which the Pieces are assigned.
            zero_point: A variable that can be used to define a zero point for the Piecewise relation. If None or False, no zero point is defined.
            as_time_series: Whether the Piecewise relation is defined for a TimeSeries or a single variable.
        """
        self._piecewise_variables = piecewise_variables
        self._zero_point = zero_point
        self._as_time_series = as_time_series

        self.pieces: list[PieceModel] = []
        self.zero_point: linopy.Variable | None = None
        super().__init__(model, label_of_element=label_of_element, label_of_model=label_of_model)

    def _do_modeling(self):
        super()._do_modeling()
        for i in range(len(list(self._piecewise_variables.values())[0])):
            new_piece = self.add_submodels(
                PieceModel(
                    model=self._model,
                    label_of_element=self.label_of_element,
                    label_of_model=f'{self.label_of_element}|Piece_{i}',
                    as_time_series=self._as_time_series,
                ),
                short_name=f'Piece_{i}',
            )
            self.pieces.append(new_piece)

        for var_name in self._piecewise_variables:
            variable = self._model.variables[var_name]
            self.add_constraints(
                variable
                == sum(
                    [
                        piece_model.lambda0 * piece_bounds.start + piece_model.lambda1 * piece_bounds.end
                        for piece_model, piece_bounds in zip(
                            self.pieces, self._piecewise_variables[var_name], strict=False
                        )
                    ]
                ),
                name=f'{self.label_full}|{var_name}|lambda',
                short_name=f'{var_name}|lambda',
            )

            # a) eq: Segment1.onSeg(t) + Segment2.onSeg(t) + ... = 1                Aufenthalt nur in Segmenten erlaubt
            # b) eq: -On(t) + Segment1.onSeg(t) + Segment2.onSeg(t) + ... = 0       zusätzlich kann alles auch Null sein
            if isinstance(self._zero_point, linopy.Variable):
                self.zero_point = self._zero_point
                rhs = self.zero_point
            elif self._zero_point is True:
                self.zero_point = self.add_variables(
                    coords=self._model.get_coords(('year', 'scenario') if self._as_time_series else None),
                    binary=True,
                    short_name='zero_point',
                )
                rhs = self.zero_point
            else:
                rhs = 1

            self.add_constraints(
                sum([piece.inside_piece for piece in self.pieces]) <= rhs,
                name=f'{self.label_full}|{variable.name}|single_segment',
                short_name=f'{var_name}|single_segment',
            )


class PiecewiseEffectsModel(Submodel):
    def __init__(
        self,
<<<<<<< HEAD
        model: SystemModel,
        shares_are_time_series: bool,
        label_of_element: str | None = None,
        label: str | None = None,
        label_full: str | None = None,
        total_max: Scalar | None = None,
        total_min: Scalar | None = None,
        max_per_hour: NumericData | None = None,
        min_per_hour: NumericData | None = None,
    ):
        super().__init__(model, label_of_element=label_of_element, label=label, label_full=label_full)
        if not shares_are_time_series:  # If the condition is True
            assert max_per_hour is None and min_per_hour is None, (
                'Both max_per_hour and min_per_hour cannot be used when shares_are_time_series is False'
            )
        self.total_per_timestep: linopy.Variable | None = None
        self.total: linopy.Variable | None = None
        self.shares: dict[str, linopy.Variable] = {}
        self.share_constraints: dict[str, linopy.Constraint] = {}

        self._eq_total_per_timestep: linopy.Constraint | None = None
        self._eq_total: linopy.Constraint | None = None

        # Parameters
        self._shares_are_time_series = shares_are_time_series
        self._total_max = total_max if total_max is not None else np.inf
        self._total_min = total_min if total_min is not None else -np.inf
        self._max_per_hour = max_per_hour if max_per_hour is not None else np.inf
        self._min_per_hour = min_per_hour if min_per_hour is not None else -np.inf

    def do_modeling(self):
        self.total = self.add(
            self._model.add_variables(
                lower=self._total_min, upper=self._total_max, coords=None, name=f'{self.label_full}'
            ),
            'total',
        )
        # eq: sum = sum(share_i) # skalar
        self._eq_total = self.add(self._model.add_constraints(self.total == 0, name=f'{self.label_full}'))

        if self._shares_are_time_series:
            self.total_per_timestep = self.add(
                self._model.add_variables(
                    lower=-np.inf
                    if (self._min_per_hour is None)
                    else np.multiply(self._min_per_hour, self._model.hours_per_step),
                    upper=np.inf
                    if (self._max_per_hour is None)
                    else np.multiply(self._max_per_hour, self._model.hours_per_step),
                    coords=self._model.coords,
                    name=f'{self.label_full}|per_timestep',
                ),
                'per_timestep',
            )

            self._eq_total_per_timestep = self.add(
                self._model.add_constraints(self.total_per_timestep == 0, name=f'{self.label_full}|per_timestep'),
                'per_timestep',
            )

            # Add it to the total
            self._eq_total.lhs -= self.total_per_timestep.sum()

    def add_share(
        self,
        name: str,
        expression: linopy.LinearExpression,
    ):
        """
        Add a share to the share allocation model. If the share already exists, the expression is added to the existing share.
        The expression is added to the right hand side (rhs) of the constraint.
        The variable representing the total share is on the left hand side (lhs) of the constraint.
        var_total = sum(expressions)

        Args:
            name: The name of the share.
            expression: The expression of the share. Added to the right hand side of the constraint.
        """
        if name in self.shares:
            self.share_constraints[name].lhs -= expression
        else:
            self.shares[name] = self.add(
                self._model.add_variables(
                    coords=None
                    if isinstance(expression, linopy.LinearExpression)
                    and expression.ndim == 0
                    or not isinstance(expression, linopy.LinearExpression)
                    else self._model.coords,
                    name=f'{name}->{self.label_full}',
                ),
                name,
            )
            self.share_constraints[name] = self.add(
                self._model.add_constraints(self.shares[name] == expression, name=f'{name}->{self.label_full}'), name
            )
            if self.shares[name].ndim == 0:
                self._eq_total.lhs -= self.shares[name]
            else:
                self._eq_total_per_timestep.lhs -= self.shares[name]


class PiecewiseEffectsModel(Model):
    def __init__(
        self,
        model: SystemModel,
=======
        model: FlowSystemModel,
>>>>>>> 95f3666d
        label_of_element: str,
        label_of_model: str,
        piecewise_origin: tuple[str, Piecewise],
        piecewise_shares: dict[str, Piecewise],
        zero_point: bool | linopy.Variable | None,
    ):
        assert len(piecewise_origin[1]) == len(list(piecewise_shares.values())[0]), (
            'Piece length of variable_segments and share_segments must be equal'
        )
        self._zero_point = zero_point
        self._piecewise_origin = piecewise_origin
        self._piecewise_shares = piecewise_shares
        self.shares: dict[str, linopy.Variable] = {}

        self.piecewise_model: PiecewiseModel | None = None

        super().__init__(model, label_of_element=label_of_element, label_of_model=label_of_model)

    def _do_modeling(self):
        self.shares = {
            effect: self.add_variables(coords=self._model.get_coords(['year', 'scenario']), short_name=effect)
            for effect in self._piecewise_shares
        }

        piecewise_variables = {
            self._piecewise_origin[0]: self._piecewise_origin[1],
            **{
                self.shares[effect_label].name: self._piecewise_shares[effect_label]
                for effect_label in self._piecewise_shares
            },
        }

        self.piecewise_model = self.add_submodels(
            PiecewiseModel(
                model=self._model,
                label_of_element=self.label_of_element,
                piecewise_variables=piecewise_variables,
                zero_point=self._zero_point,
                as_time_series=False,
                label_of_model=f'{self.label_of_element}|PiecewiseEffects',
            ),
            short_name='PiecewiseEffects',
        )

        # Shares
        self._model.effects.add_share_to_effects(
            name=self.label_of_element,
            expressions={effect: variable * 1 for effect, variable in self.shares.items()},
            target='nontemporal',
        )


class ShareAllocationModel(Submodel):
    def __init__(
        self,
        model: FlowSystemModel,
        dims: list[FlowSystemDimensions],
        label_of_element: str | None = None,
        label_of_model: str | None = None,
        total_max: Scalar | None = None,
        total_min: Scalar | None = None,
        max_per_hour: TemporalData | None = None,
        min_per_hour: TemporalData | None = None,
    ):
        if 'time' not in dims and (max_per_hour is not None or min_per_hour is not None):
            raise ValueError('Both max_per_hour and min_per_hour cannot be used when has_time_dim is False')

        self._dims = dims
        self.total_per_timestep: linopy.Variable | None = None
        self.total: linopy.Variable | None = None
        self.shares: dict[str, linopy.Variable] = {}
        self.share_constraints: dict[str, linopy.Constraint] = {}

        self._eq_total_per_timestep: linopy.Constraint | None = None
        self._eq_total: linopy.Constraint | None = None

        # Parameters
        self._total_max = total_max if total_max is not None else np.inf
        self._total_min = total_min if total_min is not None else -np.inf
        self._max_per_hour = max_per_hour if max_per_hour is not None else np.inf
        self._min_per_hour = min_per_hour if min_per_hour is not None else -np.inf

        super().__init__(model, label_of_element=label_of_element, label_of_model=label_of_model)

    def _do_modeling(self):
        super()._do_modeling()
        self.total = self.add_variables(
            lower=self._total_min,
            upper=self._total_max,
            coords=self._model.get_coords([dim for dim in self._dims if dim != 'time']),
            short_name='total',
        )
        # eq: sum = sum(share_i) # skalar
        self._eq_total = self.add_constraints(self.total == 0, short_name='total')

        if 'time' in self._dims:
            self.total_per_timestep = self.add_variables(
                lower=-np.inf if (self._min_per_hour is None) else self._min_per_hour * self._model.hours_per_step,
                upper=np.inf if (self._max_per_hour is None) else self._max_per_hour * self._model.hours_per_step,
                coords=self._model.get_coords(self._dims),
                short_name='total_per_timestep',
            )

            self._eq_total_per_timestep = self.add_constraints(
                self.total_per_timestep == 0, short_name='total_per_timestep'
            )

            # Add it to the total
            self._eq_total.lhs -= self.total_per_timestep.sum(dim='time')

    def add_share(
        self,
        name: str,
        expression: linopy.LinearExpression,
        dims: list[FlowSystemDimensions] | None = None,
    ):
        """
        Add a share to the share allocation model. If the share already exists, the expression is added to the existing share.
        The expression is added to the right hand side (rhs) of the constraint.
        The variable representing the total share is on the left hand side (lhs) of the constraint.
        var_total = sum(expressions)

        Args:
            name: The name of the share.
            expression: The expression of the share. Added to the right hand side of the constraint.
            dims: The dimensions of the share. Defaults to all dimensions. Dims are ordered automatically
        """
        if dims is None:
            dims = self._dims
        else:
            if 'time' in dims and 'time' not in self._dims:
                raise ValueError('Cannot add share with time-dim to a model without time-dim')
            if 'year' in dims and 'year' not in self._dims:
                raise ValueError('Cannot add share with year-dim to a model without year-dim')
            if 'scenario' in dims and 'scenario' not in self._dims:
                raise ValueError('Cannot add share with scenario-dim to a model without scenario-dim')

        if name in self.shares:
            self.share_constraints[name].lhs -= expression
        else:
            self.shares[name] = self.add_variables(
                coords=self._model.get_coords(dims),
                name=f'{name}->{self.label_full}',
                short_name=name,
            )

            self.share_constraints[name] = self.add_constraints(
                self.shares[name] == expression, name=f'{name}->{self.label_full}'
            )

            if 'time' not in dims:
                self._eq_total.lhs -= self.shares[name]
            else:
                self._eq_total_per_timestep.lhs -= self.shares[name]<|MERGE_RESOLUTION|>--- conflicted
+++ resolved
@@ -435,115 +435,7 @@
 class PiecewiseEffectsModel(Submodel):
     def __init__(
         self,
-<<<<<<< HEAD
-        model: SystemModel,
-        shares_are_time_series: bool,
-        label_of_element: str | None = None,
-        label: str | None = None,
-        label_full: str | None = None,
-        total_max: Scalar | None = None,
-        total_min: Scalar | None = None,
-        max_per_hour: NumericData | None = None,
-        min_per_hour: NumericData | None = None,
-    ):
-        super().__init__(model, label_of_element=label_of_element, label=label, label_full=label_full)
-        if not shares_are_time_series:  # If the condition is True
-            assert max_per_hour is None and min_per_hour is None, (
-                'Both max_per_hour and min_per_hour cannot be used when shares_are_time_series is False'
-            )
-        self.total_per_timestep: linopy.Variable | None = None
-        self.total: linopy.Variable | None = None
-        self.shares: dict[str, linopy.Variable] = {}
-        self.share_constraints: dict[str, linopy.Constraint] = {}
-
-        self._eq_total_per_timestep: linopy.Constraint | None = None
-        self._eq_total: linopy.Constraint | None = None
-
-        # Parameters
-        self._shares_are_time_series = shares_are_time_series
-        self._total_max = total_max if total_max is not None else np.inf
-        self._total_min = total_min if total_min is not None else -np.inf
-        self._max_per_hour = max_per_hour if max_per_hour is not None else np.inf
-        self._min_per_hour = min_per_hour if min_per_hour is not None else -np.inf
-
-    def do_modeling(self):
-        self.total = self.add(
-            self._model.add_variables(
-                lower=self._total_min, upper=self._total_max, coords=None, name=f'{self.label_full}'
-            ),
-            'total',
-        )
-        # eq: sum = sum(share_i) # skalar
-        self._eq_total = self.add(self._model.add_constraints(self.total == 0, name=f'{self.label_full}'))
-
-        if self._shares_are_time_series:
-            self.total_per_timestep = self.add(
-                self._model.add_variables(
-                    lower=-np.inf
-                    if (self._min_per_hour is None)
-                    else np.multiply(self._min_per_hour, self._model.hours_per_step),
-                    upper=np.inf
-                    if (self._max_per_hour is None)
-                    else np.multiply(self._max_per_hour, self._model.hours_per_step),
-                    coords=self._model.coords,
-                    name=f'{self.label_full}|per_timestep',
-                ),
-                'per_timestep',
-            )
-
-            self._eq_total_per_timestep = self.add(
-                self._model.add_constraints(self.total_per_timestep == 0, name=f'{self.label_full}|per_timestep'),
-                'per_timestep',
-            )
-
-            # Add it to the total
-            self._eq_total.lhs -= self.total_per_timestep.sum()
-
-    def add_share(
-        self,
-        name: str,
-        expression: linopy.LinearExpression,
-    ):
-        """
-        Add a share to the share allocation model. If the share already exists, the expression is added to the existing share.
-        The expression is added to the right hand side (rhs) of the constraint.
-        The variable representing the total share is on the left hand side (lhs) of the constraint.
-        var_total = sum(expressions)
-
-        Args:
-            name: The name of the share.
-            expression: The expression of the share. Added to the right hand side of the constraint.
-        """
-        if name in self.shares:
-            self.share_constraints[name].lhs -= expression
-        else:
-            self.shares[name] = self.add(
-                self._model.add_variables(
-                    coords=None
-                    if isinstance(expression, linopy.LinearExpression)
-                    and expression.ndim == 0
-                    or not isinstance(expression, linopy.LinearExpression)
-                    else self._model.coords,
-                    name=f'{name}->{self.label_full}',
-                ),
-                name,
-            )
-            self.share_constraints[name] = self.add(
-                self._model.add_constraints(self.shares[name] == expression, name=f'{name}->{self.label_full}'), name
-            )
-            if self.shares[name].ndim == 0:
-                self._eq_total.lhs -= self.shares[name]
-            else:
-                self._eq_total_per_timestep.lhs -= self.shares[name]
-
-
-class PiecewiseEffectsModel(Model):
-    def __init__(
-        self,
-        model: SystemModel,
-=======
         model: FlowSystemModel,
->>>>>>> 95f3666d
         label_of_element: str,
         label_of_model: str,
         piecewise_origin: tuple[str, Piecewise],
@@ -592,7 +484,7 @@
         self._model.effects.add_share_to_effects(
             name=self.label_of_element,
             expressions={effect: variable * 1 for effect, variable in self.shares.items()},
-            target='nontemporal',
+            target='invest',
         )
 
 
@@ -634,22 +526,21 @@
             lower=self._total_min,
             upper=self._total_max,
             coords=self._model.get_coords([dim for dim in self._dims if dim != 'time']),
+            name=self.label_full,
             short_name='total',
         )
         # eq: sum = sum(share_i) # skalar
-        self._eq_total = self.add_constraints(self.total == 0, short_name='total')
+        self._eq_total = self.add_constraints(self.total == 0, name=self.label_full)
 
         if 'time' in self._dims:
             self.total_per_timestep = self.add_variables(
                 lower=-np.inf if (self._min_per_hour is None) else self._min_per_hour * self._model.hours_per_step,
                 upper=np.inf if (self._max_per_hour is None) else self._max_per_hour * self._model.hours_per_step,
                 coords=self._model.get_coords(self._dims),
-                short_name='total_per_timestep',
-            )
-
-            self._eq_total_per_timestep = self.add_constraints(
-                self.total_per_timestep == 0, short_name='total_per_timestep'
-            )
+                short_name='per_timestep',
+            )
+
+            self._eq_total_per_timestep = self.add_constraints(self.total_per_timestep == 0, short_name='per_timestep')
 
             # Add it to the total
             self._eq_total.lhs -= self.total_per_timestep.sum(dim='time')
