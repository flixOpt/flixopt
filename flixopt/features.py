--- conflicted
+++ resolved
@@ -284,61 +284,7 @@
             # Constraint: on + off = 1
             self.add(self._model.add_constraints(self.on + self.off == 1, name=f'{self.label_full}|off'), 'off')
 
-<<<<<<< HEAD
         return self
-=======
-        if self.parameters.use_consecutive_on_hours:
-            self.consecutive_on_hours = self._get_duration_in_hours(
-                'consecutive_on_hours',
-                self.on,
-                self.previous_consecutive_on_hours,
-                self.parameters.consecutive_on_hours_min,
-                self.parameters.consecutive_on_hours_max,
-            )
-
-        if self.parameters.use_consecutive_off_hours:
-            self.consecutive_off_hours = self._get_duration_in_hours(
-                'consecutive_off_hours',
-                self.off,
-                self.previous_consecutive_off_hours,
-                self.parameters.consecutive_off_hours_min,
-                self.parameters.consecutive_off_hours_max,
-            )
-
-        if self.parameters.use_switch_on:
-            self.switch_on = self.add(
-                self._model.add_variables(binary=True, name=f'{self.label_full}|switch_on', coords=self._model.coords),
-                'switch_on',
-            )
-
-            self.switch_off = self.add(
-                self._model.add_variables(binary=True, name=f'{self.label_full}|switch_off', coords=self._model.coords),
-                'switch_off',
-            )
-
-            self.switch_on_nr = self.add(
-                self._model.add_variables(
-                    lower=0,
-                    upper=self.parameters.switch_on_total_max
-                    if self.parameters.switch_on_total_max is not None
-                    else np.inf,
-                    name=f'{self.label_full}|switch_on_nr',
-                ),
-                'switch_on_nr',
-            )
-
-            self._add_switch_constraints()
-
-        self._create_shares()
-
-    def _add_on_constraints(self):
-        assert self.on is not None, f'On variable of {self.label_full} must be defined to add constraints'
-        # % Bedingungen 1) und 2) müssen erfüllt sein:
-
-        # % Anmerkung: Falls "abschnittsweise linear" gewählt, dann ist eigentlich nur Bedingung 1) noch notwendig
-        # %            (und dann auch nur wenn erstes Piece bei Q_th=0 beginnt. Dann soll bei Q_th=0 (d.h. die Maschine ist Aus) On = 0 und segment1.onSeg = 0):)
-        # %            Fazit: Wenn kein Performance-Verlust durch mehr Gleichungen, dann egal!
->>>>>>> f9e2f040
 
     def _add_defining_constraints(self):
         """Add constraints that link defining variables to the on state"""
@@ -361,17 +307,10 @@
             self.add(
                 self._model.add_constraints(def_var <= self.on * ub, name=f'{self.label_full}|on_con2'), 'on_con2'
             )
-<<<<<<< HEAD
         else:
             # Case for multiple defining variables
-            ub = sum(bound[1] for bound in self._defining_bounds)
-            lb = CONFIG.modeling.EPSILON
-=======
-
-        else:  # Bei mehreren Leistungsvariablen:
             ub = sum(bound[1] for bound in self._defining_bounds) / nr_of_def_vars
             lb = CONFIG.modeling.EPSILON  #TODO: Can this be a bigger value? (maybe the smallest bound?)
->>>>>>> f9e2f040
 
             # Constraint: on * epsilon <= sum(all_defining_variables)
             self.add(
@@ -627,43 +566,12 @@
         return self
 
     @property
-<<<<<<< HEAD
     def previous_duration(self) -> Scalar:
         """Computes the previous duration of the state variable"""
         #TODO: Allow for other/dynamic timestep resolutions
         return ConsecutiveStateModel.compute_consecutive_hours_in_state(
             self._previous_states, self._model.hours_per_step.isel(time=0).item()
         )
-=======
-    def previous_consecutive_off_hours(self) -> Scalar:
-        return self.compute_consecutive_duration(self.previous_off_values, self._model.hours_per_step)
-
-    @staticmethod
-    def compute_previous_on_states(previous_values: List[Optional[NumericData]], epsilon: float = 1e-5) -> np.ndarray:
-        """
-        Computes the previous 'on' states {0, 1} of defining variables as a binary array from their previous values.
-
-        Args:
-            previous_values: List of previous values of the defining variables. In Range [0, inf] or None (ignored)
-            epsilon: Tolerance for equality to determine "off" state, default is 1e-5.
-
-        Returns:
-            A binary array (0 and 1) indicating the previous on/off states of the variables.
-            Returns `array([0])` if no previous values are available.
-        """
-        for arr in previous_values:
-            if isinstance(arr, np.ndarray) and arr.ndim > 1:
-                raise ValueError('Only 1D arrays or None values are supported for previous_values')
-
-        if not previous_values or all([val is None for val in previous_values]):
-            return np.array([0])
-        else:  # Convert to 2D-array and compute binary on/off states
-            previous_values = np.array([values for values in previous_values if values is not None])  # Filter out None
-            if previous_values.ndim > 1:
-                return np.any(~np.isclose(previous_values, 0, atol=epsilon), axis=0).astype(int)
-            else:
-                return (~np.isclose(previous_values, 0, atol=epsilon)).astype(int)
->>>>>>> f9e2f040
 
     @staticmethod
     def compute_consecutive_hours_in_state(
@@ -713,7 +621,6 @@
 
         return np.sum(binary_values[-nr_of_indexes_with_consecutive_ones:] * hours_per_timestep[-nr_of_indexes_with_consecutive_ones:])
 
-<<<<<<< HEAD
 
 class OnOffModel(Model):
     """
@@ -863,8 +770,6 @@
     def consecutive_off_hours(self):
         return self.consecutive_off_model.duration
 
-=======
->>>>>>> f9e2f040
 
 class PieceModel(Model):
     """Class for modeling a linear piece of one or more variables in parallel"""
