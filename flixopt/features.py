--- conflicted
+++ resolved
@@ -10,11 +10,7 @@
 import numpy as np
 
 from .config import CONFIG
-<<<<<<< HEAD
 from .core import Scalar, ScenarioData, TimeSeries, TimestepData, extract_data
-=======
-from .core import Scalar, ScenarioData, TimeSeries, TimestepData
->>>>>>> c730b87d
 from .interface import InvestParameters, OnOffParameters, Piecewise
 from .structure import Model, SystemModel
 
@@ -49,13 +45,8 @@
     def do_modeling(self):
         self.size = self.add(
             self._model.add_variables(
-<<<<<<< HEAD
                 lower=0 if self.parameters.optional else extract_data(self.parameters.minimum_size),
                 upper=extract_data(self.parameters.maximum_size),
-=======
-                lower=0 if self.parameters.optional else self.parameters.minimum_size*1,
-                upper=self.parameters.maximum_size*1,
->>>>>>> c730b87d
                 name=f'{self.label_full}|size',
                 coords=self._model.get_coords(time_dim=False),
             ),
@@ -203,14 +194,10 @@
             # anmerkung: Glg bei Spezialfall relative_minimum = 0 redundant zu OnOff ??
 
     def _create_bounds_for_scenarios(self):
-<<<<<<< HEAD
-        if self.parameters.size_per_scenario == 'equal':
-=======
         if self.parameters.investment_scenarios == 'individual':
             return
 
         if self.parameters.investment_scenarios is None:
->>>>>>> c730b87d
             self.add(
                 self._model.add_constraints(
                     self.size.isel(scenario=slice(None, -1)) == self.size.isel(scenario=slice(1, None)),
@@ -218,66 +205,6 @@
                 ),
                 'equalize_size_per_scenario',
             )
-<<<<<<< HEAD
-        elif self.parameters.size_per_scenario == 'increment_once':
-            if not self.parameters.optional:
-                raise ValueError('Increment once can only be used if the Investment is optional')
-
-            self.scenario_of_investment = self.add(
-                self._model.add_variables(
-                    binary=True,
-                    name=f'{self.label_full}|scenario_of_investment',
-                    coords=self._model.get_coords(time_dim=False),
-                ),
-                'scenario_of_investment',
-            )
-
-            # eq: scenario_of_investment(t) = is_invested(t) - is_invested(t-1)
-            self.add(
-                self._model.add_constraints(
-                    self.scenario_of_investment.isel(scenario=slice(1, None))
-                    == self.is_invested.isel(scenario=slice(1, None)) - self.is_invested.isel(scenario=slice(None, -1)),
-                    name=f'{self.label_full}|scenario_of_investment',
-                ),
-                'scenario_of_investment',
-            )
-
-            # eq: scenario_of_investment(t=0) = is_invested(t=0)
-            self.add(
-                self._model.add_constraints(
-                    self.scenario_of_investment.isel(scenario=0)
-                    == self.is_invested.isel(scenario=0),
-                    name=f'{self.label_full}|initial_scenario_of_investment',
-                ),
-                'initial_scenario_of_investment',
-            )
-
-            big_m = self.parameters.maximum_size.isel(scenario=slice(1, None))
-
-            self.add(
-                self._model.add_constraints(
-                    self.size.isel(scenario=slice(1, None)) - self.size.isel(scenario=slice(None, -1))
-                    <= self.scenario_of_investment.isel(scenario=slice(1, None)) * big_m,
-                    name=f'{self.label_full}|invest_once_1a',
-                ),
-                'invest_once_1a',
-            )
-
-            self.add(
-                self._model.add_constraints(
-                    self.size.isel(scenario=slice(1, None)) - self.size.isel(scenario=slice(None, -1))
-                    >= self.scenario_of_investment.isel(scenario=slice(1, None)) * big_m,
-                    name=f'{self.label_full}|invest_once_1b',
-                ),
-                'invest_once_1b',
-            )
-
-        elif self.parameters.size_per_scenario == 'individual':
-            pass
-        else:
-            raise ValueError(f'Invalid value for size_per_scenario: {self.parameters.size_per_scenario}')
-
-=======
             return
         if not isinstance(self.parameters.investment_scenarios, list):
             raise ValueError(f'Invalid value for investment_scenarios: {self.parameters.investment_scenarios}')
@@ -308,7 +235,6 @@
                 'no_investment_scenarios',
             )
 
->>>>>>> c730b87d
 
 class StateModel(Model):
     """
@@ -369,13 +295,8 @@
 
         self.total_on_hours = self.add(
             self._model.add_variables(
-<<<<<<< HEAD
                 lower=extract_data(self._on_hours_total_min),
                 upper=extract_data(self._on_hours_total_max),
-=======
-                lower=self._on_hours_total_min,
-                upper=self._on_hours_total_max,
->>>>>>> c730b87d
                 coords=self._model.get_coords(time_dim=False),
                 name=f'{self.label_full}|on_hours_total',
             ),
@@ -613,11 +534,7 @@
         self.duration = self.add(
             self._model.add_variables(
                 lower=0,
-<<<<<<< HEAD
                 upper=extract_data(self._maximum_duration, mega),
-=======
-                upper=self._maximum_duration if self._maximum_duration is not None else mega,
->>>>>>> c730b87d
                 coords=self._model.get_coords(),
                 name=f'{self.label_full}|hours',
             ),
@@ -1048,13 +965,8 @@
         label_of_element: Optional[str] = None,
         label: Optional[str] = None,
         label_full: Optional[str] = None,
-<<<<<<< HEAD
         total_max: Optional[ScenarioData] = None,
         total_min: Optional[ScenarioData] = None,
-=======
-        total_max: Optional[Scalar] = None,
-        total_min: Optional[Scalar] = None,
->>>>>>> c730b87d
         max_per_hour: Optional[TimestepData] = None,
         min_per_hour: Optional[TimestepData] = None,
     ):
@@ -1097,13 +1009,8 @@
         if self._has_time_dim:
             self.total_per_timestep = self.add(
                 self._model.add_variables(
-<<<<<<< HEAD
                     lower=-np.inf if (self._min_per_hour is None) else extract_data(self._min_per_hour) * self._model.hours_per_step,
                     upper=np.inf if (self._max_per_hour is None) else extract_data(self._max_per_hour) * self._model.hours_per_step,
-=======
-                    lower=-np.inf if (self._min_per_hour is None) else self._min_per_hour * self._model.hours_per_step,
-                    upper=np.inf if (self._max_per_hour is None) else self._max_per_hour * self._model.hours_per_step,
->>>>>>> c730b87d
                     coords=self._model.get_coords(time_dim=True, scenario_dim=self._has_scenario_dim),
                     name=f'{self.label_full}|total_per_timestep',
                 ),
