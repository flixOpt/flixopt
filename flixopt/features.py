"""
This module contains the features of the flixopt framework.
Features extend the functionality of Elements.
"""

from __future__ import annotations

from typing import TYPE_CHECKING

import linopy
import numpy as np

from .modeling import BoundingPatterns, ModelingPrimitives, ModelingUtilities
from .structure import FlowSystemModel, Submodel

if TYPE_CHECKING:
<<<<<<< HEAD
    from collections.abc import Collection

    from .core import FlowSystemDimensions, Scalar, TemporalData
=======
    from .core import FlowSystemDimensions
>>>>>>> 72c525ef
    from .interface import InvestParameters, OnOffParameters, Piecewise
    from .types import Numeric_PS, Numeric_TPS


class InvestmentModel(Submodel):
    """
    This feature model is used to model the investment of a variable.
    It applies the corresponding bounds to the variable and the on/off state of the variable.

    Args:
        model: The optimization model instance
        label_of_element: The label of the parent (Element). Used to construct the full label of the model.
        parameters: The parameters of the feature model.
        label_of_model: The label of the model. This is needed to construct the full label of the model.

    """

    parameters: InvestParameters

    def __init__(
        self,
        model: FlowSystemModel,
        label_of_element: str,
        parameters: InvestParameters,
        label_of_model: str | None = None,
    ):
        self.piecewise_effects: PiecewiseEffectsModel | None = None
        self.parameters = parameters
        super().__init__(model, label_of_element=label_of_element, label_of_model=label_of_model)

    def _do_modeling(self):
        super()._do_modeling()
        self._create_variables_and_constraints()
        self._add_effects()

    def _create_variables_and_constraints(self):
        size_min, size_max = (self.parameters.minimum_or_fixed_size, self.parameters.maximum_or_fixed_size)
        if self.parameters.linked_periods is not None:
            # Mask size bounds: linked_periods is a binary DataArray that zeros out non-linked periods
            size_min = size_min * self.parameters.linked_periods
            size_max = size_max * self.parameters.linked_periods

        self.add_variables(
            short_name='size',
            lower=size_min if self.parameters.mandatory else 0,
            upper=size_max,
            coords=self._model.get_coords(['period', 'scenario']),
        )

        if not self.parameters.mandatory:
            self.add_variables(
                binary=True,
                coords=self._model.get_coords(['period', 'scenario']),
                short_name='invested',
            )
            BoundingPatterns.bounds_with_state(
                self,
                variable=self.size,
                variable_state=self._variables['invested'],
                bounds=(self.parameters.minimum_or_fixed_size, self.parameters.maximum_or_fixed_size),
            )

        if self.parameters.linked_periods is not None:
            masked_size = self.size.where(self.parameters.linked_periods, drop=True)
            self.add_constraints(
                masked_size.isel(period=slice(None, -1)) == masked_size.isel(period=slice(1, None)),
                short_name='linked_periods',
            )

    def _add_effects(self):
        """Add investment effects"""
        if self.parameters.effects_of_investment:
            self._model.effects.add_share_to_effects(
                name=self.label_of_element,
                expressions={
                    effect: self.invested * factor if self.invested is not None else factor
                    for effect, factor in self.parameters.effects_of_investment.items()
                },
                target='periodic',
            )

        if self.parameters.effects_of_retirement and not self.parameters.mandatory:
            self._model.effects.add_share_to_effects(
                name=self.label_of_element,
                expressions={
                    effect: -self.invested * factor + factor
                    for effect, factor in self.parameters.effects_of_retirement.items()
                },
                target='periodic',
            )

        if self.parameters.effects_of_investment_per_size:
            self._model.effects.add_share_to_effects(
                name=self.label_of_element,
                expressions={
                    effect: self.size * factor
                    for effect, factor in self.parameters.effects_of_investment_per_size.items()
                },
                target='periodic',
            )

        if self.parameters.piecewise_effects_of_investment:
            self.piecewise_effects = self.add_submodels(
                PiecewiseEffectsModel(
                    model=self._model,
                    label_of_element=self.label_of_element,
                    label_of_model=f'{self.label_of_element}|PiecewiseEffects',
                    piecewise_origin=(self.size.name, self.parameters.piecewise_effects_of_investment.piecewise_origin),
                    piecewise_shares=self.parameters.piecewise_effects_of_investment.piecewise_shares,
                    zero_point=self.invested,
                ),
                short_name='segments',
            )

    @property
    def size(self) -> linopy.Variable:
        """Investment size variable"""
        return self._variables['size']

    @property
    def invested(self) -> linopy.Variable | None:
        """Binary investment decision variable"""
        if 'invested' not in self._variables:
            return None
        return self._variables['invested']


class OnOffModel(Submodel):
    """OnOff model using factory patterns"""

    def __init__(
        self,
        model: FlowSystemModel,
        label_of_element: str,
        parameters: OnOffParameters,
        on_variable: linopy.Variable,
        previous_states: Numeric_TPS | None,
        label_of_model: str | None = None,
    ):
        """
        This feature model is used to model the on/off state of flow_rate(s). It does not matter of the flow_rates are
        bounded by a size variable or by a hard bound. THe used bound here is the absolute highest/lowest bound!

        Args:
            model: The optimization model instance
            label_of_element: The label of the parent (Element). Used to construct the full label of the model.
            parameters: The parameters of the feature model.
            on_variable: The variable that determines the on state
            previous_states: The previous flow_rates
            label_of_model: The label of the model. This is needed to construct the full label of the model.
        """
        self.on = on_variable
        self._previous_states = previous_states
        self.parameters = parameters
        super().__init__(model, label_of_element, label_of_model=label_of_model)

    def _do_modeling(self):
        """Create variables, constraints, and nested submodels"""
        super()._do_modeling()

        if self.parameters.use_off:
            off = self.add_variables(binary=True, short_name='off', coords=self._model.get_coords())
            self.add_constraints(self.on + off == 1, short_name='complementary')

        # 3. Total duration tracking using existing pattern
        ModelingPrimitives.expression_tracking_variable(
            self,
            tracked_expression=(self.on * self._model.hours_per_step).sum('time'),
            bounds=(
                self.parameters.on_hours_total_min if self.parameters.on_hours_total_min is not None else 0,
                self.parameters.on_hours_total_max if self.parameters.on_hours_total_max is not None else np.inf,
            ),  # TODO: self._model.hours_per_step.sum('time').item() + self._get_previous_on_duration())
            short_name='on_hours_total',
            coords=['period', 'scenario'],
        )

        # 4. Switch tracking using existing pattern
        if self.parameters.use_switch_on:
            self.add_variables(binary=True, short_name='switch|on', coords=self.get_coords())
            self.add_variables(binary=True, short_name='switch|off', coords=self.get_coords())

            BoundingPatterns.state_transition_bounds(
                self,
                state_variable=self.on,
                switch_on=self.switch_on,
                switch_off=self.switch_off,
                name=f'{self.label_of_model}|switch',
                previous_state=self._previous_states.isel(time=-1) if self._previous_states is not None else 0,
                coord='time',
            )

            if self.parameters.switch_on_total_max is not None:
                count = self.add_variables(
                    lower=0,
                    upper=self.parameters.switch_on_total_max,
                    coords=self._model.get_coords(('period', 'scenario')),
                    short_name='switch|count',
                )
                self.add_constraints(count == self.switch_on.sum('time'), short_name='switch|count')

        # 5. Consecutive on duration using existing pattern
        if self.parameters.use_consecutive_on_hours:
            ModelingPrimitives.consecutive_duration_tracking(
                self,
                state_variable=self.on,
                short_name='consecutive_on_hours',
                minimum_duration=self.parameters.consecutive_on_hours_min,
                maximum_duration=self.parameters.consecutive_on_hours_max,
                duration_per_step=self.hours_per_step,
                duration_dim='time',
                previous_duration=self._get_previous_on_duration(),
            )

        # 6. Consecutive off duration using existing pattern
        if self.parameters.use_consecutive_off_hours:
            ModelingPrimitives.consecutive_duration_tracking(
                self,
                state_variable=self.off,
                short_name='consecutive_off_hours',
                minimum_duration=self.parameters.consecutive_off_hours_min,
                maximum_duration=self.parameters.consecutive_off_hours_max,
                duration_per_step=self.hours_per_step,
                duration_dim='time',
                previous_duration=self._get_previous_off_duration(),
            )
            # TODO:

        self._add_effects()

    def _add_effects(self):
        """Add operational effects"""
        if self.parameters.effects_per_running_hour:
            self._model.effects.add_share_to_effects(
                name=self.label_of_element,
                expressions={
                    effect: self.on * factor * self._model.hours_per_step
                    for effect, factor in self.parameters.effects_per_running_hour.items()
                },
                target='temporal',
            )

        if self.parameters.effects_per_switch_on:
            self._model.effects.add_share_to_effects(
                name=self.label_of_element,
                expressions={
                    effect: self.switch_on * factor for effect, factor in self.parameters.effects_per_switch_on.items()
                },
                target='temporal',
            )

    # Properties access variables from Submodel's tracking system

    @property
    def on_hours_total(self) -> linopy.Variable:
        """Total on hours variable"""
        return self['on_hours_total']

    @property
    def off(self) -> linopy.Variable | None:
        """Binary off state variable"""
        return self.get('off')

    @property
    def switch_on(self) -> linopy.Variable | None:
        """Switch on variable"""
        return self.get('switch|on')

    @property
    def switch_off(self) -> linopy.Variable | None:
        """Switch off variable"""
        return self.get('switch|off')

    @property
    def switch_on_nr(self) -> linopy.Variable | None:
        """Number of switch-ons variable"""
        return self.get('switch|count')

    @property
    def consecutive_on_hours(self) -> linopy.Variable | None:
        """Consecutive on hours variable"""
        return self.get('consecutive_on_hours')

    @property
    def consecutive_off_hours(self) -> linopy.Variable | None:
        """Consecutive off hours variable"""
        return self.get('consecutive_off_hours')

    def _get_previous_on_duration(self):
        """Get previous on duration. Previously OFF by default, for one timestep"""
        hours_per_step = self._model.hours_per_step.isel(time=0).min().item()
        if self._previous_states is None:
            return 0
        else:
            return ModelingUtilities.compute_consecutive_hours_in_state(self._previous_states, hours_per_step)

    def _get_previous_off_duration(self):
        """Get previous off duration. Previously OFF by default, for one timestep"""
        hours_per_step = self._model.hours_per_step.isel(time=0).min().item()
        if self._previous_states is None:
            return hours_per_step
        else:
            return ModelingUtilities.compute_consecutive_hours_in_state(self._previous_states * -1 + 1, hours_per_step)


class PieceModel(Submodel):
    """Class for modeling a linear piece of one or more variables in parallel"""

    def __init__(
        self,
        model: FlowSystemModel,
        label_of_element: str,
        label_of_model: str,
        dims: Collection[FlowSystemDimensions] | None,
    ):
        self.inside_piece: linopy.Variable | None = None
        self.lambda0: linopy.Variable | None = None
        self.lambda1: linopy.Variable | None = None
        self.dims = dims

        super().__init__(model, label_of_element, label_of_model)

    def _do_modeling(self):
        """Create variables, constraints, and nested submodels"""
        super()._do_modeling()

        # Create variables
        self.inside_piece = self.add_variables(
            binary=True,
            short_name='inside_piece',
            coords=self._model.get_coords(dims=self.dims),
        )
        self.lambda0 = self.add_variables(
            lower=0,
            upper=1,
            short_name='lambda0',
            coords=self._model.get_coords(dims=self.dims),
        )

        self.lambda1 = self.add_variables(
            lower=0,
            upper=1,
            short_name='lambda1',
            coords=self._model.get_coords(dims=self.dims),
        )

        # Create constraints
        # eq:  lambda0(t) + lambda1(t) = inside_piece(t)
        self.add_constraints(self.inside_piece == self.lambda0 + self.lambda1, short_name='inside_piece')


class PiecewiseModel(Submodel):
    def __init__(
        self,
        model: FlowSystemModel,
        label_of_element: str,
        label_of_model: str,
        piecewise_variables: dict[str, Piecewise],
        zero_point: bool | linopy.Variable | None,
        dims: Collection[FlowSystemDimensions] | None,
    ):
        """
        Modeling a Piecewise relation between miultiple variables.
        The relation is defined by a list of Pieces, which are assigned to the variables.
        Each Piece is a tuple of (start, end).

        Args:
            model: The FlowSystemModel that is used to create the model.
            label_of_element: The label of the parent (Element). Used to construct the full label of the model.
            label_of_model: The label of the model. Used to construct the full label of the model.
            piecewise_variables: The variables to which the Pieces are assigned.
            zero_point: A variable that can be used to define a zero point for the Piecewise relation. If None or False, no zero point is defined.
            dims: The dimensions used for variable creation. If None, all dimensions are used.
        """
        self._piecewise_variables = piecewise_variables
        self._zero_point = zero_point
        self.dims = dims

        self.pieces: list[PieceModel] = []
        self.zero_point: linopy.Variable | None = None
        super().__init__(model, label_of_element=label_of_element, label_of_model=label_of_model)

    def _do_modeling(self):
        """Create variables, constraints, and nested submodels"""
        super()._do_modeling()

        # Validate all piecewise variables have the same number of segments
        segment_counts = [len(pw) for pw in self._piecewise_variables.values()]
        if not all(count == segment_counts[0] for count in segment_counts):
            raise ValueError(f'All piecewises must have the same number of pieces, got {segment_counts}')

        # Create PieceModel submodels (which creates their variables and constraints)
        for i in range(len(list(self._piecewise_variables.values())[0])):
            new_piece = self.add_submodels(
                PieceModel(
                    model=self._model,
                    label_of_element=self.label_of_element,
                    label_of_model=f'{self.label_of_element}|Piece_{i}',
                    dims=self.dims,
                ),
                short_name=f'Piece_{i}',
            )
            self.pieces.append(new_piece)

        for var_name in self._piecewise_variables:
            variable = self._model.variables[var_name]
            self.add_constraints(
                variable
                == sum(
                    [
                        piece_model.lambda0 * piece_bounds.start + piece_model.lambda1 * piece_bounds.end
                        for piece_model, piece_bounds in zip(
                            self.pieces, self._piecewise_variables[var_name], strict=False
                        )
                    ]
                ),
                name=f'{self.label_full}|{var_name}|lambda',
                short_name=f'{var_name}|lambda',
            )

            # a) eq: Segment1.onSeg(t) + Segment2.onSeg(t) + ... = 1                Aufenthalt nur in Segmenten erlaubt
            # b) eq: -On(t) + Segment1.onSeg(t) + Segment2.onSeg(t) + ... = 0       zusätzlich kann alles auch Null sein
            if isinstance(self._zero_point, linopy.Variable):
                self.zero_point = self._zero_point
                rhs = self.zero_point
            elif self._zero_point is True:
                self.zero_point = self.add_variables(
                    coords=self._model.get_coords(self.dims),
                    binary=True,
                    short_name='zero_point',
                )
                rhs = self.zero_point
            else:
                rhs = 1

            # This constraint ensures at most one segment is active at a time.
            # When zero_point is a binary variable, it acts as a gate:
            # - zero_point=1: at most one segment can be active (normal piecewise operation)
            # - zero_point=0: all segments must be inactive (effectively disables the piecewise)
            self.add_constraints(
                sum([piece.inside_piece for piece in self.pieces]) <= rhs,
                name=f'{self.label_full}|{variable.name}|single_segment',
                short_name=f'{var_name}|single_segment',
            )


class PiecewiseEffectsModel(Submodel):
    def __init__(
        self,
        model: FlowSystemModel,
        label_of_element: str,
        label_of_model: str,
        piecewise_origin: tuple[str, Piecewise],
        piecewise_shares: dict[str, Piecewise],
        zero_point: bool | linopy.Variable | None,
    ):
        origin_count = len(piecewise_origin[1])
        share_counts = [len(pw) for pw in piecewise_shares.values()]
        if not all(count == origin_count for count in share_counts):
            raise ValueError(
                f'Piece count mismatch: piecewise_origin has {origin_count} segments, '
                f'but piecewise_shares have {share_counts}'
            )
        self._zero_point = zero_point
        self._piecewise_origin = piecewise_origin
        self._piecewise_shares = piecewise_shares
        self.shares: dict[str, linopy.Variable] = {}

        self.piecewise_model: PiecewiseModel | None = None

        super().__init__(model, label_of_element=label_of_element, label_of_model=label_of_model)

    def _do_modeling(self):
        """Create variables, constraints, and nested submodels"""
        super()._do_modeling()

        # Create variables
        self.shares = {
            effect: self.add_variables(coords=self._model.get_coords(['period', 'scenario']), short_name=effect)
            for effect in self._piecewise_shares
        }

        piecewise_variables = {
            self._piecewise_origin[0]: self._piecewise_origin[1],
            **{
                self.shares[effect_label].name: self._piecewise_shares[effect_label]
                for effect_label in self._piecewise_shares
            },
        }

        # Create piecewise model (which creates its variables and constraints)
        self.piecewise_model = self.add_submodels(
            PiecewiseModel(
                model=self._model,
                label_of_element=self.label_of_element,
                piecewise_variables=piecewise_variables,
                zero_point=self._zero_point,
                dims=('period', 'scenario'),
                label_of_model=f'{self.label_of_element}|PiecewiseEffects',
            ),
            short_name='PiecewiseEffects',
        )

        # Add shares to effects
        self._model.effects.add_share_to_effects(
            name=self.label_of_element,
            expressions={effect: variable * 1 for effect, variable in self.shares.items()},
            target='periodic',
        )


class ShareAllocationModel(Submodel):
    def __init__(
        self,
        model: FlowSystemModel,
        dims: list[FlowSystemDimensions],
        label_of_element: str | None = None,
        label_of_model: str | None = None,
        total_max: Numeric_PS | None = None,
        total_min: Numeric_PS | None = None,
        max_per_hour: Numeric_TPS | None = None,
        min_per_hour: Numeric_TPS | None = None,
    ):
        if 'time' not in dims and (max_per_hour is not None or min_per_hour is not None):
            raise ValueError("max_per_hour and min_per_hour require 'time' dimension in dims")

        self._dims = dims
        self.total_per_timestep: linopy.Variable | None = None
        self.total: linopy.Variable | None = None
        self.shares: dict[str, linopy.Variable] = {}
        self.share_constraints: dict[str, linopy.Constraint] = {}

        self._eq_total_per_timestep: linopy.Constraint | None = None
        self._eq_total: linopy.Constraint | None = None

        # Parameters
        self._total_max = total_max
        self._total_min = total_min
        self._max_per_hour = max_per_hour
        self._min_per_hour = min_per_hour

        super().__init__(model, label_of_element=label_of_element, label_of_model=label_of_model)

    def _do_modeling(self):
        """Create variables, constraints, and nested submodels"""
        super()._do_modeling()

        # Create variables
        self.total = self.add_variables(
            lower=self._total_min if self._total_min is not None else -np.inf,
            upper=self._total_max if self._total_max is not None else np.inf,
            coords=self._model.get_coords([dim for dim in self._dims if dim != 'time']),
            name=self.label_full,
            short_name='total',
        )
        # eq: sum = sum(share_i) # skalar
        self._eq_total = self.add_constraints(self.total == 0, name=self.label_full)

        if 'time' in self._dims:
            self.total_per_timestep = self.add_variables(
                lower=-np.inf if (self._min_per_hour is None) else self._min_per_hour * self._model.hours_per_step,
                upper=np.inf if (self._max_per_hour is None) else self._max_per_hour * self._model.hours_per_step,
                coords=self._model.get_coords(self._dims),
                short_name='per_timestep',
            )

            self._eq_total_per_timestep = self.add_constraints(self.total_per_timestep == 0, short_name='per_timestep')

            # Add it to the total
            self._eq_total.lhs -= self.total_per_timestep.sum(dim='time')

    def add_share(
        self,
        name: str,
        expression: linopy.LinearExpression,
        dims: list[FlowSystemDimensions] | None = None,
    ):
        """
        Add a share to the share allocation model. If the share already exists, the expression is added to the existing share.
        The expression is added to the right hand side (rhs) of the constraint.
        The variable representing the total share is on the left hand side (lhs) of the constraint.
        var_total = sum(expressions)

        Args:
            name: The name of the share.
            expression: The expression of the share. Added to the right hand side of the constraint.
            dims: The dimensions of the share. Defaults to all dimensions. Dims are ordered automatically
        """
        if dims is None:
            dims = self._dims
        else:
            if 'time' in dims and 'time' not in self._dims:
                raise ValueError('Cannot add share with time-dim to a model without time-dim')
            if 'period' in dims and 'period' not in self._dims:
                raise ValueError('Cannot add share with period-dim to a model without period-dim')
            if 'scenario' in dims and 'scenario' not in self._dims:
                raise ValueError('Cannot add share with scenario-dim to a model without scenario-dim')

        if name in self.shares:
            self.share_constraints[name].lhs -= expression
        else:
            self.shares[name] = self.add_variables(
                coords=self._model.get_coords(dims),
                name=f'{name}->{self.label_full}',
                short_name=name,
            )

            self.share_constraints[name] = self.add_constraints(
                self.shares[name] == expression, name=f'{name}->{self.label_full}'
            )

            if 'time' not in dims:
                self._eq_total.lhs -= self.shares[name]
            else:
                self._eq_total_per_timestep.lhs -= self.shares[name]<|MERGE_RESOLUTION|>--- conflicted
+++ resolved
@@ -14,13 +14,9 @@
 from .structure import FlowSystemModel, Submodel
 
 if TYPE_CHECKING:
-<<<<<<< HEAD
     from collections.abc import Collection
 
-    from .core import FlowSystemDimensions, Scalar, TemporalData
-=======
     from .core import FlowSystemDimensions
->>>>>>> 72c525ef
     from .interface import InvestParameters, OnOffParameters, Piecewise
     from .types import Numeric_PS, Numeric_TPS
 
