"""
This script shows how to use the flixopt framework to model a simple energy system.
"""

import numpy as np
import pandas as pd

import flixopt as fx

if __name__ == '__main__':
    fx.CONFIG.exploring()

    # --- Create Time Series Data ---
    # Heat demand profile (e.g., kW) over time and corresponding power prices
    heat_demand_per_h = np.array([30, 0, 90, 110, 110, 20, 20, 20, 20])
    power_prices = 1 / 1000 * np.array([80, 80, 80, 80, 80, 80, 80, 80, 80])

    # Create datetime array starting from '2020-01-01' for the given time period
    timesteps = pd.date_range('2020-01-01', periods=len(heat_demand_per_h), freq='h')
    flow_system = fx.FlowSystem(timesteps=timesteps)

    # --- Define Energy Buses ---
    # These represent nodes, where the used medias are balanced (electricity, heat, and gas)
    # Carriers provide automatic color assignment in plots (yellow for electricity, red for heat, etc.)
    flow_system.add_elements(
        fx.Bus(label='Strom', carrier='electricity'),
        fx.Bus(label='Fernwärme', carrier='heat'),
        fx.Bus(label='Gas', carrier='gas'),
    )

    # --- Define Effects (Objective and CO2 Emissions) ---
    # Cost effect: used as the optimization objective --> minimizing costs
    costs = fx.Effect(
        label='costs',
        unit='€',
        description='Kosten',
        is_standard=True,  # standard effect: no explicit value needed for costs
        is_objective=True,  # Minimizing costs as the optimization objective
        share_from_temporal={'CO2': 0.2},
    )

    # CO2 emissions effect with an associated cost impact
    CO2 = fx.Effect(
        label='CO2',
        unit='kg',
        description='CO2_e-Emissionen',
        maximum_per_hour=1000,  # Max CO2 emissions per hour
    )

    # --- Define Flow System Components ---
    # Boiler: Converts fuel (gas) into thermal energy (heat)
    boiler = fx.linear_converters.Boiler(
        label='Boiler',
        thermal_efficiency=0.5,
        thermal_flow=fx.Flow(label='Q_th', bus='Fernwärme', size=50, relative_minimum=0.1, relative_maximum=1),
        fuel_flow=fx.Flow(label='Q_fu', bus='Gas'),
    )

    # Combined Heat and Power (CHP): Generates both electricity and heat from fuel
    chp = fx.linear_converters.CHP(
        label='CHP',
        thermal_efficiency=0.5,
        electrical_efficiency=0.4,
        electrical_flow=fx.Flow('P_el', bus='Strom', size=60, relative_minimum=5 / 60),
        thermal_flow=fx.Flow('Q_th', bus='Fernwärme'),
        fuel_flow=fx.Flow('Q_fu', bus='Gas'),
    )

    # Storage: Energy storage system with charging and discharging capabilities
    storage = fx.Storage(
        label='Storage',
        charging=fx.Flow('Q_th_load', bus='Fernwärme', size=1000),
        discharging=fx.Flow('Q_th_unload', bus='Fernwärme', size=1000),
        capacity_in_flow_hours=fx.InvestParameters(effects_of_investment=20, fixed_size=30, mandatory=True),
        initial_charge_state=0,  # Initial storage state: empty
        relative_maximum_charge_state=1 / 100 * np.array([80, 70, 80, 80, 80, 80, 80, 80, 80]),
        relative_maximum_final_charge_state=0.8,
        eta_charge=0.9,
        eta_discharge=1,  # Efficiency factors for charging/discharging
        relative_loss_per_hour=0.08,  # 8% loss per hour. Absolute loss depends on current charge state
        prevent_simultaneous_charge_and_discharge=True,  # Prevent charging and discharging at the same time
    )

    # Heat Demand Sink: Represents a fixed heat demand profile
    heat_sink = fx.Sink(
        label='Heat Demand',
        inputs=[fx.Flow(label='Q_th_Last', bus='Fernwärme', size=1, fixed_relative_profile=heat_demand_per_h)],
    )

    # Gas Source: Gas tariff source with associated costs and CO2 emissions
    gas_source = fx.Source(
        label='Gastarif',
        outputs=[
            fx.Flow(label='Q_Gas', bus='Gas', size=1000, effects_per_flow_hour={costs.label: 0.04, CO2.label: 0.3})
        ],
    )

    # Power Sink: Represents the export of electricity to the grid
    power_sink = fx.Sink(
        label='Einspeisung', inputs=[fx.Flow(label='P_el', bus='Strom', effects_per_flow_hour=-1 * power_prices)]
    )

    # --- Build the Flow System ---
    # Add all defined components and effects to the flow system
    flow_system.add_elements(costs, CO2, boiler, storage, chp, heat_sink, gas_source, power_sink)

    # Visualize the flow system for validation purposes
    flow_system.topology.plot()

    # --- Define and Solve Optimization ---
    flow_system.optimize(fx.solvers.HighsSolver(mip_gap=0, time_limit_seconds=30))

    # --- Analyze Results ---
    # Plotting through statistics accessor - returns PlotResult with .data and .figure
    flow_system.statistics.plot.balance('Fernwärme')
    flow_system.statistics.plot.balance('Storage')
<<<<<<< HEAD
    flow_system.statistics.plot.heatmap('CHP(Q_th)')
    flow_system.statistics.plot.heatmap('Storage')
=======
    flow_system.statistics.plot.heatmap('CHP(Q_th)|flow_rate')
    flow_system.statistics.plot.heatmap('Storage|charge_state')
>>>>>>> ce24d210

    # Access data as xarray Datasets
    print(flow_system.statistics.flow_rates)
    print(flow_system.statistics.charge_states)

    # Duration curve and effects analysis
<<<<<<< HEAD
    flow_system.statistics.plot.duration_curve('Boiler(Q_th)')
=======
    flow_system.statistics.plot.duration_curve('Boiler(Q_th)|flow_rate')
>>>>>>> ce24d210
    print(flow_system.statistics.temporal_effects)<|MERGE_RESOLUTION|>--- conflicted
+++ resolved
@@ -114,22 +114,14 @@
     # Plotting through statistics accessor - returns PlotResult with .data and .figure
     flow_system.statistics.plot.balance('Fernwärme')
     flow_system.statistics.plot.balance('Storage')
-<<<<<<< HEAD
     flow_system.statistics.plot.heatmap('CHP(Q_th)')
     flow_system.statistics.plot.heatmap('Storage')
-=======
-    flow_system.statistics.plot.heatmap('CHP(Q_th)|flow_rate')
-    flow_system.statistics.plot.heatmap('Storage|charge_state')
->>>>>>> ce24d210
+    flow_system.statistics.plot.heatmap('Storage')
 
     # Access data as xarray Datasets
     print(flow_system.statistics.flow_rates)
     print(flow_system.statistics.charge_states)
 
     # Duration curve and effects analysis
-<<<<<<< HEAD
     flow_system.statistics.plot.duration_curve('Boiler(Q_th)')
-=======
-    flow_system.statistics.plot.duration_curve('Boiler(Q_th)|flow_rate')
->>>>>>> ce24d210
     print(flow_system.statistics.temporal_effects)