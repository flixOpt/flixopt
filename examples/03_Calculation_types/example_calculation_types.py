--- conflicted
+++ resolved
@@ -207,25 +207,15 @@
     ).write_html('results/BHKW2 Thermal Power.html')
 
     fx.plotting.with_plotly(
-<<<<<<< HEAD
         get_solutions(calculations, 'costs(temporal)|per_timestep').to_dataframe(),
-        mode='line',
-=======
-        get_solutions(calculations, 'costs(operation)|total_per_timestep').to_dataframe(),
         style='line',
->>>>>>> 95f3666d
         title='Operation Cost Comparison',
         ylabel='Costs [€]',
     ).write_html('results/Operation Costs.html')
 
     fx.plotting.with_plotly(
-<<<<<<< HEAD
         pd.DataFrame(get_solutions(calculations, 'costs(temporal)|per_timestep').to_dataframe().sum()).T,
-        mode='bar',
-=======
-        pd.DataFrame(get_solutions(calculations, 'costs(operation)|total_per_timestep').to_dataframe().sum()).T,
         style='stacked_bar',
->>>>>>> 95f3666d
         title='Total Cost Comparison',
         ylabel='Costs [€]',
     ).update_layout(barmode='group').write_html('results/Total Costs.html')
