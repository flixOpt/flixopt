--- conflicted
+++ resolved
@@ -86,21 +86,12 @@
     # 2. CHP
     a_kwk = fx.linear_converters.CHP(
         'BHKW2',
-<<<<<<< HEAD
-        eta_th=0.58,
-        eta_el=0.22,
-        status_parameters=fx.StatusParameters(effects_per_startup=24000),
-        P_el=fx.Flow('P_el', bus='Strom', size=200),
-        Q_th=fx.Flow('Q_th', bus='Fernwärme', size=200),
-        Q_fu=fx.Flow('Q_fu', bus='Kohle', size=288, relative_minimum=87 / 288, previous_flow_rate=100),
-=======
         thermal_efficiency=0.58,
         electrical_efficiency=0.22,
-        on_off_parameters=fx.OnOffParameters(effects_per_switch_on=24000),
+        status_parameters=fx.StatusParameters(effects_per_startup=24000),
         electrical_flow=fx.Flow('P_el', bus='Strom', size=200),
         thermal_flow=fx.Flow('Q_th', bus='Fernwärme', size=200),
         fuel_flow=fx.Flow('Q_fu', bus='Kohle', size=288, relative_minimum=87 / 288, previous_flow_rate=100),
->>>>>>> d0acaccd
     )
 
     # 3. Storage
