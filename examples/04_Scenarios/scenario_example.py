"""
This script shows how to use the flixopt framework to model a simple energy system.
"""

import numpy as np
import pandas as pd

import flixopt as fx

if __name__ == '__main__':
    fx.CONFIG.exploring()

    # Create datetime array starting from '2020-01-01' for one week
    timesteps = pd.date_range('2020-01-01', periods=24 * 7, freq='h')
    scenarios = pd.Index(['Base Case', 'High Demand'])
    periods = pd.Index([2020, 2021, 2022])

    # --- Create Time Series Data ---
    # Realistic daily patterns: morning/evening peaks, night/midday lows
    np.random.seed(42)
    n_hours = len(timesteps)

    # Heat demand: 24-hour patterns (kW) for Base Case and High Demand scenarios
    base_daily_pattern = np.array(
        [22, 20, 18, 18, 20, 25, 40, 70, 95, 110, 85, 65, 60, 58, 62, 68, 75, 88, 105, 125, 130, 122, 95, 35]
    )
    high_daily_pattern = np.array(
        [28, 25, 22, 22, 24, 30, 52, 88, 118, 135, 105, 80, 75, 72, 75, 82, 92, 108, 128, 148, 155, 145, 115, 48]
    )

    # Tile and add variation
    base_demand = np.tile(base_daily_pattern, n_hours // 24 + 1)[:n_hours] * (
        1 + np.random.uniform(-0.05, 0.05, n_hours)
    )
    high_demand = np.tile(high_daily_pattern, n_hours // 24 + 1)[:n_hours] * (
        1 + np.random.uniform(-0.07, 0.07, n_hours)
    )

    heat_demand_per_h = pd.DataFrame({'Base Case': base_demand, 'High Demand': high_demand}, index=timesteps)

    # Power prices: hourly factors (night low, peak high) and period escalation (2020-2022)
    hourly_price_factors = np.array(
        [
            0.70,
            0.65,
            0.62,
            0.60,
            0.62,
            0.70,
            0.95,
            1.15,
            1.30,
            1.25,
            1.10,
            1.00,
            0.95,
            0.90,
            0.88,
            0.92,
            1.00,
            1.10,
            1.25,
            1.40,
            1.35,
            1.20,
            0.95,
            0.80,
        ]
    )
    period_base_prices = np.array([0.075, 0.095, 0.135])  # €/kWh for 2020, 2021, 2022

    price_series = np.zeros((n_hours, 3))
    for period_idx, base_price in enumerate(period_base_prices):
        price_series[:, period_idx] = (
            np.tile(hourly_price_factors, n_hours // 24 + 1)[:n_hours]
            * base_price
            * (1 + np.random.uniform(-0.03, 0.03, n_hours))
        )

    power_prices = price_series.mean(axis=0)

    # Scenario weights: probability of each scenario occurring
    # Base Case: 60% probability, High Demand: 40% probability
    scenario_weights = np.array([0.6, 0.4])

    flow_system = fx.FlowSystem(
        timesteps=timesteps, periods=periods, scenarios=scenarios, scenario_weights=scenario_weights
    )

    # --- Define Energy Buses ---
    # These represent nodes, where the used medias are balanced (electricity, heat, and gas)
    flow_system.add_elements(fx.Bus(label='Strom'), fx.Bus(label='Fernwärme'), fx.Bus(label='Gas'))

    # --- Define Effects (Objective and CO2 Emissions) ---
    # Cost effect: used as the optimization objective --> minimizing costs
    costs = fx.Effect(
        label='costs',
        unit='€',
        description='Kosten',
        is_standard=True,  # standard effect: no explicit value needed for costs
        is_objective=True,  # Minimizing costs as the optimization objective
        share_from_temporal={'CO2': 0.2},  # Carbon price: 0.2 €/kg CO2 (e.g., carbon tax)
    )

    # CO2 emissions effect with constraint
    # Maximum of 1000 kg CO2/hour represents a regulatory or voluntary emissions limit
    CO2 = fx.Effect(
        label='CO2',
        unit='kg',
        description='CO2_e-Emissionen',
        maximum_per_hour=1000,  # Regulatory emissions limit: 1000 kg CO2/hour
    )

    # --- Define Flow System Components ---
    # Boiler: Converts fuel (gas) into thermal energy (heat)
    # Modern condensing gas boiler with realistic efficiency
    boiler = fx.linear_converters.Boiler(
        label='Boiler',
        thermal_efficiency=0.92,  # Realistic efficiency for modern condensing gas boiler (92%)
        thermal_flow=fx.Flow(
            label='Q_th',
            bus='Fernwärme',
            size=50,
            relative_minimum=0.1,
            relative_maximum=1,
            status_parameters=fx.StatusParameters(),
        ),
        fuel_flow=fx.Flow(label='Q_fu', bus='Gas'),
    )

    # Combined Heat and Power (CHP): Generates both electricity and heat from fuel
    # Modern CHP unit with realistic efficiencies (total efficiency ~88%)
    chp = fx.linear_converters.CHP(
        label='CHP',
<<<<<<< HEAD
        eta_th=0.48,  # Realistic thermal efficiency (48%)
        eta_el=0.40,  # Realistic electrical efficiency (40%)
        P_el=fx.Flow('P_el', bus='Strom', size=60, relative_minimum=5 / 60, status_parameters=fx.StatusParameters()),
        Q_th=fx.Flow('Q_th', bus='Fernwärme'),
        Q_fu=fx.Flow('Q_fu', bus='Gas'),
=======
        thermal_efficiency=0.48,  # Realistic thermal efficiency (48%)
        electrical_efficiency=0.40,  # Realistic electrical efficiency (40%)
        electrical_flow=fx.Flow(
            'P_el', bus='Strom', size=60, relative_minimum=5 / 60, on_off_parameters=fx.OnOffParameters()
        ),
        thermal_flow=fx.Flow('Q_th', bus='Fernwärme'),
        fuel_flow=fx.Flow('Q_fu', bus='Gas'),
>>>>>>> d0acaccd
    )

    # Storage: Thermal energy storage system with charging and discharging capabilities
    # Realistic thermal storage parameters (e.g., insulated hot water tank)
    storage = fx.Storage(
        label='Storage',
        charging=fx.Flow('Q_th_load', bus='Fernwärme', size=1000),
        discharging=fx.Flow('Q_th_unload', bus='Fernwärme', size=1000),
        capacity_in_flow_hours=fx.InvestParameters(effects_of_investment=20, fixed_size=30, mandatory=True),
        initial_charge_state=0,  # Initial storage state: empty
        relative_maximum_final_charge_state=np.array([0.8, 0.5, 0.1]),
        eta_charge=0.95,  # Realistic charging efficiency (~95%)
        eta_discharge=0.98,  # Realistic discharging efficiency (~98%)
        relative_loss_per_hour=np.array([0.008, 0.015]),  # Realistic thermal losses: 0.8-1.5% per hour
        prevent_simultaneous_charge_and_discharge=True,  # Prevent charging and discharging at the same time
    )

    # Heat Demand Sink: Represents a fixed heat demand profile
    heat_sink = fx.Sink(
        label='Heat Demand',
        inputs=[fx.Flow(label='Q_th_Last', bus='Fernwärme', size=1, fixed_relative_profile=heat_demand_per_h)],
    )

    # Gas Source: Gas tariff source with associated costs and CO2 emissions
    # Realistic gas prices varying by period (reflecting 2020-2022 energy crisis)
    # 2020: 0.04 €/kWh, 2021: 0.06 €/kWh, 2022: 0.11 €/kWh
    gas_prices_per_period = np.array([0.04, 0.06, 0.11])

    # CO2 emissions factor for natural gas: ~0.202 kg CO2/kWh (realistic value)
    gas_co2_emissions = 0.202

    gas_source = fx.Source(
        label='Gastarif',
        outputs=[
            fx.Flow(
                label='Q_Gas',
                bus='Gas',
                size=1000,
                effects_per_flow_hour={costs.label: gas_prices_per_period, CO2.label: gas_co2_emissions},
            )
        ],
    )

    # Power Sink: Represents the export of electricity to the grid
    power_sink = fx.Sink(
        label='Einspeisung', inputs=[fx.Flow(label='P_el', bus='Strom', effects_per_flow_hour=-1 * power_prices)]
    )

    # --- Build the Flow System ---
    # Add all defined components and effects to the flow system
    flow_system.add_elements(costs, CO2, boiler, storage, chp, heat_sink, gas_source, power_sink)

    # Visualize the flow system for validation purposes
    flow_system.plot_network()

    # --- Define and Run Calculation ---
    # Create a calculation object to model the Flow System
    calculation = fx.FullCalculation(name='Sim1', flow_system=flow_system)
    calculation.do_modeling()  # Translate the model to a solvable form, creating equations and Variables

    # --- Solve the Calculation and Save Results ---
    calculation.solve(fx.solvers.HighsSolver(mip_gap=0, time_limit_seconds=30))

    calculation.results.setup_colors(
        {
            'CHP': 'red',
            'Greys': ['Gastarif', 'Einspeisung', 'Heat Demand'],
            'Storage': 'blue',
            'Boiler': 'orange',
        }
    )

    calculation.results.plot_heatmap('CHP(Q_th)|flow_rate')

    # --- Analyze Results ---
    calculation.results['Fernwärme'].plot_node_balance(mode='stacked_bar')
    calculation.results.plot_heatmap('CHP(Q_th)|flow_rate')
    calculation.results['Storage'].plot_charge_state()
    calculation.results['Fernwärme'].plot_node_balance_pie(select={'period': 2020, 'scenario': 'Base Case'})

    # Convert the results for the storage component to a dataframe and display
    df = calculation.results['Storage'].node_balance_with_charge_state()

    # Save results to file for later usage
    calculation.results.to_file()<|MERGE_RESOLUTION|>--- conflicted
+++ resolved
@@ -132,21 +132,13 @@
     # Modern CHP unit with realistic efficiencies (total efficiency ~88%)
     chp = fx.linear_converters.CHP(
         label='CHP',
-<<<<<<< HEAD
-        eta_th=0.48,  # Realistic thermal efficiency (48%)
-        eta_el=0.40,  # Realistic electrical efficiency (40%)
-        P_el=fx.Flow('P_el', bus='Strom', size=60, relative_minimum=5 / 60, status_parameters=fx.StatusParameters()),
-        Q_th=fx.Flow('Q_th', bus='Fernwärme'),
-        Q_fu=fx.Flow('Q_fu', bus='Gas'),
-=======
         thermal_efficiency=0.48,  # Realistic thermal efficiency (48%)
         electrical_efficiency=0.40,  # Realistic electrical efficiency (40%)
         electrical_flow=fx.Flow(
-            'P_el', bus='Strom', size=60, relative_minimum=5 / 60, on_off_parameters=fx.OnOffParameters()
+            'P_el', bus='Strom', size=60, relative_minimum=5 / 60, status_parameters=fx.StatusParameters()
         ),
         thermal_flow=fx.Flow('Q_th', bus='Fernwärme'),
         fuel_flow=fx.Flow('Q_fu', bus='Gas'),
->>>>>>> d0acaccd
     )
 
     # Storage: Thermal energy storage system with charging and discharging capabilities
