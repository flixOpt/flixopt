[build-system]
requires = ["setuptools>=61.0.0", "wheel", "setuptools_scm[toml]>=6.2"]
build-backend = "setuptools.build_meta"

[project]
name = "flixopt"
dynamic = ["version"]
description = "Vector based energy and material flow optimization framework in Python."
readme = "README.md"
requires-python = ">=3.10"
license = { text = "MIT License" }
authors = [
    { name = "Chair of Building Energy Systems and Heat Supply, TU Dresden", email = "peter.stange@tu-dresden.de" },
    { name = "Felix Bumann", email = "felixbumann387@gmail.com" },
    { name = "Felix Panitz", email = "baumbude@googlemail.com" },
    { name = "Peter Stange", email = "peter.stange@tu-dresden.de" }
]
maintainers = [
    { name = "Felix Bumann", email = "felixbumann387@gmail.com" },
    { name = "Peter Stange", email = "peter.stange@tu-dresden.de" }
]
keywords = ["optimization", "energy systems", "numerical analysis"]
classifiers = [
    "Development Status :: 3 - Alpha",
    "License :: OSI Approved :: MIT License",
    "Programming Language :: Python :: 3.10",
    "Programming Language :: Python :: 3.11",
    "Programming Language :: Python :: 3.12",
    "Programming Language :: Python :: 3.13",
    "Intended Audience :: Developers",
    "Intended Audience :: Science/Research",
    "Topic :: Scientific/Engineering",
    "License :: OSI Approved :: MIT License",
]
dependencies = [
    # Core scientific computing
    "numpy >= 1.21.5, < 3",
    "pandas >= 2.0.0, < 3",
    # Optimization and data handling
    "linopy >= 0.5.1, < 0.5.6",  # Update and test regularly
    "netcdf4 >= 1.6.1, < 2",
    # Utilities
    "PyYAML >= 6.0.0, < 7",
    "rich >= 13.0.0",
    "tomli >= 2.0.1; python_version < '3.11'", # Only needed with python 3.10 or earlier
    # Default solver
    "highspy >= 1.5.3",

    # Visualization
    "matplotlib >= 3.5.2, < 4.0.0",
    "plotly >= 5.15.0, < 6.0.0",
]

[project.optional-dependencies]
# Interactive network visualization with enhanced color picker
network-viz = [
    "dash >= 3.0.0",
    "dash-cytoscape >= 1.0.0",
    "dash-daq >= 0.6.0",
    "networkx >= 3.0.0",
    "werkzeug >= 3.0.0",
]

# Full feature set (everything except dev tools)
full = [
    "pyvis == 0.3.1",  # Visualizing FlowSystem Network
    "tsam >= 2.3.1, < 3.0.0",   # Time series aggregation
    "scipy >= 1.15.1, < 2.0.0", # Used by tsam. Prior versions have conflict with highspy. See https://github.com/scipy/scipy/issues/22257
    "gurobipy >= 10.0.0",
<<<<<<< HEAD
    "pre-commit >= 4.0.0",
=======
    "dash >= 3.0.0",  # Visualizing FlowSystem Network as app
    "dash-cytoscape >= 1.0.0",  # Visualizing FlowSystem Network as app
    "dash-daq >= 0.6.0",  # Visualizing FlowSystem Network as app
    "networkx >= 3.0.0",  # Visualizing FlowSystem Network as app
    "werkzeug >= 3.0.0",  # Visualizing FlowSystem Network as app
>>>>>>> e07dca8a
]

# Development tools and testing
dev = [
    "pytest >= 7.0.0",
    "ruff >= 0.9.0",
    "pre-commit >= 4.0.0",
    "pyvis == 0.3.1",  # Visualizing FlowSystem
    "tsam >= 2.3.1, < 3.0.0",   # Time series aggregation
    "scipy >= 1.15.1, < 2.0.0", # Used by tsam. Prior versions have conflict with highspy. See https://github.com/scipy/scipy/issues/22257
    "gurobipy >= 10.0.0",
    "dash >= 3.0.0",
    "dash-cytoscape >= 1.0.0",
    "dash-daq >= 0.6.0",
    "networkx >= 3.0.0",
    "werkzeug >= 3.0.0",
]

# Documentation building
docs = [
    "mkdocs-material >= 9.0.0, < 10",
    "mkdocstrings-python >= 1.0.0",
    "mkdocs-table-reader-plugin >= 2.0.0",
    "mkdocs-gen-files >= 0.4.0",
    "mkdocs-include-markdown-plugin >= 6.0.0",
    "mkdocs-literate-nav >= 0.6.0",
    "markdown-include >= 0.8.0",
    "pymdown-extensions >= 10.0.0",
    "pygments >= 2.14.0",
    "mike >= 2.0.0",
]

[project.urls]
homepage = "https://tu-dresden.de/ing/maschinenwesen/iet/gewv/forschung/forschungsprojekte/flixopt"
repository = "https://github.com/flixOpt/flixopt"
documentation = "https://flixopt.github.io/flixopt/"

[tool.setuptools.packages.find]
where = ["."]
exclude = ["tests", "docs", "examples", "examples.*", "Tutorials", ".git", ".vscode", "build", ".venv", "venv/"]

[tool.setuptools.package-data]
"flixopt" = ["config.yaml"]

[tool.setuptools_scm]
version_scheme = "post-release"

[tool.ruff]
# Files or directories to exclude (e.g., virtual environments, cache, build artifacts)
exclude = [
    "venv",  # Virtual environments
    "build",  # Build artifacts
    "dist",  # Distribution files
    "__pycache__",  # Bytecode cache
    ".git",  # Git folder
    ".mypy_cache",  # MyPy cache
]

line-length = 120

[tool.ruff.lint]
select = ["E", "F", "W", "I", "B", "N"]  # Enable linting rules by category (e.g., error, warnings, unused imports)
ignore = [  # Ignore specific rules
    "E501",  # Ignore line-length checks (use Black for formatting)
    "F401",  # Allow unused imports in some cases (use __all__)
]
extend-fixable = ["B"]   # Enable fix for flake8-bugbear (`B`), on top of any rules specified by `fixable`.

# Apply rule exceptions to specific files or directories
[tool.ruff.lint.per-file-ignores]
"tests/*.py" = ["S101"]  # Ignore assertions in test files
"tests/test_integration.py" = ["N806"]  # Ignore NOT lowercase names in test files
"flixopt/linear_converters.py" = ["N803"]  # Parameters with NOT lowercase names

[tool.ruff.format]
quote-style = "single"
indent-style = "space"
docstring-code-format = true

[tool.bandit]
skips = ["B101", "B506"]  # assert_used and yaml_load
exclude_dirs = ["tests/"]<|MERGE_RESOLUTION|>--- conflicted
+++ resolved
@@ -67,15 +67,11 @@
     "tsam >= 2.3.1, < 3.0.0",   # Time series aggregation
     "scipy >= 1.15.1, < 2.0.0", # Used by tsam. Prior versions have conflict with highspy. See https://github.com/scipy/scipy/issues/22257
     "gurobipy >= 10.0.0",
-<<<<<<< HEAD
-    "pre-commit >= 4.0.0",
-=======
     "dash >= 3.0.0",  # Visualizing FlowSystem Network as app
     "dash-cytoscape >= 1.0.0",  # Visualizing FlowSystem Network as app
     "dash-daq >= 0.6.0",  # Visualizing FlowSystem Network as app
     "networkx >= 3.0.0",  # Visualizing FlowSystem Network as app
     "werkzeug >= 3.0.0",  # Visualizing FlowSystem Network as app
->>>>>>> e07dca8a
 ]
 
 # Development tools and testing
