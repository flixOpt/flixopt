[build-system]
requires = ["setuptools>=61.0.0", "wheel", "setuptools_scm[toml]>=6.2"]
build-backend = "setuptools.build_meta"

[project]
name = "flixopt"
dynamic = ["version"]
description = "Vector based energy and material flow optimization framework in Python."
readme = "README.md"
requires-python = ">=3.10, <3.13"
license = { text = "MIT License" }
authors = [
    { name = "Chair of Building Energy Systems and Heat Supply, TU Dresden", email = "peter.stange@tu-dresden.de" },
    { name = "Felix Bumann", email = "felixbumann387@gmail.com" },
    { name = "Felix Panitz", email = "baumbude@googlemail.com" },
    { name = "Peter Stange", email = "peter.stange@tu-dresden.de" }
]
maintainers = [
    { name = "Felix Bumann", email = "felixbumann387@gmail.com" },
    { name = "Peter Stange", email = "peter.stange@tu-dresden.de" }
]
keywords = ["optimization", "energy systems", "numerical analysis"]
classifiers = [
    "Development Status :: 3 - Alpha",
    "License :: OSI Approved :: MIT License",
    "Programming Language :: Python :: 3.10",
    "Programming Language :: Python :: 3.11",
    "Programming Language :: Python :: 3.12",
    "Intended Audience :: Developers",
    "Intended Audience :: Science/Research",
    "Topic :: Scientific/Engineering",
    "License :: OSI Approved :: MIT License",
]
dependencies = [
    "numpy >= 1.21.5, < 2",
    "PyYAML >= 6.0",
    "linopy >= 0.5.1",
    "rich >= 13.0.1",
    "highspy >= 1.5.3",  # Default solver
    "pandas >= 2, < 3",  # Used in post-processing
    "matplotlib >= 3.5.2",  # Used in post-processing
    "plotly >= 5.15",  # Used in post-processing
    "tomli >= 2.0.1"  # TOML parser (only needed until python 3.11)
]

[project.optional-dependencies]
dev = [
    "pytest",
    "ruff",
    "pyvis == 0.3.1",  # Used for visualizing the FLowSystem
    "tsam >= 2.3.1",  # Used for time series aggregation
    "scipy >= 1.15.1",  # Used by tsam. Prior versions have conflict with highspy. See https://github.com/scipy/scipy/issues/22257
    "netcdf4 >= 1.6.1",  # Used for saving and loading the FlowSystem with compression
    "gurobipy >= 10.0",
]

full = [
    "pyvis == 0.3.1",  # Used for visualizing the FLowSystem
    "tsam >= 2.3.1",  # Used for time series aggregation
    "scipy >= 1.15.1",  # Used by tsam. Prior versions have conflict with highspy. See https://github.com/scipy/scipy/issues/22257
    "netcdf4 >= 1.6.1",  # Used for saving and loading the FlowSystem with compression
]

docs = [
<<<<<<< HEAD
    "mkdocs-material==9.*",
    "mkdocstrings-python",
    "mkdocs-section-index",
    "mkdocs-table-reader-plugin",
    "mkdocs-gen-files",
    "mkdocs-include-markdown-plugin"
=======
    "mkdocs-material>=9.0.0",
    "mkdocstrings-python",
    "mkdocs-table-reader-plugin",
    "mkdocs-gen-files",
    "mkdocs-include-markdown-plugin",
    "mkdocs-literate-nav",
    "markdown-include",
    "pymdown-extensions",
    "pygments",
    "mike",
>>>>>>> ecf0079b
]

[project.urls]
homepage = "https://tu-dresden.de/ing/maschinenwesen/iet/gewv/forschung/forschungsprojekte/flixopt"
repository = "https://github.com/flixOpt/flixopt"
documentation = "https://flixopt.github.io/flixopt/"

[tool.setuptools.packages.find]
where = ["."]
exclude = ["tests", "docs", "examples", "examples.*", "Tutorials", ".git", ".vscode", "build", ".venv", "venv/"]

[tool.setuptools.package-data]
"flixOpt" = ["config.yaml"]

[tool.setuptools_scm]
version_scheme = "post-release"

[tool.ruff]
# Files or directories to exclude (e.g., virtual environments, cache, build artifacts)
exclude = [
    "venv",  # Virtual environments
    "build",  # Build artifacts
    "dist",  # Distribution files
    "__pycache__",  # Bytecode cache
    ".git",  # Git folder
    ".mypy_cache",  # MyPy cache
]

line-length = 120

[tool.ruff.lint]
select = ["E", "F", "W", "I", "B", "N"]  # Enable linting rules by category (e.g., error, warnings, unused imports)
ignore = [  # Ignore specific rules
    "E501",  # Ignore line-length checks (use Black for formatting)
    "F401",  # Allow unused imports in some cases (use __all__)
    "N813",  # Allow importing of flixOpt as fx (lowercase)
    "N999",  # Allow module Name flixOpt
]
extend-fixable = ["B"]   # Enable fix for flake8-bugbear (`B`), on top of any rules specified by `fixable`.

# Apply rule exceptions to specific files or directories
[tool.ruff.lint.per-file-ignores]
"tests/*.py" = ["S101"]  # Ignore assertions in test files
"tests/test_integration.py" = ["N806"]  # Ignore NOT lowercase names in test files
"flixOpt/linear_converters.py" = ["N803"]  # Parameters with NOT lowercase names

[tool.ruff.format]
quote-style = "single"
indent-style = "space"
docstring-code-format = true<|MERGE_RESOLUTION|>--- conflicted
+++ resolved
@@ -62,14 +62,6 @@
 ]
 
 docs = [
-<<<<<<< HEAD
-    "mkdocs-material==9.*",
-    "mkdocstrings-python",
-    "mkdocs-section-index",
-    "mkdocs-table-reader-plugin",
-    "mkdocs-gen-files",
-    "mkdocs-include-markdown-plugin"
-=======
     "mkdocs-material>=9.0.0",
     "mkdocstrings-python",
     "mkdocs-table-reader-plugin",
@@ -80,7 +72,6 @@
     "pymdown-extensions",
     "pygments",
     "mike",
->>>>>>> ecf0079b
 ]
 
 [project.urls]
