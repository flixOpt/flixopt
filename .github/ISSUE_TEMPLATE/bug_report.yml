name: 🐛 Bug Report
description: Report a bug in flixopt
title: "[BUG] "
labels: ["type: bug"]
body:
- type: markdown
  attributes:
    value: |
      Thanks for taking the time to fill out this bug report!

      **Before submitting**: Please search [existing issues](https://github.com/flixOpt/flixopt/issues) to avoid duplicates.

- type: checkboxes
  id: checks
  attributes:
    label: Version Confirmation
    description: Please confirm you can reproduce this on a supported version
    options:
    - label: I have confirmed this bug exists on the latest [release](https://github.com/flixOpt/flixopt/releases) of FlixOpt
      required: true

- type: textarea
  id: problem
  attributes:
    label: Bug Description
    description: Clearly describe what went wrong
    placeholder: |
      What happened? What did you expect to happen instead?

      Include any error messages or unexpected outputs.
  validations:
    required: true

- type: textarea
  id: example
  attributes:
    label: Minimal Reproducible Example
    description: |
      Provide the smallest possible code example that reproduces the bug.
      See [how to create minimal bug reports](https://matthewrocklin.com/minimal-bug-reports).
    placeholder: |
      import flixopt as fx
<<<<<<< HEAD

      # Create simple energy system that reproduces the bug
      timesteps = pd.date_range('2024-01-01', periods=24, freq='h')
      flow_system = fx.FlowSystem(timesteps)

      # Add your components here...
=======
      import pandas as pd

      # Minimal example that reproduces the bug
      timesteps = pd.date_range('2024-01-01', periods=24, freq='h')
      flow_system = fx.FlowSystem(timesteps)

      # Add components that trigger the bug...

      # Show the problematic operation
      result = flow_system.solve()  # This should fail/behave unexpectedly
>>>>>>> e07dca8a
    render: python
  validations:
    required: true

- type: textarea
  id: error-output
  attributes:
    label: Error Output
    description: If there's an error message, paste the full traceback here
    render: shell

- type: dropdown
  id: solver
  attributes:
    label: Solver Used
    description: Which solver were you using?
    options:
      - HiGHS (default)
      - Gurobi
      - CPLEX
      - GLPK
      - CBC
      - Other (specify below)
  validations:
    required: true

- type: input
  id: os
  attributes:
    label: Operating System
    placeholder: "e.g., Windows 11, macOS 14.2, Ubuntu 22.04"
  validations:
    required: true

- type: input
  id: python-version
  attributes:
    label: Python Version
    placeholder: "e.g., 3.11.5"
  validations:
    required: true

- type: textarea
  id: environment
  attributes:
<<<<<<< HEAD
    label: Installed Versions
    description: >
      Please share information on your environment. Paste the output below.
      For conda: `conda env export` and for pip: `pip freeze`.
=======
    label: Environment Info
    description: |
      Run one of these commands and paste the output:
      - `pip freeze`
      - `conda env export`
    render: shell
>>>>>>> e07dca8a
    value: >
      <details>

      ```
      Replace this with your environment info
      ```

      </details><|MERGE_RESOLUTION|>--- conflicted
+++ resolved
@@ -40,14 +40,6 @@
       See [how to create minimal bug reports](https://matthewrocklin.com/minimal-bug-reports).
     placeholder: |
       import flixopt as fx
-<<<<<<< HEAD
-
-      # Create simple energy system that reproduces the bug
-      timesteps = pd.date_range('2024-01-01', periods=24, freq='h')
-      flow_system = fx.FlowSystem(timesteps)
-
-      # Add your components here...
-=======
       import pandas as pd
 
       # Minimal example that reproduces the bug
@@ -58,7 +50,6 @@
 
       # Show the problematic operation
       result = flow_system.solve()  # This should fail/behave unexpectedly
->>>>>>> e07dca8a
     render: python
   validations:
     required: true
@@ -104,19 +95,12 @@
 - type: textarea
   id: environment
   attributes:
-<<<<<<< HEAD
-    label: Installed Versions
-    description: >
-      Please share information on your environment. Paste the output below.
-      For conda: `conda env export` and for pip: `pip freeze`.
-=======
     label: Environment Info
     description: |
       Run one of these commands and paste the output:
       - `pip freeze`
       - `conda env export`
     render: shell
->>>>>>> e07dca8a
     value: >
       <details>
 
