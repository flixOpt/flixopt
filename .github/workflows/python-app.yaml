name: Python Package CI/CD

on:
  push:
    branches: [main]        # Only main branch
    tags: ['v*.*.*']
  pull_request:
    branches: [main, dev]
    types: [opened, synchronize, reopened]
    paths-ignore:
      - 'docs/**'
      - '*.md'
      - 'README*'
  workflow_dispatch:  # Allow manual triggering

# Set permissions for security
permissions:
  contents: read

# Cancel previous runs on new push
concurrency:
  group: ${{ github.workflow }}-${{ github.ref }}
  cancel-in-progress: true

env:
  PYTHON_VERSION: "3.11"

jobs:
  lint:
    runs-on: ubuntu-24.04
    steps:
      - name: Check out code
        uses: actions/checkout@v5

      - name: Set up uv
        uses: astral-sh/setup-uv@v6
        with:
          version: "0.8.17"
          enable-cache: true

      - name: Set up Python
        uses: actions/setup-python@v6
        with:
          python-version: ${{ env.PYTHON_VERSION }}

      - name: Install Ruff
        run: |
          uvx ruff --version

      - name: Run Ruff Linting
        run: |
          echo "::group::Ruff Linting"
          uvx ruff check . --output-format=github
          echo "::endgroup::"

      - name: Run Ruff Formatting Check
        run: |
          echo "::group::Ruff Formatting"
          uvx ruff format --check --diff .
          echo "::endgroup::"

  test:
    runs-on: ubuntu-24.04
    timeout-minutes: 30
    needs: lint  # Run tests only after linting passes
    strategy:
      fail-fast: false  # Continue testing other Python versions if one fails
      matrix:
        python-version: ['3.10', '3.11', '3.12', '3.13']

    steps:
      - name: Check out code
        uses: actions/checkout@v5

      - name: Set up uv
        uses: astral-sh/setup-uv@v6
        with:
          version: "0.8.17"
          enable-cache: true

      - name: Set up Python ${{ matrix.python-version }}
        uses: actions/setup-python@v6
        with:
          python-version: ${{ matrix.python-version }}

      - name: Install dependencies
        run: |
          uv pip install --system .[dev] "pytest-xdist==3.*"

      - name: Run tests
        run: pytest -v -p no:warnings --numprocesses=auto

  security:
    name: Security Scan
<<<<<<< HEAD
    runs-on: ubuntu-24.04
=======
    runs-on: ubuntu-22.04
>>>>>>> 9f5f868b
    needs: lint
    steps:
      - name: Check out code
        uses: actions/checkout@v5

      - name: Set up uv
        uses: astral-sh/setup-uv@v6
        with:
          version: "0.8.17"
          enable-cache: true

      - name: Set up Python
        uses: actions/setup-python@v6
        with:
          python-version: ${{ env.PYTHON_VERSION }}

      - name: Run Bandit security scan
        run: |
          # Gate on HIGH severity & MEDIUM confidence; produce JSON artifact
          uvx bandit -r flixopt/ -c pyproject.toml -f json -o bandit-report.json -q --severity-level high --confidence-level medium
          # Human-readable output without affecting job status
          uvx bandit -r flixopt/ -c pyproject.toml -q --exit-zero

      - name: Upload security reports
        uses: actions/upload-artifact@v4
        if: always()
        with:
          name: security-report
          path: bandit-report.json
          retention-days: 30

  create-release:
    name: Create GitHub Release
    runs-on: ubuntu-24.04
    permissions:
      contents: write
    needs: [lint, test, security]
    if: startsWith(github.ref, 'refs/tags/v')

    steps:
      - name: Checkout repository
        uses: actions/checkout@v5
        with:
          fetch-depth: 0

      - name: Set up uv
        uses: astral-sh/setup-uv@v6
        with:
          version: "0.8.17"
          enable-cache: true

      - name: Set up Python
        uses: actions/setup-python@v6
        with:
          python-version: ${{ env.PYTHON_VERSION }}

      - name: Extract release notes
        run: |
          VERSION=${GITHUB_REF#refs/tags/v}
          echo "Extracting release notes for version: $VERSION"
          python scripts/extract_release_notes.py $VERSION > current_release_notes.md

      - name: Create GitHub Release
        uses: softprops/action-gh-release@v2
        with:
          body_path: current_release_notes.md
          draft: false
          prerelease: ${{ contains(github.ref, 'alpha') || contains(github.ref, 'beta') || contains(github.ref, 'rc') }}
          generate_release_notes: true
        env:
          GITHUB_TOKEN: ${{ secrets.GITHUB_TOKEN }}

  publish-testpypi:
    name: Publish to TestPyPI
    runs-on: ubuntu-24.04
    needs: [test, create-release]  # Run after tests and release creation
    if: github.event_name == 'push' && startsWith(github.ref, 'refs/tags/v')  # Only on tag push
    environment:
      name: testpypi
      url: https://test.pypi.org/p/flixopt
    env:
      SKIP_TESTPYPI_UPLOAD: "false"

    steps:
      - name: Checkout repository
        uses: actions/checkout@v5

      - name: Set up uv
        uses: astral-sh/setup-uv@v6
        with:
          version: "0.8.17"
          enable-cache: true

      - name: Set up Python
        uses: actions/setup-python@v6
        with:
          python-version: ${{ env.PYTHON_VERSION }}

      - name: Install dependencies
        run: |
          uv pip install --system twine

      - name: Build the distribution
        run: |
          uv build

      - name: Upload to TestPyPI
        run: |
          twine upload --repository-url https://test.pypi.org/legacy/ dist/* --verbose --skip-existing
        env:
          TWINE_USERNAME: __token__
          TWINE_PASSWORD: ${{ secrets.TEST_PYPI_API_TOKEN }}
          TWINE_NON_INTERACTIVE: "1"

      - name: Test install from TestPyPI
        if: env.SKIP_TESTPYPI_UPLOAD != 'true'
        run: |
          set -Eeuo pipefail
          # Create a temporary environment to test installation
          uv venv test_env
          source test_env/bin/activate

          # Get project name from pyproject.toml (PEP 621)
          PACKAGE_NAME=$(python - <<'PY'
          import sys, tomllib, pathlib
          data = tomllib.loads(pathlib.Path("pyproject.toml").read_text(encoding="utf-8"))
          print(data["project"]["name"])
          PY
          )

          # Extract version from git tag
          VERSION=${GITHUB_REF#refs/tags/v}

          # Wait and retry while TestPyPI indexes the package
          INSTALL_SUCCESS=false
          for d in 10 20 40 80 120; do
            sleep "$d"
            echo "Attempting to install $PACKAGE_NAME==$VERSION from TestPyPI (retry after ${d}s)..."

            # Install specific version and verify it matches
            if uv pip --timeout 60 install --index-url https://test.pypi.org/simple/ --extra-index-url https://pypi.org/simple/ "$PACKAGE_NAME==$VERSION" && \
               python -c "from importlib.metadata import version; installed = version('$PACKAGE_NAME'); print(f'Installed: {installed}'); assert '$VERSION' == installed"; then
              INSTALL_SUCCESS=true
              break
            fi
          done

          # Check if installation succeeded
          if [ "$INSTALL_SUCCESS" = "false" ]; then
            echo "ERROR: Failed to install $PACKAGE_NAME==$VERSION from TestPyPI after all retries"
            echo "This could indicate:"
            echo "  - TestPyPI indexing issues"
            echo "  - Package upload problems"
            echo "  - Version mismatch between tag and package"
            exit 1
          fi

          # Final success confirmation
          python -c "import flixopt; print('TestPyPI installation successful!')"

  publish-pypi:
    name: Publish to PyPI
    runs-on: ubuntu-24.04
    needs: [publish-testpypi]  # Only run after TestPyPI publish succeeds
    if: github.event_name == 'push' && startsWith(github.ref, 'refs/tags/v')  # Only on tag push
    environment:
      name: pypi
      url: https://pypi.org/p/flixopt

    steps:
      - name: Checkout repository
        uses: actions/checkout@v5

      - name: Set up uv
        uses: astral-sh/setup-uv@v6
        with:
          version: "0.8.17"
          enable-cache: true

      - name: Set up Python
        uses: actions/setup-python@v6
        with:
          python-version: ${{ env.PYTHON_VERSION }}

      - name: Install dependencies
        run: |
          uv pip install --system twine

      - name: Build the distribution
        run: |
          uv build

      - name: Upload to PyPI
        run: |
          twine upload dist/* --verbose --skip-existing
        env:
          TWINE_USERNAME: __token__
          TWINE_PASSWORD: ${{ secrets.PYPI_API_TOKEN }}
          TWINE_NON_INTERACTIVE: "1"

      - name: Verify PyPI installation
        run: |
          set -Eeuo pipefail
          # Create a temporary environment to test installation
          uv venv prod_test_env
          source prod_test_env/bin/activate

          # Get project name from pyproject.toml (PEP 621)
          PACKAGE_NAME=$(python - <<'PY'
          import sys, tomllib, pathlib
          data = tomllib.loads(pathlib.Path("pyproject.toml").read_text(encoding="utf-8"))
          print(data["project"]["name"])
          PY
          )

          # Extract version from git tag
          VERSION=${GITHUB_REF#refs/tags/v}

          # Wait and retry while PyPI indexes the package
          INSTALL_SUCCESS=false
          for d in 10 20 40 80 120; do
            sleep "$d"
            echo "Attempting to install $PACKAGE_NAME==$VERSION from PyPI (retry after ${d}s)..."

            # Install specific version and verify it matches
            if uv pip --timeout 60 install "$PACKAGE_NAME==$VERSION" && \
               python -c "from importlib.metadata import version; installed = version('$PACKAGE_NAME'); print(f'Installed: {installed}'); assert '$VERSION' == installed"; then
              INSTALL_SUCCESS=true
              break
            fi
          done

          # Check if installation succeeded
          if [ "$INSTALL_SUCCESS" = "false" ]; then
            echo "ERROR: Failed to install $PACKAGE_NAME==$VERSION from PyPI after all retries"
            echo "This could indicate:"
            echo "  - PyPI indexing issues"
            echo "  - Package upload problems"
            echo "  - Version mismatch between tag and package"
            exit 1
          fi

          # Final success confirmation
          python -c "import flixopt; print('PyPI installation successful!')"

  deploy-docs:
    name: Deploy Documentation
    runs-on: ubuntu-24.04
    permissions:
      contents: write
    needs: [publish-pypi]  # Deploy docs after successful PyPI publishing
    if: startsWith(github.ref, 'refs/tags/v') && !contains(github.ref, 'alpha') && !contains(github.ref, 'beta') && !contains(github.ref, 'rc')

    steps:
      - name: Checkout repository
        uses: actions/checkout@v5
        with:
          fetch-depth: 0  # Fetch all history for proper versioning

      - name: Set up uv
        uses: astral-sh/setup-uv@v6
        with:
          version: "0.8.17"
          enable-cache: true

      - name: Set up Python
        uses: actions/setup-python@v6
        with:
          python-version: ${{ env.PYTHON_VERSION }}

      - name: Sync changelog to docs
        run: |
          cp CHANGELOG.md docs/changelog.md
          echo "✅ Synced changelog to docs"

      - name: Install documentation dependencies
        run: |
          uv pip install --system ".[docs]"

      - name: Configure Git Credentials
        run: |
          git config user.name github-actions[bot]
          git config user.email 41898282+github-actions[bot]@users.noreply.github.com

      - name: Deploy docs
        run: |
          VERSION=${GITHUB_REF#refs/tags/v}
          echo "Deploying docs after successful PyPI publish: $VERSION"
          mike deploy --push --update-aliases $VERSION latest
          mike set-default --push latest<|MERGE_RESOLUTION|>--- conflicted
+++ resolved
@@ -92,11 +92,7 @@
 
   security:
     name: Security Scan
-<<<<<<< HEAD
-    runs-on: ubuntu-24.04
-=======
-    runs-on: ubuntu-22.04
->>>>>>> 9f5f868b
+    runs-on: ubuntu-24.04
     needs: lint
     steps:
       - name: Check out code
